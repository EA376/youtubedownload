--- conflicted
+++ resolved
@@ -142,7 +142,6 @@
         for children in map(self._get_all_children, traverse_obj(reply, ('replies', ...))):
             yield from children
 
-<<<<<<< HEAD
     def _get_episodes_from_season(self, ss_id, url):
         season_info = self._download_json(
             'https://api.bilibili.com/pgc/web/season/section', ss_id,
@@ -153,7 +152,7 @@
                 'result', 'main_section', 'episodes',
                 lambda _, v: url_or_none(v['share_url']) and v['id'])):
             yield self.url_result(entry['share_url'], BiliBiliBangumiIE, f'ep{entry["id"]}')
-=======
+
     def _get_divisions(self, video_id, graph_version, edges={}, edge_id=""):
         division_data = self._download_json(
             f'https://api.bilibili.com/x/stein/edgeinfo_v2?graph_version={graph_version}&edge_id={edge_id}&bvid={video_id}',
@@ -201,7 +200,6 @@
                 'subtitles': self.extract_subtitles(video_id, edge['cid']),
             })
         return entries
->>>>>>> 8f5d2fff
 
 
 class BiliBiliIE(BilibiliBaseIE):
@@ -395,6 +393,7 @@
         video_id = self._match_id(url)
         webpage = self._download_webpage(url, video_id)
         initial_state = self._search_json(r'window\.__INITIAL_STATE__\s*=', webpage, 'initial state', video_id)
+
         is_festival = 'videoData' not in initial_state
         if is_festival:
             video_data = initial_state['videoInfo']
