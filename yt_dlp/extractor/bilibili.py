import base64
import functools
import hashlib
import itertools
import json
import math
import re
import time
import urllib.parse

from .common import InfoExtractor, SearchInfoExtractor
from ..dependencies import Cryptodome
from ..networking.exceptions import HTTPError
from ..utils import (
    ExtractorError,
    GeoRestrictedError,
    InAdvancePagedList,
    OnDemandPagedList,
<<<<<<< HEAD
    determine_ext,
=======
    bool_or_none,
    clean_html,
>>>>>>> a0b19d31
    filter_dict,
    float_or_none,
    format_field,
    get_element_by_class,
    int_or_none,
    join_nonempty,
    make_archive_id,
    merge_dicts,
    mimetype2ext,
    parse_count,
    parse_qs,
    qualities,
    smuggle_url,
    srt_subtitles_timecode,
    str_or_none,
    traverse_obj,
    try_call,
    unified_timestamp,
    unsmuggle_url,
    url_or_none,
    urlencode_postdata,
    variadic,
)


class BilibiliBaseIE(InfoExtractor):
    _FORMAT_ID_RE = re.compile(r'-(\d+)\.m4s\?')

    def extract_formats(self, play_info):
        format_names = {
            r['quality']: traverse_obj(r, 'new_description', 'display_desc')
            for r in traverse_obj(play_info, ('support_formats', lambda _, v: v['quality']))
        }

        audios = traverse_obj(play_info, ('dash', (None, 'dolby'), 'audio', ..., {dict}))
        flac_audio = traverse_obj(play_info, ('dash', 'flac', 'audio'))
        if flac_audio:
            audios.append(flac_audio)
        formats = [{
            'url': traverse_obj(audio, 'baseUrl', 'base_url', 'url'),
            'ext': mimetype2ext(traverse_obj(audio, 'mimeType', 'mime_type')),
            'acodec': traverse_obj(audio, ('codecs', {str.lower})),
            'vcodec': 'none',
            'tbr': float_or_none(audio.get('bandwidth'), scale=1000),
            'filesize': int_or_none(audio.get('size')),
            'format_id': str_or_none(audio.get('id')),
        } for audio in audios]

        formats.extend({
            'url': traverse_obj(video, 'baseUrl', 'base_url', 'url'),
            'ext': mimetype2ext(traverse_obj(video, 'mimeType', 'mime_type')),
            'fps': float_or_none(traverse_obj(video, 'frameRate', 'frame_rate')),
            'width': int_or_none(video.get('width')),
            'height': int_or_none(video.get('height')),
            'vcodec': video.get('codecs'),
            'acodec': 'none' if audios else None,
            'dynamic_range': {126: 'DV', 125: 'HDR10'}.get(int_or_none(video.get('id'))),
            'tbr': float_or_none(video.get('bandwidth'), scale=1000),
            'filesize': int_or_none(video.get('size')),
            'quality': int_or_none(video.get('id')),
            'format_id': traverse_obj(
                video, (('baseUrl', 'base_url'), {self._FORMAT_ID_RE.search}, 1),
                ('id', {str_or_none}), get_all=False),
            'format': format_names.get(video.get('id')),
        } for video in traverse_obj(play_info, ('dash', 'video', ...)))

        missing_formats = format_names.keys() - set(traverse_obj(formats, (..., 'quality')))
        if missing_formats:
            self.to_screen(f'Format(s) {", ".join(format_names[i] for i in missing_formats)} are missing; '
                           f'you have to login or become premium member to download them. {self._login_hint()}')

        return formats

    def _download_playinfo(self, video_id, cid):
        return self._download_json(
            'https://api.bilibili.com/x/player/playurl', video_id,
            query={'bvid': video_id, 'cid': cid, 'fnval': 4048},
            note=f'Downloading video formats for cid {cid}')['data']

    def json2srt(self, json_data):
        srt_data = ''
        for idx, line in enumerate(json_data.get('body') or []):
            srt_data += (f'{idx + 1}\n'
                         f'{srt_subtitles_timecode(line["from"])} --> {srt_subtitles_timecode(line["to"])}\n'
                         f'{line["content"]}\n\n')
        return srt_data

    def _get_subtitles(self, video_id, cid, aid=None):
        subtitles = {
            'danmaku': [{
                'ext': 'xml',
                'url': f'https://comment.bilibili.com/{cid}.xml',
            }]
        }

        subtitle_info = traverse_obj(self._download_json(
            'https://api.bilibili.com/x/player/v2', video_id,
            query={'aid': aid, 'cid': cid} if aid else {'bvid': video_id, 'cid': cid},
            note=f'Extracting subtitle info {cid}'), ('data', 'subtitle'))
        subs_list = traverse_obj(subtitle_info, ('subtitles', lambda _, v: v['subtitle_url'] and v['lan']))
        if not subs_list and traverse_obj(subtitle_info, 'allow_submit'):
            if not self._get_cookies('https://api.bilibili.com').get('SESSDATA'):  # no login session cookie
                self.report_warning(f'CC subtitles (if any) are only visible when logged in. {self._login_hint()}', only_once=True)
        for s in subs_list:
            subtitles.setdefault(s['lan'], []).append({
                'ext': 'srt',
                'data': self.json2srt(self._download_json(s['subtitle_url'], video_id))
            })
        return subtitles

    def _get_chapters(self, aid, cid):
        chapters = aid and cid and self._download_json(
            'https://api.bilibili.com/x/player/v2', aid, query={'aid': aid, 'cid': cid},
            note='Extracting chapters', fatal=False)
        return traverse_obj(chapters, ('data', 'view_points', ..., {
            'title': 'content',
            'start_time': 'from',
            'end_time': 'to',
        })) or None

    def _get_comments(self, aid):
        for idx in itertools.count(1):
            replies = traverse_obj(
                self._download_json(
                    f'https://api.bilibili.com/x/v2/reply?pn={idx}&oid={aid}&type=1&jsonp=jsonp&sort=2&_=1567227301685',
                    aid, note=f'Extracting comments from page {idx}', fatal=False),
                ('data', 'replies'))
            if not replies:
                return
            for children in map(self._get_all_children, replies):
                yield from children

    def _get_all_children(self, reply):
        yield {
            'author': traverse_obj(reply, ('member', 'uname')),
            'author_id': traverse_obj(reply, ('member', 'mid')),
            'id': reply.get('rpid'),
            'text': traverse_obj(reply, ('content', 'message')),
            'timestamp': reply.get('ctime'),
            'parent': reply.get('parent') or 'root',
        }
        for children in map(self._get_all_children, traverse_obj(reply, ('replies', ...))):
            yield from children

    def _get_episodes_from_season(self, ss_id, url):
        season_info = self._download_json(
            'https://api.bilibili.com/pgc/web/season/section', ss_id,
            note='Downloading season info', query={'season_id': ss_id},
            headers={'Referer': url, **self.geo_verification_headers()})

        for entry in traverse_obj(season_info, (
                'result', 'main_section', 'episodes',
                lambda _, v: url_or_none(v['share_url']) and v['id'])):
            yield self.url_result(entry['share_url'], BiliBiliBangumiIE, str_or_none(entry.get('id')))

    def _get_divisions(self, video_id, graph_version, edges, edge_id, cid_edges=None):
        cid_edges = cid_edges or {}
        division_data = self._download_json(
            'https://api.bilibili.com/x/stein/edgeinfo_v2', video_id,
            query={'graph_version': graph_version, 'edge_id': edge_id, 'bvid': video_id},
            note=f'Extracting divisions from edge {edge_id}')
        edges.setdefault(edge_id, {}).update(
            traverse_obj(division_data, ('data', 'story_list', lambda _, v: v['edge_id'] == edge_id, {
                'title': ('title', {str}),
                'cid': ('cid', {int_or_none}),
            }), get_all=False))

        edges[edge_id].update(traverse_obj(division_data, ('data', {
            'title': ('title', {str}),
            'choices': ('edges', 'questions', ..., 'choices', ..., {
                'edge_id': ('id', {int_or_none}),
                'cid': ('cid', {int_or_none}),
                'text': ('option', {str}),
            }),
        })))
        # use dict to combine edges that use the same video section (same cid)
        cid_edges.setdefault(edges[edge_id]['cid'], {})[edge_id] = edges[edge_id]
        for choice in traverse_obj(edges, (edge_id, 'choices', ...)):
            if choice['edge_id'] not in edges:
                edges[choice['edge_id']] = {'cid': choice['cid']}
                self._get_divisions(video_id, graph_version, edges, choice['edge_id'], cid_edges=cid_edges)
        return cid_edges

    def _get_interactive_entries(self, video_id, cid, metainfo):
        graph_version = traverse_obj(
            self._download_json(
                'https://api.bilibili.com/x/player/wbi/v2', video_id,
                'Extracting graph version', query={'bvid': video_id, 'cid': cid}),
            ('data', 'interaction', 'graph_version', {int_or_none}))
        cid_edges = self._get_divisions(video_id, graph_version, {1: {'cid': cid}}, 1)
        for cid, edges in cid_edges.items():
            play_info = self._download_playinfo(video_id, cid)
            yield {
                **metainfo,
                'id': f'{video_id}_{cid}',
                'title': f'{metainfo.get("title")} - {list(edges.values())[0].get("title")}',
                'formats': self.extract_formats(play_info),
                'description': f'{json.dumps(edges, ensure_ascii=False)}\n{metainfo.get("description", "")}',
                'duration': float_or_none(play_info.get('timelength'), scale=1000),
                'subtitles': self.extract_subtitles(video_id, cid),
            }


class BiliBiliIE(BilibiliBaseIE):
    _VALID_URL = r'https?://(?:www\.)?bilibili\.com/(?:video/|festival/\w+\?(?:[^#]*&)?bvid=)[aAbB][vV](?P<id>[^/?#&]+)'

    _TESTS = [{
        'url': 'https://www.bilibili.com/video/BV13x41117TL',
        'info_dict': {
            'id': 'BV13x41117TL',
            'title': '阿滴英文｜英文歌分享#6 "Closer',
            'ext': 'mp4',
            'description': '滴妹今天唱Closer給你聽! 有史以来，被推最多次也是最久的歌曲，其实歌词跟我原本想像差蛮多的，不过还是好听！ 微博@阿滴英文',
            'uploader_id': '65880958',
            'uploader': '阿滴英文',
            'thumbnail': r're:^https?://.*\.(jpg|jpeg|png)$',
            'duration': 554.117,
            'tags': list,
            'comment_count': int,
            'upload_date': '20170301',
            'timestamp': 1488353834,
            'like_count': int,
            'view_count': int,
        },
    }, {
        'note': 'old av URL version',
        'url': 'http://www.bilibili.com/video/av1074402/',
        'info_dict': {
            'thumbnail': r're:^https?://.*\.(jpg|jpeg)$',
            'ext': 'mp4',
            'uploader': '菊子桑',
            'uploader_id': '156160',
            'id': 'BV11x411K7CN',
            'title': '【金坷垃】金泡沫',
            'duration': 308.36,
            'upload_date': '20140420',
            'timestamp': 1397983878,
            'description': 'md5:ce18c2a2d2193f0df2917d270f2e5923',
            'like_count': int,
            'comment_count': int,
            'view_count': int,
            'tags': list,
        },
        'params': {'skip_download': True},
    }, {
        'note': 'Anthology',
        'url': 'https://www.bilibili.com/video/BV1bK411W797',
        'info_dict': {
            'id': 'BV1bK411W797',
            'title': '物语中的人物是如何吐槽自己的OP的'
        },
        'playlist_count': 18,
        'playlist': [{
            'info_dict': {
                'id': 'BV1bK411W797_p1',
                'ext': 'mp4',
                'title': '物语中的人物是如何吐槽自己的OP的 p01 Staple Stable/战场原+羽川',
                'tags': 'count:10',
                'timestamp': 1589601697,
                'thumbnail': r're:^https?://.*\.(jpg|jpeg|png)$',
                'uploader': '打牌还是打桩',
                'uploader_id': '150259984',
                'like_count': int,
                'comment_count': int,
                'upload_date': '20200516',
                'view_count': int,
                'description': 'md5:e3c401cf7bc363118d1783dd74068a68',
                'duration': 90.314,
            }
        }]
    }, {
        'note': 'Specific page of Anthology',
        'url': 'https://www.bilibili.com/video/BV1bK411W797?p=1',
        'info_dict': {
            'id': 'BV1bK411W797_p1',
            'ext': 'mp4',
            'title': '物语中的人物是如何吐槽自己的OP的 p01 Staple Stable/战场原+羽川',
            'tags': 'count:10',
            'timestamp': 1589601697,
            'thumbnail': r're:^https?://.*\.(jpg|jpeg|png)$',
            'uploader': '打牌还是打桩',
            'uploader_id': '150259984',
            'like_count': int,
            'comment_count': int,
            'upload_date': '20200516',
            'view_count': int,
            'description': 'md5:e3c401cf7bc363118d1783dd74068a68',
            'duration': 90.314,
        }
    }, {
        'note': 'video has subtitles',
        'url': 'https://www.bilibili.com/video/BV12N4y1M7rh',
        'info_dict': {
            'id': 'BV12N4y1M7rh',
            'ext': 'mp4',
            'title': 'md5:96e8bb42c2b432c0d4ce3434a61479c1',
            'tags': list,
            'description': 'md5:afde2b7ba9025c01d9e3dde10de221e4',
            'duration': 313.557,
            'upload_date': '20220709',
            'uploader': '小夫太渴',
            'timestamp': 1657347907,
            'uploader_id': '1326814124',
            'comment_count': int,
            'view_count': int,
            'like_count': int,
            'thumbnail': r're:^https?://.*\.(jpg|jpeg|png)$',
            'subtitles': 'count:2'
        },
        'params': {'listsubtitles': True},
    }, {
        'url': 'https://www.bilibili.com/video/av8903802/',
        'info_dict': {
            'id': 'BV13x41117TL',
            'ext': 'mp4',
            'title': '阿滴英文｜英文歌分享#6 "Closer',
            'upload_date': '20170301',
            'description': 'md5:3b1b9e25b78da4ef87e9b548b88ee76a',
            'timestamp': 1488353834,
            'uploader_id': '65880958',
            'uploader': '阿滴英文',
            'thumbnail': r're:^https?://.*\.(jpg|jpeg|png)$',
            'duration': 554.117,
            'tags': list,
            'comment_count': int,
            'view_count': int,
            'like_count': int,
        },
        'params': {
            'skip_download': True,
        },
    }, {
        'note': 'video has chapter',
        'url': 'https://www.bilibili.com/video/BV1vL411G7N7/',
        'info_dict': {
            'id': 'BV1vL411G7N7',
            'ext': 'mp4',
            'title': '如何为你的B站视频添加进度条分段',
            'timestamp': 1634554558,
            'upload_date': '20211018',
            'description': 'md5:a9a3d6702b3a94518d419b2e9c320a6d',
            'tags': list,
            'uploader': '爱喝咖啡的当麻',
            'duration': 669.482,
            'uploader_id': '1680903',
            'chapters': 'count:6',
            'comment_count': int,
            'view_count': int,
            'like_count': int,
            'thumbnail': r're:^https?://.*\.(jpg|jpeg|png)$',
        },
        'params': {'skip_download': True},
    }, {
        'note': 'video redirects to festival page',
        'url': 'https://www.bilibili.com/video/BV1wP4y1P72h',
        'info_dict': {
            'id': 'BV1wP4y1P72h',
            'ext': 'mp4',
            'title': '牛虎年相交之际，一首传统民族打击乐《牛斗虎》祝大家新春快乐，虎年大吉！【bilibili音乐虎闹新春】',
            'timestamp': 1643947497,
            'upload_date': '20220204',
            'description': 'md5:8681a0d4d2c06b4ae27e59c8080a7fe6',
            'uploader': '叨叨冯聊音乐',
            'duration': 246.719,
            'uploader_id': '528182630',
            'view_count': int,
            'like_count': int,
            'thumbnail': r're:^https?://.*\.(jpg|jpeg|png)$',
        },
        'params': {'skip_download': True},
    }, {
        'note': 'newer festival video',
        'url': 'https://www.bilibili.com/festival/2023honkaiimpact3gala?bvid=BV1ay4y1d77f',
        'info_dict': {
            'id': 'BV1ay4y1d77f',
            'ext': 'mp4',
            'title': '【崩坏3新春剧场】为特别的你送上祝福！',
            'timestamp': 1674273600,
            'upload_date': '20230121',
            'description': 'md5:58af66d15c6a0122dc30c8adfd828dd8',
            'uploader': '果蝇轰',
            'duration': 1111.722,
            'uploader_id': '8469526',
            'view_count': int,
            'like_count': int,
            'thumbnail': r're:^https?://.*\.(jpg|jpeg|png)$',
        },
        'params': {'skip_download': True},
    }, {
        'note': 'interactive/split-path video',
        'url': 'https://www.bilibili.com/video/BV1af4y1H7ga/',
        'info_dict': {
            'id': 'BV1af4y1H7ga',
            'title': '【互动游戏】花了大半年时间做的自我介绍~请查收！！',
            'timestamp': 1630500414,
            'upload_date': '20210901',
            'description': 'md5:01113e39ab06e28042d74ac356a08786',
            'tags': list,
            'uploader': '钉宫妮妮Ninico',
            'duration': 1503,
            'uploader_id': '8881297',
            'comment_count': int,
            'view_count': int,
            'like_count': int,
            'thumbnail': r're:^https?://.*\.(jpg|jpeg|png)$',
        },
        'playlist_count': 33,
        'playlist': [{
            'info_dict': {
                'id': 'BV1af4y1H7ga_400950101',
                'ext': 'mp4',
                'title': '【互动游戏】花了大半年时间做的自我介绍~请查收！！ - 听见猫猫叫~',
                'timestamp': 1630500414,
                'upload_date': '20210901',
                'description': 'md5:db66ac7a2813a94b8291dbce990cc5b2',
                'tags': list,
                'uploader': '钉宫妮妮Ninico',
                'duration': 11.605,
                'uploader_id': '8881297',
                'comment_count': int,
                'view_count': int,
                'like_count': int,
                'thumbnail': r're:^https?://.*\.(jpg|jpeg|png)$',
            },
        }],
    }, {
        'note': '301 redirect to bangumi link',
        'url': 'https://www.bilibili.com/video/BV1TE411f7f1',
        'info_dict': {
            'id': '288525',
            'title': '李永乐老师 钱学森弹道和乘波体飞行器是什么？',
            'ext': 'mp4',
            'series': '我和我的祖国',
            'series_id': '4780',
            'season': '幕后纪实',
            'season_id': '28609',
            'season_number': 1,
            'episode': '钱学森弹道和乘波体飞行器是什么？',
            'episode_id': '288525',
            'episode_number': 105,
            'duration': 1183.957,
            'timestamp': 1571648124,
            'upload_date': '20191021',
            'thumbnail': r're:^https?://.*\.(jpg|jpeg|png)$',
        },
    }, {
        'url': 'https://www.bilibili.com/video/BV1jL41167ZG/',
        'info_dict': {
            'id': 'BV1jL41167ZG',
            'title': '一场大火引发的离奇死亡！古典推理经典短篇集《不可能犯罪诊断书》！',
            'ext': 'mp4',
        },
        'skip': 'supporter-only video',
    }, {
        'url': 'https://www.bilibili.com/video/BV1Ks411f7aQ/',
        'info_dict': {
            'id': 'BV1Ks411f7aQ',
            'title': '【BD1080P】狼与香辛料I【华盟】',
            'ext': 'mp4',
        },
        'skip': 'login required',
    }, {
        'url': 'https://www.bilibili.com/video/BV1GJ411x7h7/',
        'info_dict': {
            'id': 'BV1GJ411x7h7',
            'title': '【官方 MV】Never Gonna Give You Up - Rick Astley',
            'ext': 'mp4',
        },
        'skip': 'geo-restricted',
    }]

    def _real_extract(self, url):
        video_id = self._match_id(url)
        webpage, urlh = self._download_webpage_handle(url, video_id)
        if not self._match_valid_url(urlh.url):
            return self.url_result(urlh.url)

        initial_state = self._search_json(r'window\.__INITIAL_STATE__\s*=', webpage, 'initial state', video_id)

        is_festival = 'videoData' not in initial_state
        if is_festival:
            video_data = initial_state['videoInfo']
        else:
            play_info_obj = self._search_json(
                r'window\.__playinfo__\s*=', webpage, 'play info', video_id, fatal=False)
            if not play_info_obj:
                if traverse_obj(initial_state, ('error', 'trueCode')) == -403:
                    self.raise_login_required()
                if traverse_obj(initial_state, ('error', 'trueCode')) == -404:
                    raise ExtractorError(
                        'This video may be deleted or geo-restricted. '
                        'You might want to try a VPN or a proxy server (with --proxy)', expected=True)
            play_info = traverse_obj(play_info_obj, ('data', {dict}))
            if not play_info:
                if traverse_obj(play_info_obj, 'code') == 87007:
                    toast = get_element_by_class('tips-toast', webpage) or ''
                    msg = clean_html(
                        f'{get_element_by_class("belongs-to", toast) or ""}，'
                        + (get_element_by_class('level', toast) or ''))
                    raise ExtractorError(
                        f'This is a supporter-only video: {msg}. {self._login_hint()}', expected=True)
                raise ExtractorError('Failed to extract play info')
            video_data = initial_state['videoData']

        video_id, title = video_data['bvid'], video_data.get('title')

        # Bilibili anthologies are similar to playlists but all videos share the same video ID as the anthology itself.
        page_list_json = not is_festival and traverse_obj(
            self._download_json(
                'https://api.bilibili.com/x/player/pagelist', video_id,
                fatal=False, query={'bvid': video_id, 'jsonp': 'jsonp'},
                note='Extracting videos in anthology'),
            'data', expected_type=list) or []
        is_anthology = len(page_list_json) > 1

        part_id = int_or_none(parse_qs(url).get('p', [None])[-1])
        if is_anthology and not part_id and self._yes_playlist(video_id, video_id):
            return self.playlist_from_matches(
                page_list_json, video_id, title, ie=BiliBiliIE,
                getter=lambda entry: f'https://www.bilibili.com/video/{video_id}?p={entry["page"]}')

        if is_anthology:
            part_id = part_id or 1
            title += f' p{part_id:02d} {traverse_obj(page_list_json, (part_id - 1, "part")) or ""}'

        aid = video_data.get('aid')
        old_video_id = format_field(aid, None, f'%s_part{part_id or 1}')

        cid = traverse_obj(video_data, ('pages', part_id - 1, 'cid')) if part_id else video_data.get('cid')

        festival_info = {}
        if is_festival:
            play_info = self._download_playinfo(video_id, cid)

            festival_info = traverse_obj(initial_state, {
                'uploader': ('videoInfo', 'upName'),
                'uploader_id': ('videoInfo', 'upMid', {str_or_none}),
                'like_count': ('videoStatus', 'like', {int_or_none}),
                'thumbnail': ('sectionEpisodes', lambda _, v: v['bvid'] == video_id, 'cover'),
            }, get_all=False)

        metainfo = {
            **traverse_obj(initial_state, {
                'uploader': ('upData', 'name'),
                'uploader_id': ('upData', 'mid', {str_or_none}),
                'like_count': ('videoData', 'stat', 'like', {int_or_none}),
                'tags': ('tags', ..., 'tag_name'),
                'thumbnail': ('videoData', 'pic', {url_or_none}),
            }),
            **festival_info,
            **traverse_obj(video_data, {
                'description': 'desc',
                'timestamp': ('pubdate', {int_or_none}),
                'view_count': (('viewCount', ('stat', 'view')), {int_or_none}),
                'comment_count': ('stat', 'reply', {int_or_none}),
            }, get_all=False),
            'id': f'{video_id}{format_field(part_id, None, "_p%d")}',
            '_old_archive_ids': [make_archive_id(self, old_video_id)] if old_video_id else None,
            'title': title,
            'http_headers': {'Referer': url},
        }

        is_interactive = traverse_obj(video_data, ('rights', 'is_stein_gate'))
        if is_interactive:
            return self.playlist_result(
                self._get_interactive_entries(video_id, cid, metainfo), **metainfo, **{
                    'duration': traverse_obj(initial_state, ('videoData', 'duration', {int_or_none})),
                    '__post_extractor': self.extract_comments(aid),
                })
        else:
            return {
                **metainfo,
                'duration': float_or_none(play_info.get('timelength'), scale=1000),
                'chapters': self._get_chapters(aid, cid),
                'subtitles': self.extract_subtitles(video_id, cid),
                'formats': self.extract_formats(play_info),
                '__post_extractor': self.extract_comments(aid),
            }


class BiliBiliBangumiIE(BilibiliBaseIE):
    _VALID_URL = r'https?://(?:www\.)?bilibili\.com/bangumi/play/ep(?P<id>\d+)'

    _TESTS = [{
        'url': 'https://www.bilibili.com/bangumi/play/ep21495/',
        'info_dict': {
            'id': '21495',
            'ext': 'mp4',
            'series': '悠久之翼',
            'series_id': '774',
            'season': '第二季',
            'season_id': '1182',
            'season_number': 2,
            'episode': 'forever／ef',
            'episode_id': '21495',
            'episode_number': 12,
            'title': '12 forever／ef',
            'duration': 1420.791,
            'timestamp': 1320412200,
            'upload_date': '20111104',
            'thumbnail': r're:^https?://.*\.(jpg|jpeg|png)$',
        },
    }, {
        'url': 'https://www.bilibili.com/bangumi/play/ep267851',
        'info_dict': {
            'id': '267851',
            'ext': 'mp4',
            'series': '鬼灭之刃',
            'series_id': '4358',
            'season': '立志篇',
            'season_id': '26801',
            'season_number': 1,
            'episode': '残酷',
            'episode_id': '267851',
            'episode_number': 1,
            'title': '1 残酷',
            'duration': 1425.256,
            'timestamp': 1554566400,
            'upload_date': '20190406',
            'thumbnail': r're:^https?://.*\.(jpg|jpeg|png)$'
        },
        'skip': 'Geo-restricted',
    }, {
        'note': 'a making-of which falls outside main section',
        'url': 'https://www.bilibili.com/bangumi/play/ep345120',
        'info_dict': {
            'id': '345120',
            'ext': 'mp4',
            'series': '鬼灭之刃',
            'series_id': '4358',
            'season': '立志篇',
            'season_id': '26801',
            'season_number': 1,
            'episode': '炭治郎篇',
            'episode_id': '345120',
            'episode_number': 27,
            'title': '#1 炭治郎篇',
            'duration': 1922.129,
            'timestamp': 1602853860,
            'upload_date': '20201016',
            'thumbnail': r're:^https?://.*\.(jpg|jpeg|png)$'
        },
    }]

    def _real_extract(self, url):
        episode_id = self._match_id(url)
        webpage = self._download_webpage(url, episode_id)

        if '您所在的地区无法观看本片' in webpage:
            raise GeoRestrictedError('This video is restricted')
        elif '正在观看预览，大会员免费看全片' in webpage:
            self.raise_login_required('This video is for premium members only')

        headers = {'Referer': url, **self.geo_verification_headers()}
        play_info = self._download_json(
            'https://api.bilibili.com/pgc/player/web/v2/playurl', episode_id,
            'Extracting episode', query={'fnval': '4048', 'ep_id': episode_id},
            headers=headers)
        premium_only = play_info.get('code') == -10403
        play_info = traverse_obj(play_info, ('result', 'video_info', {dict})) or {}

        formats = self.extract_formats(play_info)
        if not formats and (premium_only or '成为大会员抢先看' in webpage or '开通大会员观看' in webpage):
            self.raise_login_required('This video is for premium members only')

        bangumi_info = self._download_json(
            'https://api.bilibili.com/pgc/view/web/season', episode_id, 'Get episode details',
            query={'ep_id': episode_id}, headers=headers)['result']

        episode_number, episode_info = next((
            (idx, ep) for idx, ep in enumerate(traverse_obj(
                bangumi_info, (('episodes', ('section', ..., 'episodes')), ..., {dict})), 1)
            if str_or_none(ep.get('id')) == episode_id), (1, {}))

        season_id = bangumi_info.get('season_id')
        season_number, season_title = season_id and next((
            (idx + 1, e.get('season_title')) for idx, e in enumerate(
                traverse_obj(bangumi_info, ('seasons', ...)))
            if e.get('season_id') == season_id
        ), (None, None))

        aid = episode_info.get('aid')

        return {
            'id': episode_id,
            'formats': formats,
            **traverse_obj(bangumi_info, {
                'series': ('series', 'series_title', {str}),
                'series_id': ('series', 'series_id', {str_or_none}),
                'thumbnail': ('square_cover', {url_or_none}),
            }),
            **traverse_obj(episode_info, {
                'episode': ('long_title', {str}),
                'episode_number': ('title', {int_or_none}, {lambda x: x or episode_number}),
                'timestamp': ('pub_time', {int_or_none}),
                'title': {lambda v: v and join_nonempty('title', 'long_title', delim=' ', from_dict=v)},
            }),
            'episode_id': episode_id,
            'season': str_or_none(season_title),
            'season_id': str_or_none(season_id),
            'season_number': season_number,
            'duration': float_or_none(play_info.get('timelength'), scale=1000),
            'subtitles': self.extract_subtitles(episode_id, episode_info.get('cid'), aid=aid),
            '__post_extractor': self.extract_comments(aid),
            'http_headers': headers,
        }


class BiliBiliBangumiMediaIE(BilibiliBaseIE):
    _VALID_URL = r'https?://(?:www\.)?bilibili\.com/bangumi/media/md(?P<id>\d+)'
    _TESTS = [{
        'url': 'https://www.bilibili.com/bangumi/media/md24097891',
        'info_dict': {
            'id': '24097891',
            'title': 'CAROLE & TUESDAY',
            'description': 'md5:42417ad33d1eaa1c93bfd2dd1626b829',
        },
        'playlist_mincount': 25,
    }, {
        'url': 'https://www.bilibili.com/bangumi/media/md1565/',
        'info_dict': {
            'id': '1565',
            'title': '攻壳机动队 S.A.C. 2nd GIG',
            'description': 'md5:46cac00bafd645b97f4d6df616fc576d',
        },
        'playlist_count': 26,
        'playlist': [{
            'info_dict': {
                'id': '68540',
                'ext': 'mp4',
                'series': '攻壳机动队',
                'series_id': '1077',
                'season': '第二季',
                'season_id': '1565',
                'season_number': 2,
                'episode': '再启动 REEMBODY',
                'episode_id': '68540',
                'episode_number': 1,
                'title': '1 再启动 REEMBODY',
                'duration': 1525.777,
                'timestamp': 1425074413,
                'upload_date': '20150227',
                'thumbnail': r're:^https?://.*\.(jpg|jpeg|png)$'
            },
        }],
    }]

    def _real_extract(self, url):
        media_id = self._match_id(url)
        webpage = self._download_webpage(url, media_id)

        initial_state = self._search_json(
            r'window\.__INITIAL_STATE__\s*=', webpage, 'initial_state', media_id)
        ss_id = initial_state['mediaInfo']['season_id']

        return self.playlist_result(
            self._get_episodes_from_season(ss_id, url), media_id,
            **traverse_obj(initial_state, ('mediaInfo', {
                'title': ('title', {str}),
                'description': ('evaluate', {str}),
            })))


class BiliBiliBangumiSeasonIE(BilibiliBaseIE):
    _VALID_URL = r'(?x)https?://(?:www\.)?bilibili\.com/bangumi/play/ss(?P<id>\d+)'
    _TESTS = [{
        'url': 'https://www.bilibili.com/bangumi/play/ss26801',
        'info_dict': {
            'id': '26801',
            'title': '鬼灭之刃',
            'description': 'md5:e2cc9848b6f69be6db79fc2a82d9661b',
        },
        'playlist_mincount': 26
    }, {
        'url': 'https://www.bilibili.com/bangumi/play/ss2251',
        'info_dict': {
            'id': '2251',
            'title': '玲音',
            'description': 'md5:1fd40e3df4c08d4d9d89a6a34844bdc4',
        },
        'playlist_count': 13,
        'playlist': [{
            'info_dict': {
                'id': '50188',
                'ext': 'mp4',
                'series': '玲音',
                'series_id': '1526',
                'season': 'TV',
                'season_id': '2251',
                'season_number': 1,
                'episode': 'WEIRD',
                'episode_id': '50188',
                'episode_number': 1,
                'title': '1 WEIRD',
                'duration': 1436.992,
                'timestamp': 1343185080,
                'upload_date': '20120725',
                'thumbnail': r're:^https?://.*\.(jpg|jpeg|png)$'
            },
        }],
    }]

    def _real_extract(self, url):
        ss_id = self._match_id(url)
        webpage = self._download_webpage(url, ss_id)
        metainfo = traverse_obj(
            self._search_json(r'<script[^>]+type="application/ld\+json"[^>]*>', webpage, 'info', ss_id),
            ('itemListElement', ..., {
                'title': ('name', {str}),
                'description': ('description', {str}),
            }), get_all=False)

        return self.playlist_result(self._get_episodes_from_season(ss_id, url), ss_id, **metainfo)


class BilibiliCheeseBaseIE(BilibiliBaseIE):
    _HEADERS = {'Referer': 'https://www.bilibili.com/'}

    def _extract_episode(self, season_info, ep_id):
        episode_info = traverse_obj(season_info, (
            'episodes', lambda _, v: v['id'] == int(ep_id)), get_all=False)
        aid, cid = episode_info['aid'], episode_info['cid']

        if traverse_obj(episode_info, 'ep_status') == -1:
            raise ExtractorError('This course episode is not yet available.', expected=True)
        if not traverse_obj(episode_info, 'playable'):
            self.raise_login_required('You need to purchase the course to download this episode')

        play_info = self._download_json(
            'https://api.bilibili.com/pugv/player/web/playurl', ep_id,
            query={'avid': aid, 'cid': cid, 'ep_id': ep_id, 'fnval': 16, 'fourk': 1},
            headers=self._HEADERS, note='Downloading playinfo')['data']

        return {
            'id': str_or_none(ep_id),
            'episode_id': str_or_none(ep_id),
            'formats': self.extract_formats(play_info),
            'extractor_key': BilibiliCheeseIE.ie_key(),
            'extractor': BilibiliCheeseIE.IE_NAME,
            'webpage_url': f'https://www.bilibili.com/cheese/play/ep{ep_id}',
            **traverse_obj(episode_info, {
                'episode': ('title', {str}),
                'title': {lambda v: v and join_nonempty('index', 'title', delim=' - ', from_dict=v)},
                'alt_title': ('subtitle', {str}),
                'duration': ('duration', {int_or_none}),
                'episode_number': ('index', {int_or_none}),
                'thumbnail': ('cover', {url_or_none}),
                'timestamp': ('release_date', {int_or_none}),
                'view_count': ('play', {int_or_none}),
            }),
            **traverse_obj(season_info, {
                'uploader': ('up_info', 'uname', {str}),
                'uploader_id': ('up_info', 'mid', {str_or_none}),
            }),
            'subtitles': self.extract_subtitles(ep_id, cid, aid=aid),
            '__post_extractor': self.extract_comments(aid),
            'http_headers': self._HEADERS,
        }

    def _download_season_info(self, query_key, video_id):
        return self._download_json(
            f'https://api.bilibili.com/pugv/view/web/season?{query_key}={video_id}', video_id,
            headers=self._HEADERS, note='Downloading season info')['data']


class BilibiliCheeseIE(BilibiliCheeseBaseIE):
    _VALID_URL = r'https?://(?:www\.)?bilibili\.com/cheese/play/ep(?P<id>\d+)'
    _TESTS = [{
        'url': 'https://www.bilibili.com/cheese/play/ep229832',
        'info_dict': {
            'id': '229832',
            'ext': 'mp4',
            'title': '1 - 课程先导片',
            'alt_title': '视频课 · 3分41秒',
            'uploader': '马督工',
            'uploader_id': '316568752',
            'episode': '课程先导片',
            'episode_id': '229832',
            'episode_number': 1,
            'duration': 221,
            'timestamp': 1695549606,
            'upload_date': '20230924',
            'thumbnail': r're:^https?://.*\.(jpg|jpeg|png)$',
            'view_count': int,
        }
    }]

    def _real_extract(self, url):
        ep_id = self._match_id(url)
        return self._extract_episode(self._download_season_info('ep_id', ep_id), ep_id)


class BilibiliCheeseSeasonIE(BilibiliCheeseBaseIE):
    _VALID_URL = r'https?://(?:www\.)?bilibili\.com/cheese/play/ss(?P<id>\d+)'
    _TESTS = [{
        'url': 'https://www.bilibili.com/cheese/play/ss5918',
        'info_dict': {
            'id': '5918',
            'title': '【限时五折】新闻系学不到：马督工教你做自媒体',
            'description': '帮普通人建立世界模型，降低人与人的沟通门槛',
        },
        'playlist': [{
            'info_dict': {
                'id': '229832',
                'ext': 'mp4',
                'title': '1 - 课程先导片',
                'alt_title': '视频课 · 3分41秒',
                'uploader': '马督工',
                'uploader_id': '316568752',
                'episode': '课程先导片',
                'episode_id': '229832',
                'episode_number': 1,
                'duration': 221,
                'timestamp': 1695549606,
                'upload_date': '20230924',
                'thumbnail': r're:^https?://.*\.(jpg|jpeg|png)$',
                'view_count': int,
            }
        }],
        'params': {'playlist_items': '1'},
    }, {
        'url': 'https://www.bilibili.com/cheese/play/ss5918',
        'info_dict': {
            'id': '5918',
            'title': '【限时五折】新闻系学不到：马督工教你做自媒体',
            'description': '帮普通人建立世界模型，降低人与人的沟通门槛',
        },
        'playlist_mincount': 5,
        'skip': 'paid video in list',
    }]

    def _get_cheese_entries(self, season_info):
        for ep_id in traverse_obj(season_info, ('episodes', lambda _, v: v['episode_can_view'], 'id')):
            yield self._extract_episode(season_info, ep_id)

    def _real_extract(self, url):
        season_id = self._match_id(url)
        season_info = self._download_season_info('season_id', season_id)

        return self.playlist_result(
            self._get_cheese_entries(season_info), season_id,
            **traverse_obj(season_info, {
                'title': ('title', {str}),
                'description': ('subtitle', {str}),
            }))


class BilibiliSpaceBaseIE(InfoExtractor):
    def _extract_playlist(self, fetch_page, get_metadata, get_entries):
        first_page = fetch_page(0)
        metadata = get_metadata(first_page)

        paged_list = InAdvancePagedList(
            lambda idx: get_entries(fetch_page(idx) if idx else first_page),
            metadata['page_count'], metadata['page_size'])

        return metadata, paged_list


class BilibiliSpaceVideoIE(BilibiliSpaceBaseIE):
    _VALID_URL = r'https?://space\.bilibili\.com/(?P<id>\d+)(?P<video>/video)?/?(?:[?#]|$)'
    _TESTS = [{
        'url': 'https://space.bilibili.com/3985676/video',
        'info_dict': {
            'id': '3985676',
        },
        'playlist_mincount': 178,
    }, {
        'url': 'https://space.bilibili.com/313580179/video',
        'info_dict': {
            'id': '313580179',
        },
        'playlist_mincount': 92,
    }]

    def _extract_signature(self, playlist_id):
        session_data = self._download_json('https://api.bilibili.com/x/web-interface/nav', playlist_id, fatal=False)

        key_from_url = lambda x: x[x.rfind('/') + 1:].split('.')[0]
        img_key = traverse_obj(
            session_data, ('data', 'wbi_img', 'img_url', {key_from_url})) or '34478ba821254d9d93542680e3b86100'
        sub_key = traverse_obj(
            session_data, ('data', 'wbi_img', 'sub_url', {key_from_url})) or '7e16a90d190a4355a78fd00b32a38de6'

        session_key = img_key + sub_key

        signature_values = []
        for position in (
            46, 47, 18, 2, 53, 8, 23, 32, 15, 50, 10, 31, 58, 3, 45, 35, 27, 43, 5, 49, 33, 9, 42, 19, 29, 28, 14, 39,
            12, 38, 41, 13, 37, 48, 7, 16, 24, 55, 40, 61, 26, 17, 0, 1, 60, 51, 30, 4, 22, 25, 54, 21, 56, 59, 6, 63,
            57, 62, 11, 36, 20, 34, 44, 52
        ):
            char_at_position = try_call(lambda: session_key[position])
            if char_at_position:
                signature_values.append(char_at_position)

        return ''.join(signature_values)[:32]

    def _real_extract(self, url):
        playlist_id, is_video_url = self._match_valid_url(url).group('id', 'video')
        if not is_video_url:
            self.to_screen('A channel URL was given. Only the channel\'s videos will be downloaded. '
                           'To download audios, add a "/audio" to the URL')

        signature = self._extract_signature(playlist_id)

        def fetch_page(page_idx):
            query = {
                'keyword': '',
                'mid': playlist_id,
                'order': 'pubdate',
                'order_avoided': 'true',
                'platform': 'web',
                'pn': page_idx + 1,
                'ps': 30,
                'tid': 0,
                'web_location': 1550101,
                'wts': int(time.time()),
            }
            query['w_rid'] = hashlib.md5(f'{urllib.parse.urlencode(query)}{signature}'.encode()).hexdigest()

            try:
                response = self._download_json('https://api.bilibili.com/x/space/wbi/arc/search',
                                               playlist_id, note=f'Downloading page {page_idx}', query=query)
            except ExtractorError as e:
                if isinstance(e.cause, HTTPError) and e.cause.status == 412:
                    raise ExtractorError(
                        'Request is blocked by server (412), please add cookies, wait and try later.', expected=True)
                raise
            if response['code'] == -401:
                raise ExtractorError(
                    'Request is blocked by server (401), please add cookies, wait and try later.', expected=True)
            return response['data']

        def get_metadata(page_data):
            page_size = page_data['page']['ps']
            entry_count = page_data['page']['count']
            return {
                'page_count': math.ceil(entry_count / page_size),
                'page_size': page_size,
            }

        def get_entries(page_data):
            for entry in traverse_obj(page_data, ('list', 'vlist')) or []:
                yield self.url_result(f'https://www.bilibili.com/video/{entry["bvid"]}', BiliBiliIE, entry['bvid'])

        metadata, paged_list = self._extract_playlist(fetch_page, get_metadata, get_entries)
        return self.playlist_result(paged_list, playlist_id)


class BilibiliSpaceAudioIE(BilibiliSpaceBaseIE):
    _VALID_URL = r'https?://space\.bilibili\.com/(?P<id>\d+)/audio'
    _TESTS = [{
        'url': 'https://space.bilibili.com/313580179/audio',
        'info_dict': {
            'id': '313580179',
        },
        'playlist_mincount': 1,
    }]

    def _real_extract(self, url):
        playlist_id = self._match_id(url)

        def fetch_page(page_idx):
            return self._download_json(
                'https://api.bilibili.com/audio/music-service/web/song/upper', playlist_id,
                note=f'Downloading page {page_idx}',
                query={'uid': playlist_id, 'pn': page_idx + 1, 'ps': 30, 'order': 1, 'jsonp': 'jsonp'})['data']

        def get_metadata(page_data):
            return {
                'page_count': page_data['pageCount'],
                'page_size': page_data['pageSize'],
            }

        def get_entries(page_data):
            for entry in page_data.get('data', []):
                yield self.url_result(f'https://www.bilibili.com/audio/au{entry["id"]}', BilibiliAudioIE, entry['id'])

        metadata, paged_list = self._extract_playlist(fetch_page, get_metadata, get_entries)
        return self.playlist_result(paged_list, playlist_id)


class BilibiliSpaceListBaseIE(BilibiliSpaceBaseIE):
    def _get_entries(self, page_data, bvid_keys, ending_key='bvid'):
        for bvid in traverse_obj(page_data, (*variadic(bvid_keys, (str, bytes, dict, set)), ..., ending_key, {str})):
            yield self.url_result(f'https://www.bilibili.com/video/{bvid}', BiliBiliIE, bvid)

    def _get_uploader(self, uid, playlist_id):
        webpage = self._download_webpage(f'https://space.bilibili.com/{uid}', playlist_id, fatal=False)
        return self._search_regex(r'(?s)<title\b[^>]*>([^<]+)的个人空间-', webpage, 'uploader', fatal=False)

    def _extract_playlist(self, fetch_page, get_metadata, get_entries):
        metadata, page_list = super()._extract_playlist(fetch_page, get_metadata, get_entries)
        metadata.pop('page_count', None)
        metadata.pop('page_size', None)
        return metadata, page_list


class BilibiliCollectionListIE(BilibiliSpaceListBaseIE):
    _VALID_URL = r'https?://space\.bilibili\.com/(?P<mid>\d+)/channel/collectiondetail/?\?sid=(?P<sid>\d+)'
    _TESTS = [{
        'url': 'https://space.bilibili.com/2142762/channel/collectiondetail?sid=57445',
        'info_dict': {
            'id': '2142762_57445',
            'title': '【完结】《底特律 变人》全结局流程解说',
            'description': '',
            'uploader': '老戴在此',
            'uploader_id': '2142762',
            'timestamp': int,
            'upload_date': str,
            'thumbnail': 'https://archive.biliimg.com/bfs/archive/e0e543ae35ad3df863ea7dea526bc32e70f4c091.jpg',
        },
        'playlist_mincount': 31,
    }]

    def _real_extract(self, url):
        mid, sid = self._match_valid_url(url).group('mid', 'sid')
        playlist_id = f'{mid}_{sid}'

        def fetch_page(page_idx):
            return self._download_json(
                'https://api.bilibili.com/x/polymer/space/seasons_archives_list',
                playlist_id, note=f'Downloading page {page_idx}',
                query={'mid': mid, 'season_id': sid, 'page_num': page_idx + 1, 'page_size': 30})['data']

        def get_metadata(page_data):
            page_size = page_data['page']['page_size']
            entry_count = page_data['page']['total']
            return {
                'page_count': math.ceil(entry_count / page_size),
                'page_size': page_size,
                'uploader': self._get_uploader(mid, playlist_id),
                **traverse_obj(page_data, {
                    'title': ('meta', 'name', {str}),
                    'description': ('meta', 'description', {str}),
                    'uploader_id': ('meta', 'mid', {str_or_none}),
                    'timestamp': ('meta', 'ptime', {int_or_none}),
                    'thumbnail': ('meta', 'cover', {url_or_none}),
                })
            }

        def get_entries(page_data):
            return self._get_entries(page_data, 'archives')

        metadata, paged_list = self._extract_playlist(fetch_page, get_metadata, get_entries)
        return self.playlist_result(paged_list, playlist_id, **metadata)


class BilibiliSeriesListIE(BilibiliSpaceListBaseIE):
    _VALID_URL = r'https?://space\.bilibili\.com/(?P<mid>\d+)/channel/seriesdetail/?\?\bsid=(?P<sid>\d+)'
    _TESTS = [{
        'url': 'https://space.bilibili.com/1958703906/channel/seriesdetail?sid=547718&ctype=0',
        'info_dict': {
            'id': '1958703906_547718',
            'title': '直播回放',
            'description': '直播回放',
            'uploader': '靡烟miya',
            'uploader_id': '1958703906',
            'timestamp': 1637985853,
            'upload_date': '20211127',
            'modified_timestamp': int,
            'modified_date': str,
        },
        'playlist_mincount': 513,
    }]

    def _real_extract(self, url):
        mid, sid = self._match_valid_url(url).group('mid', 'sid')
        playlist_id = f'{mid}_{sid}'
        playlist_meta = traverse_obj(self._download_json(
            f'https://api.bilibili.com/x/series/series?series_id={sid}', playlist_id, fatal=False
        ), {
            'title': ('data', 'meta', 'name', {str}),
            'description': ('data', 'meta', 'description', {str}),
            'uploader_id': ('data', 'meta', 'mid', {str_or_none}),
            'timestamp': ('data', 'meta', 'ctime', {int_or_none}),
            'modified_timestamp': ('data', 'meta', 'mtime', {int_or_none}),
        })

        def fetch_page(page_idx):
            return self._download_json(
                'https://api.bilibili.com/x/series/archives',
                playlist_id, note=f'Downloading page {page_idx}',
                query={'mid': mid, 'series_id': sid, 'pn': page_idx + 1, 'ps': 30})['data']

        def get_metadata(page_data):
            page_size = page_data['page']['size']
            entry_count = page_data['page']['total']
            return {
                'page_count': math.ceil(entry_count / page_size),
                'page_size': page_size,
                'uploader': self._get_uploader(mid, playlist_id),
                **playlist_meta
            }

        def get_entries(page_data):
            return self._get_entries(page_data, 'archives')

        metadata, paged_list = self._extract_playlist(fetch_page, get_metadata, get_entries)
        return self.playlist_result(paged_list, playlist_id, **metadata)


class BilibiliFavoritesListIE(BilibiliSpaceListBaseIE):
    _VALID_URL = r'https?://(?:space\.bilibili\.com/\d+/favlist/?\?fid=|(?:www\.)?bilibili\.com/medialist/detail/ml)(?P<id>\d+)'
    _TESTS = [{
        'url': 'https://space.bilibili.com/84912/favlist?fid=1103407912&ftype=create',
        'info_dict': {
            'id': '1103407912',
            'title': '【V2】（旧）',
            'description': '',
            'uploader': '晓月春日',
            'uploader_id': '84912',
            'timestamp': 1604905176,
            'upload_date': '20201109',
            'modified_timestamp': int,
            'modified_date': str,
            'thumbnail': r"re:http://i\d\.hdslb\.com/bfs/archive/14b83c62aa8871b79083df1e9ab4fbc699ad16fe\.jpg",
            'view_count': int,
            'like_count': int,
        },
        'playlist_mincount': 22,
    }, {
        'url': 'https://www.bilibili.com/medialist/detail/ml1103407912',
        'only_matching': True,
    }]

    def _real_extract(self, url):
        fid = self._match_id(url)

        list_info = self._download_json(
            f'https://api.bilibili.com/x/v3/fav/resource/list?media_id={fid}&pn=1&ps=20',
            fid, note='Downloading favlist metadata')
        if list_info['code'] == -403:
            self.raise_login_required(msg='This is a private favorites list. You need to log in as its owner')

        entries = self._get_entries(self._download_json(
            f'https://api.bilibili.com/x/v3/fav/resource/ids?media_id={fid}',
            fid, note='Download favlist entries'), 'data')

        return self.playlist_result(entries, fid, **traverse_obj(list_info, ('data', 'info', {
            'title': ('title', {str}),
            'description': ('intro', {str}),
            'uploader': ('upper', 'name', {str}),
            'uploader_id': ('upper', 'mid', {str_or_none}),
            'timestamp': ('ctime', {int_or_none}),
            'modified_timestamp': ('mtime', {int_or_none}),
            'thumbnail': ('cover', {url_or_none}),
            'view_count': ('cnt_info', 'play', {int_or_none}),
            'like_count': ('cnt_info', 'thumb_up', {int_or_none}),
        })))


class BilibiliWatchlaterIE(BilibiliSpaceListBaseIE):
    _VALID_URL = r'https?://(?:www\.)?bilibili\.com/watchlater/?(?:[?#]|$)'
    _TESTS = [{
        'url': 'https://www.bilibili.com/watchlater/#/list',
        'info_dict': {'id': 'watchlater'},
        'playlist_mincount': 0,
        'skip': 'login required',
    }]

    def _real_extract(self, url):
        list_id = getattr(self._get_cookies(url).get('DedeUserID'), 'value', 'watchlater')
        watchlater_info = self._download_json(
            'https://api.bilibili.com/x/v2/history/toview/web?jsonp=jsonp', list_id)
        if watchlater_info['code'] == -101:
            self.raise_login_required(msg='You need to login to access your watchlater list')
        entries = self._get_entries(watchlater_info, ('data', 'list'))
        return self.playlist_result(entries, id=list_id, title='稍后再看')


class BilibiliPlaylistIE(BilibiliSpaceListBaseIE):
    _VALID_URL = r'https?://(?:www\.)?bilibili\.com/(?:medialist/play|list)/(?P<id>\w+)'
    _TESTS = [{
        'url': 'https://www.bilibili.com/list/1958703906?sid=547718',
        'info_dict': {
            'id': '5_547718',
            'title': '直播回放',
            'uploader': '靡烟miya',
            'uploader_id': '1958703906',
            'timestamp': 1637985853,
            'upload_date': '20211127',
        },
        'playlist_mincount': 513,
    }, {
        'url': 'https://www.bilibili.com/medialist/play/1958703906?business=space_series&business_id=547718&desc=1',
        'info_dict': {
            'id': '5_547718',
        },
        'playlist_mincount': 513,
        'skip': 'redirect url',
    }, {
        'url': 'https://www.bilibili.com/list/ml1103407912',
        'info_dict': {
            'id': '3_1103407912',
            'title': '【V2】（旧）',
            'uploader': '晓月春日',
            'uploader_id': '84912',
            'timestamp': 1604905176,
            'upload_date': '20201109',
            'thumbnail': r"re:http://i\d\.hdslb\.com/bfs/archive/14b83c62aa8871b79083df1e9ab4fbc699ad16fe\.jpg",
        },
        'playlist_mincount': 22,
    }, {
        'url': 'https://www.bilibili.com/medialist/play/ml1103407912',
        'info_dict': {
            'id': '3_1103407912',
        },
        'playlist_mincount': 22,
        'skip': 'redirect url',
    }, {
        'url': 'https://www.bilibili.com/list/watchlater',
        'info_dict': {'id': 'watchlater'},
        'playlist_mincount': 0,
        'skip': 'login required',
    }, {
        'url': 'https://www.bilibili.com/medialist/play/watchlater',
        'info_dict': {'id': 'watchlater'},
        'playlist_mincount': 0,
        'skip': 'login required',
    }]

    def _extract_medialist(self, query, list_id):
        for page_num in itertools.count(1):
            page_data = self._download_json(
                'https://api.bilibili.com/x/v2/medialist/resource/list',
                list_id, query=query, note=f'getting playlist {query["biz_id"]} page {page_num}'
            )['data']
            yield from self._get_entries(page_data, 'media_list', ending_key='bv_id')
            query['oid'] = traverse_obj(page_data, ('media_list', -1, 'id'))
            if not page_data.get('has_more', False):
                break

    def _real_extract(self, url):
        list_id = self._match_id(url)
        webpage = self._download_webpage(url, list_id)
        initial_state = self._search_json(r'window\.__INITIAL_STATE__\s*=', webpage, 'initial state', list_id)
        if traverse_obj(initial_state, ('error', 'code', {int_or_none})) != 200:
            error_code = traverse_obj(initial_state, ('error', 'trueCode', {int_or_none}))
            error_message = traverse_obj(initial_state, ('error', 'message', {str_or_none}))
            if error_code == -400 and list_id == 'watchlater':
                self.raise_login_required('You need to login to access your watchlater playlist')
            elif error_code == -403:
                self.raise_login_required('This is a private playlist. You need to login as its owner')
            elif error_code == 11010:
                raise ExtractorError('Playlist is no longer available', expected=True)
            raise ExtractorError(f'Could not access playlist: {error_code} {error_message}')

        query = {
            'ps': 20,
            'with_current': False,
            **traverse_obj(initial_state, {
                'type': ('playlist', 'type', {int_or_none}),
                'biz_id': ('playlist', 'id', {int_or_none}),
                'tid': ('tid', {int_or_none}),
                'sort_field': ('sortFiled', {int_or_none}),
                'desc': ('desc', {bool_or_none}, {str_or_none}, {str.lower}),
            })
        }
        metadata = {
            'id': f'{query["type"]}_{query["biz_id"]}',
            **traverse_obj(initial_state, ('mediaListInfo', {
                'title': ('title', {str}),
                'uploader': ('upper', 'name', {str}),
                'uploader_id': ('upper', 'mid', {str_or_none}),
                'timestamp': ('ctime', {int_or_none}),
                'thumbnail': ('cover', {url_or_none}),
            })),
        }
        return self.playlist_result(self._extract_medialist(query, list_id), **metadata)


class BilibiliCategoryIE(InfoExtractor):
    IE_NAME = 'Bilibili category extractor'
    _MAX_RESULTS = 1000000
    _VALID_URL = r'https?://(?:www\.)?bilibili\.com/v/[a-zA-Z]+\/[a-zA-Z]+'
    _TESTS = [{
        'url': 'https://www.bilibili.com/v/kichiku/mad',
        'info_dict': {
            'id': 'kichiku: mad',
            'title': 'kichiku: mad'
        },
        'playlist_mincount': 45,
        'params': {
            'playlistend': 45
        }
    }]

    def _fetch_page(self, api_url, num_pages, query, page_num):
        parsed_json = self._download_json(
            api_url, query, query={'Search_key': query, 'pn': page_num},
            note='Extracting results from page %s of %s' % (page_num, num_pages))

        video_list = traverse_obj(parsed_json, ('data', 'archives'), expected_type=list)
        if not video_list:
            raise ExtractorError('Failed to retrieve video list for page %d' % page_num)

        for video in video_list:
            yield self.url_result(
                'https://www.bilibili.com/video/%s' % video['bvid'], 'BiliBili', video['bvid'])

    def _entries(self, category, subcategory, query):
        # map of categories : subcategories : RIDs
        rid_map = {
            'kichiku': {
                'mad': 26,
                'manual_vocaloid': 126,
                'guide': 22,
                'theatre': 216,
                'course': 127
            },
        }

        if category not in rid_map:
            raise ExtractorError(
                f'The category {category} isn\'t supported. Supported categories: {list(rid_map.keys())}')
        if subcategory not in rid_map[category]:
            raise ExtractorError(
                f'The subcategory {subcategory} isn\'t supported for this category. Supported subcategories: {list(rid_map[category].keys())}')
        rid_value = rid_map[category][subcategory]

        api_url = 'https://api.bilibili.com/x/web-interface/newlist?rid=%d&type=1&ps=20&jsonp=jsonp' % rid_value
        page_json = self._download_json(api_url, query, query={'Search_key': query, 'pn': '1'})
        page_data = traverse_obj(page_json, ('data', 'page'), expected_type=dict)
        count, size = int_or_none(page_data.get('count')), int_or_none(page_data.get('size'))
        if count is None or not size:
            raise ExtractorError('Failed to calculate either page count or size')

        num_pages = math.ceil(count / size)

        return OnDemandPagedList(functools.partial(
            self._fetch_page, api_url, num_pages, query), size)

    def _real_extract(self, url):
        category, subcategory = urllib.parse.urlparse(url).path.split('/')[2:4]
        query = '%s: %s' % (category, subcategory)

        return self.playlist_result(self._entries(category, subcategory, query), query, query)


class BiliBiliSearchIE(SearchInfoExtractor):
    IE_DESC = 'Bilibili video search'
    _MAX_RESULTS = 100000
    _SEARCH_KEY = 'bilisearch'

    def _search_results(self, query):
        for page_num in itertools.count(1):
            videos = self._download_json(
                'https://api.bilibili.com/x/web-interface/search/type', query,
                note=f'Extracting results from page {page_num}', query={
                    'Search_key': query,
                    'keyword': query,
                    'page': page_num,
                    'context': '',
                    'duration': 0,
                    'tids_2': '',
                    '__refresh__': 'true',
                    'search_type': 'video',
                    'tids': 0,
                    'highlight': 1,
                })['data'].get('result')
            if not videos:
                break
            for video in videos:
                yield self.url_result(video['arcurl'], 'BiliBili', str(video['aid']))


class BilibiliAudioBaseIE(InfoExtractor):
    def _call_api(self, path, sid, query=None):
        if not query:
            query = {'sid': sid}
        return self._download_json(
            'https://www.bilibili.com/audio/music-service-c/web/' + path,
            sid, query=query)['data']


class BilibiliAudioIE(BilibiliAudioBaseIE):
    _VALID_URL = r'https?://(?:www\.)?bilibili\.com/audio/au(?P<id>\d+)'
    _TEST = {
        'url': 'https://www.bilibili.com/audio/au1003142',
        'md5': 'fec4987014ec94ef9e666d4d158ad03b',
        'info_dict': {
            'id': '1003142',
            'ext': 'm4a',
            'title': '【tsukimi】YELLOW / 神山羊',
            'artist': 'tsukimi',
            'comment_count': int,
            'description': 'YELLOW的mp3版！',
            'duration': 183,
            'subtitles': {
                'origin': [{
                    'ext': 'lrc',
                }],
            },
            'thumbnail': r're:^https?://.+\.jpg',
            'timestamp': 1564836614,
            'upload_date': '20190803',
            'uploader': 'tsukimi-つきみぐー',
            'view_count': int,
        },
    }

    def _real_extract(self, url):
        au_id = self._match_id(url)

        play_data = self._call_api('url', au_id)
        formats = [{
            'url': play_data['cdns'][0],
            'filesize': int_or_none(play_data.get('size')),
            'vcodec': 'none'
        }]

        for a_format in formats:
            a_format.setdefault('http_headers', {}).update({
                'Referer': url,
            })

        song = self._call_api('song/info', au_id)
        title = song['title']
        statistic = song.get('statistic') or {}

        subtitles = None
        lyric = song.get('lyric')
        if lyric:
            subtitles = {
                'origin': [{
                    'url': lyric,
                }]
            }

        return {
            'id': au_id,
            'title': title,
            'formats': formats,
            'artist': song.get('author'),
            'comment_count': int_or_none(statistic.get('comment')),
            'description': song.get('intro'),
            'duration': int_or_none(song.get('duration')),
            'subtitles': subtitles,
            'thumbnail': song.get('cover'),
            'timestamp': int_or_none(song.get('passtime')),
            'uploader': song.get('uname'),
            'view_count': int_or_none(statistic.get('play')),
        }


class BilibiliAudioAlbumIE(BilibiliAudioBaseIE):
    _VALID_URL = r'https?://(?:www\.)?bilibili\.com/audio/am(?P<id>\d+)'
    _TEST = {
        'url': 'https://www.bilibili.com/audio/am10624',
        'info_dict': {
            'id': '10624',
            'title': '每日新曲推荐（每日11:00更新）',
            'description': '每天11:00更新，为你推送最新音乐',
        },
        'playlist_count': 19,
    }

    def _real_extract(self, url):
        am_id = self._match_id(url)

        songs = self._call_api(
            'song/of-menu', am_id, {'sid': am_id, 'pn': 1, 'ps': 100})['data']

        entries = []
        for song in songs:
            sid = str_or_none(song.get('id'))
            if not sid:
                continue
            entries.append(self.url_result(
                'https://www.bilibili.com/audio/au' + sid,
                BilibiliAudioIE.ie_key(), sid))

        if entries:
            album_data = self._call_api('menu/info', am_id) or {}
            album_title = album_data.get('title')
            if album_title:
                for entry in entries:
                    entry['album'] = album_title
                return self.playlist_result(
                    entries, am_id, album_title, album_data.get('intro'))

        return self.playlist_result(entries, am_id)


class BiliBiliPlayerIE(InfoExtractor):
    _VALID_URL = r'https?://player\.bilibili\.com/player\.html\?.*?\baid=(?P<id>\d+)'
    _TEST = {
        'url': 'http://player.bilibili.com/player.html?aid=92494333&cid=157926707&page=1',
        'only_matching': True,
    }

    def _real_extract(self, url):
        video_id = self._match_id(url)
        return self.url_result(
            'http://www.bilibili.tv/video/av%s/' % video_id,
            ie=BiliBiliIE.ie_key(), video_id=video_id)


class BiliIntlBaseIE(InfoExtractor):
    _API_URL = 'https://api.bilibili.tv/intl/gateway'
    _NETRC_MACHINE = 'biliintl'

    def _call_api(self, endpoint, *args, **kwargs):
        json = self._download_json(self._API_URL + endpoint, *args, **kwargs)
        if json.get('code'):
            if json['code'] in (10004004, 10004005, 10023006):
                self.raise_login_required()
            elif json['code'] == 10004001:
                self.raise_geo_restricted()
            else:
                if json.get('message') and str(json['code']) != json['message']:
                    errmsg = f'{kwargs.get("errnote", "Unable to download JSON metadata")}: {self.IE_NAME} said: {json["message"]}'
                else:
                    errmsg = kwargs.get('errnote', 'Unable to download JSON metadata')
                if kwargs.get('fatal'):
                    raise ExtractorError(errmsg)
                else:
                    self.report_warning(errmsg)
        return json.get('data')

    def json2srt(self, json):
        data = '\n\n'.join(
            f'{i + 1}\n{srt_subtitles_timecode(line["from"])} --> {srt_subtitles_timecode(line["to"])}\n{line["content"]}'
            for i, line in enumerate(traverse_obj(json, (
                'body', lambda _, l: l['content'] and l['from'] and l['to']))))
        return data

    def _get_subtitles(self, *, ep_id=None, aid=None):
        subtitles = {}
        sub_json = self._call_api(
            '/web/v2/subtitle', ep_id or aid, fatal=False,
            note='Downloading subtitles list', errnote='Unable to download subtitles list',
            query=filter_dict({
                'platform': 'web',
                's_locale': 'en_US',
                'episode_id': ep_id,
                'aid': aid,
            })) or {}

        for sub in traverse_obj(sub_json, ('subtitles', lambda _, v: v['url'])):
            sub_ext = determine_ext(sub['url'])
            sub_lang = sub.get('lang_key') or 'en'

            sub_data = self._download_webpage(
                sub['url'], ep_id or aid, fatal=False,
                encoding='utf-8-sig' if sub_ext == 'ass' else None,
                note=f'Downloading subtitles{format_field(sub, "lang", "for %s")} ({sub_lang})',
                errnote='Unable to download subtitles')
            if sub_ext != 'ass':
                sub_ext, sub_data = 'srt', self.json2srt(sub_data)

            if sub_data:
                subtitles.setdefault(sub_lang, []).append({
                    'ext': sub_ext,
                    'data': sub_data
                })

        for sub in traverse_obj(sub_json, ('video_subtitle', ..., {dict})):
            sub_lang = sub.get('lang_key') or 'en'
            if sub.get('ass'):
                subtitles.setdefault(sub_lang, []).append({
                    'ext': 'ass',
                    'url': traverse_obj(sub, ('ass', 'url'))
                })

            if sub.get('srt'):
                sub_data = self._download_json(
                    traverse_obj(sub, ('srt', 'url')), ep_id or aid, fatal=False,
                    note=f'Downloading subtitles{format_field(sub, "lang", "for %s")} ({sub_lang})',
                    errnote='Unable to download subtitles')
                if sub_data:
                    subtitles.setdefault(sub_lang, []).append({
                        'ext': 'srt',
                        'data': self.json2srt(sub_data)
                    })

        return subtitles

    def _get_formats(self, *, ep_id=None, aid=None):
        video_json = self._call_api(
            '/web/playurl', ep_id or aid, note='Downloading video formats',
            errnote='Unable to download video formats', query=filter_dict({
                'platform': 'web',
                'ep_id': ep_id,
                'aid': aid,
            }))
        video_json = video_json['playurl']
        formats = []
        for vid in video_json.get('video') or []:
            video_res = vid.get('video_resource') or {}
            video_info = vid.get('stream_info') or {}
            if not video_res.get('url'):
                continue
            formats.append({
                'url': video_res['url'],
                'ext': 'mp4',
                'format_note': video_info.get('desc_words'),
                'width': video_res.get('width'),
                'height': video_res.get('height'),
                'vbr': video_res.get('bandwidth'),
                'acodec': 'none',
                'vcodec': video_res.get('codecs'),
                'filesize': video_res.get('size'),
            })
        for aud in video_json.get('audio_resource') or []:
            if not aud.get('url'):
                continue
            formats.append({
                'url': aud['url'],
                'ext': 'mp4',
                'abr': aud.get('bandwidth'),
                'acodec': aud.get('codecs'),
                'vcodec': 'none',
                'filesize': aud.get('size'),
            })

        return formats

    def _parse_video_metadata(self, video_data):
        return {
            'title': video_data.get('title_display') or video_data.get('title'),
            'thumbnail': video_data.get('cover'),
            'episode_number': int_or_none(self._search_regex(
                r'^E(\d+)(?:$| - )', video_data.get('title_display') or '', 'episode number', default=None)),
        }

    def _perform_login(self, username, password):
        if not Cryptodome.RSA:
            raise ExtractorError('pycryptodomex not found. Please install', expected=True)

        key_data = self._download_json(
            'https://passport.bilibili.tv/x/intl/passport-login/web/key?lang=en-US', None,
            note='Downloading login key', errnote='Unable to download login key')['data']

        public_key = Cryptodome.RSA.importKey(key_data['key'])
        password_hash = Cryptodome.PKCS1_v1_5.new(public_key).encrypt((key_data['hash'] + password).encode('utf-8'))
        login_post = self._download_json(
            'https://passport.bilibili.tv/x/intl/passport-login/web/login/password?lang=en-US', None, data=urlencode_postdata({
                'username': username,
                'password': base64.b64encode(password_hash).decode('ascii'),
                'keep_me': 'true',
                's_locale': 'en_US',
                'isTrusted': 'true'
            }), note='Logging in', errnote='Unable to log in')
        if login_post.get('code'):
            if login_post.get('message'):
                raise ExtractorError(f'Unable to log in: {self.IE_NAME} said: {login_post["message"]}', expected=True)
            else:
                raise ExtractorError('Unable to log in')


class BiliIntlIE(BiliIntlBaseIE):
    _VALID_URL = r'https?://(?:www\.)?bili(?:bili\.tv|intl\.com)/(?:[a-zA-Z]{2}/)?(play/(?P<season_id>\d+)/(?P<ep_id>\d+)|video/(?P<aid>\d+))'
    _TESTS = [{
        # Bstation page
        'url': 'https://www.bilibili.tv/en/play/34613/341736',
        'info_dict': {
            'id': '341736',
            'ext': 'mp4',
            'title': 'E2 - The First Night',
            'thumbnail': r're:^https://pic\.bstarstatic\.com/ogv/.+\.png$',
            'episode_number': 2,
            'upload_date': '20201009',
            'episode': 'Episode 2',
            'timestamp': 1602259500,
            'description': 'md5:297b5a17155eb645e14a14b385ab547e',
            'chapters': [{
                'start_time': 0,
                'end_time': 76.242,
                'title': '<Untitled Chapter 1>'
            }, {
                'start_time': 76.242,
                'end_time': 161.161,
                'title': 'Intro'
            }, {
                'start_time': 1325.742,
                'end_time': 1403.903,
                'title': 'Outro'
            }],
        }
    }, {
        # Non-Bstation page
        'url': 'https://www.bilibili.tv/en/play/1033760/11005006',
        'info_dict': {
            'id': '11005006',
            'ext': 'mp4',
            'title': 'E3 - Who?',
            'thumbnail': r're:^https://pic\.bstarstatic\.com/ogv/.+\.png$',
            'episode_number': 3,
            'description': 'md5:3bd8777b681690d096e014d592116e7c',
            'episode': 'Episode 3',
            'upload_date': '20211219',
            'timestamp': 1639928700,
            'chapters': [{
                'start_time': 0,
                'end_time': 88.0,
                'title': '<Untitled Chapter 1>'
            }, {
                'start_time': 88.0,
                'end_time': 156.0,
                'title': 'Intro'
            }, {
                'start_time': 1173.0,
                'end_time': 1259.535,
                'title': 'Outro'
            }],
        }
    }, {
        # Subtitle with empty content
        'url': 'https://www.bilibili.tv/en/play/1005144/10131790',
        'info_dict': {
            'id': '10131790',
            'ext': 'mp4',
            'title': 'E140 - Two Heartbeats: Kabuto\'s Trap',
            'thumbnail': r're:^https://pic\.bstarstatic\.com/ogv/.+\.png$',
            'episode_number': 140,
        },
        'skip': 'According to the copyright owner\'s request, you may only watch the video after you log in.'
    }, {
        'url': 'https://www.bilibili.tv/en/video/2041863208',
        'info_dict': {
            'id': '2041863208',
            'ext': 'mp4',
            'timestamp': 1670874843,
            'description': 'Scheduled for April 2023.\nStudio: ufotable',
            'thumbnail': r're:https?://pic[-\.]bstarstatic.+/ugc/.+\.jpg$',
            'upload_date': '20221212',
            'title': 'Kimetsu no Yaiba Season 3 Official Trailer - Bstation',
        },
    }, {
        # episode comment extraction
        'url': 'https://www.bilibili.tv/en/play/34580/340317',
        'info_dict': {
            'id': '340317',
            'ext': 'mp4',
            'timestamp': 1604057820,
            'upload_date': '20201030',
            'episode_number': 5,
            'title': 'E5 - My Own Steel',
            'description': 'md5:2b17ab10aebb33e3c2a54da9e8e487e2',
            'thumbnail': r're:https?://pic\.bstarstatic\.com/ogv/.+\.png$',
            'episode': 'Episode 5',
            'comment_count': int,
            'chapters': [{
                'start_time': 0,
                'end_time': 61.0,
                'title': '<Untitled Chapter 1>'
            }, {
                'start_time': 61.0,
                'end_time': 134.0,
                'title': 'Intro'
            }, {
                'start_time': 1290.0,
                'end_time': 1379.0,
                'title': 'Outro'
            }],
        },
        'params': {
            'getcomments': True
        }
    }, {
        # user generated content comment extraction
        'url': 'https://www.bilibili.tv/en/video/2045730385',
        'info_dict': {
            'id': '2045730385',
            'ext': 'mp4',
            'description': 'md5:693b6f3967fb4e7e7764ea817857c33a',
            'timestamp': 1667891924,
            'upload_date': '20221108',
            'title': 'That Time I Got Reincarnated as a Slime: Scarlet Bond - Official Trailer 3| AnimeStan - Bstation',
            'comment_count': int,
            'thumbnail': r're:https?://pic(?:[\.-])bstarstatic\.(?:akamaized\.net|com)/ugc/f6c363659efd2eabe5683fbb906b1582\.jpg',
        },
        'params': {
            'getcomments': True
        }
    }, {
        # episode id without intro and outro
        'url': 'https://www.bilibili.tv/en/play/1048837/11246489',
        'info_dict': {
            'id': '11246489',
            'ext': 'mp4',
            'title': 'E1 - Operation \'Strix\' <Owl>',
            'description': 'md5:b4434eb1a9a97ad2bccb779514b89f17',
            'timestamp': 1649516400,
            'thumbnail': 'https://pic.bstarstatic.com/ogv/62cb1de23ada17fb70fbe7bdd6ff29c29da02a64.png',
            'episode': 'Episode 1',
            'episode_number': 1,
            'upload_date': '20220409',
        },
    }, {
        'url': 'https://www.biliintl.com/en/play/34613/341736',
        'only_matching': True,
    }, {
        # User-generated content (as opposed to a series licensed from a studio)
        'url': 'https://bilibili.tv/en/video/2019955076',
        'only_matching': True,
    }, {
        # No language in URL
        'url': 'https://www.bilibili.tv/video/2019955076',
        'only_matching': True,
    }, {
        # Uppercase language in URL
        'url': 'https://www.bilibili.tv/EN/video/2019955076',
        'only_matching': True,
    }]

    def _make_url(video_id, series_id=None):
        if series_id:
            return f'https://www.bilibili.tv/en/play/{series_id}/{video_id}'
        return f'https://www.bilibili.tv/en/video/{video_id}'

    def _extract_video_metadata(self, url, video_id, season_id):
        url, smuggled_data = unsmuggle_url(url, {})
        if smuggled_data.get('title'):
            return smuggled_data

        webpage = self._download_webpage(url, video_id)
        # Bstation layout
        initial_data = (
            self._search_json(r'window\.__INITIAL_(?:DATA|STATE)__\s*=', webpage, 'preload state', video_id, default={})
            or self._search_nuxt_data(webpage, video_id, '__initialState', fatal=False, traverse=None))
        video_data = traverse_obj(
            initial_data, ('OgvVideo', 'epDetail'), ('UgcVideo', 'videoData'), ('ugc', 'archive'), expected_type=dict) or {}

        if season_id and not video_data:
            # Non-Bstation layout, read through episode list
            season_json = self._call_api(f'/web/v2/ogv/play/episodes?season_id={season_id}&platform=web', video_id)
            video_data = traverse_obj(season_json, (
                'sections', ..., 'episodes', lambda _, v: str(v['episode_id']) == video_id
            ), expected_type=dict, get_all=False)

        # XXX: webpage metadata may not accurate, it just used to not crash when video_data not found
        return merge_dicts(
            self._parse_video_metadata(video_data), self._search_json_ld(webpage, video_id, fatal=False), {
                'title': self._html_search_meta('og:title', webpage),
                'description': self._html_search_meta('og:description', webpage)
            })

    def _get_comments_reply(self, root_id, next_id=0, display_id=None):
        comment_api_raw_data = self._download_json(
            'https://api.bilibili.tv/reply/web/detail', display_id,
            note=f'Downloading reply comment of {root_id} - {next_id}',
            query={
                'platform': 'web',
                'ps': 20,  # comment's reply per page (default: 3)
                'root': root_id,
                'next': next_id,
            })

        for replies in traverse_obj(comment_api_raw_data, ('data', 'replies', ...)):
            yield {
                'author': traverse_obj(replies, ('member', 'name')),
                'author_id': traverse_obj(replies, ('member', 'mid')),
                'author_thumbnail': traverse_obj(replies, ('member', 'face')),
                'text': traverse_obj(replies, ('content', 'message')),
                'id': replies.get('rpid'),
                'like_count': int_or_none(replies.get('like_count')),
                'parent': replies.get('parent'),
                'timestamp': unified_timestamp(replies.get('ctime_text'))
            }

        if not traverse_obj(comment_api_raw_data, ('data', 'cursor', 'is_end')):
            yield from self._get_comments_reply(
                root_id, comment_api_raw_data['data']['cursor']['next'], display_id)

    def _get_comments(self, video_id, ep_id):
        for i in itertools.count(0):
            comment_api_raw_data = self._download_json(
                'https://api.bilibili.tv/reply/web/root', video_id,
                note=f'Downloading comment page {i + 1}',
                query={
                    'platform': 'web',
                    'pn': i,  # page number
                    'ps': 20,  # comment per page (default: 20)
                    'oid': video_id,
                    'type': 3 if ep_id else 1,  # 1: user generated content, 3: series content
                    'sort_type': 1,  # 1: best, 2: recent
                })

            for replies in traverse_obj(comment_api_raw_data, ('data', 'replies', ...)):
                yield {
                    'author': traverse_obj(replies, ('member', 'name')),
                    'author_id': traverse_obj(replies, ('member', 'mid')),
                    'author_thumbnail': traverse_obj(replies, ('member', 'face')),
                    'text': traverse_obj(replies, ('content', 'message')),
                    'id': replies.get('rpid'),
                    'like_count': int_or_none(replies.get('like_count')),
                    'timestamp': unified_timestamp(replies.get('ctime_text')),
                    'author_is_uploader': bool(traverse_obj(replies, ('member', 'type'))),
                }
                if replies.get('count'):
                    yield from self._get_comments_reply(replies.get('rpid'), display_id=video_id)

            if traverse_obj(comment_api_raw_data, ('data', 'cursor', 'is_end')):
                break

    def _real_extract(self, url):
        season_id, ep_id, aid = self._match_valid_url(url).group('season_id', 'ep_id', 'aid')
        video_id = ep_id or aid
        chapters = None

        if ep_id:
            intro_ending_json = self._call_api(
                f'/web/v2/ogv/play/episode?episode_id={ep_id}&platform=web',
                video_id, fatal=False) or {}
            if intro_ending_json.get('skip'):
                # FIXME: start time and end time seems a bit off a few second even it corrext based on ogv.*.js
                # ref: https://p.bstarstatic.com/fe-static/bstar-web-new/assets/ogv.2b147442.js
                chapters = [{
                    'start_time': float_or_none(traverse_obj(intro_ending_json, ('skip', 'opening_start_time')), 1000),
                    'end_time': float_or_none(traverse_obj(intro_ending_json, ('skip', 'opening_end_time')), 1000),
                    'title': 'Intro'
                }, {
                    'start_time': float_or_none(traverse_obj(intro_ending_json, ('skip', 'ending_start_time')), 1000),
                    'end_time': float_or_none(traverse_obj(intro_ending_json, ('skip', 'ending_end_time')), 1000),
                    'title': 'Outro'
                }]

        return {
            'id': video_id,
            **self._extract_video_metadata(url, video_id, season_id),
            'formats': self._get_formats(ep_id=ep_id, aid=aid),
            'subtitles': self.extract_subtitles(ep_id=ep_id, aid=aid),
            'chapters': chapters,
            'http_headers': {
                'referer': url
            },
            '__post_extractor': self.extract_comments(video_id, ep_id)
        }


class BiliIntlSeriesIE(BiliIntlBaseIE):
    IE_NAME = 'biliIntl:series'
    _VALID_URL = r'https?://(?:www\.)?bili(?:bili\.tv|intl\.com)/(?:[a-zA-Z]{2}/)?(?:play|media)/(?P<id>\d+)/?(?:[?#]|$)'
    _TESTS = [{
        'url': 'https://www.bilibili.tv/en/play/34613',
        'playlist_mincount': 15,
        'info_dict': {
            'id': '34613',
            'title': 'TONIKAWA: Over the Moon For You',
            'description': 'md5:297b5a17155eb645e14a14b385ab547e',
            'categories': ['Slice of life', 'Comedy', 'Romance'],
            'thumbnail': r're:^https://pic\.bstarstatic\.com/ogv/.+\.png$',
            'view_count': int,
        },
        'params': {
            'skip_download': True,
        },
    }, {
        'url': 'https://www.bilibili.tv/en/media/1048837',
        'info_dict': {
            'id': '1048837',
            'title': 'SPY×FAMILY',
            'description': 'md5:b4434eb1a9a97ad2bccb779514b89f17',
            'categories': ['Adventure', 'Action', 'Comedy'],
            'thumbnail': r're:^https://pic\.bstarstatic\.com/ogv/.+\.jpg$',
            'view_count': int,
        },
        'playlist_mincount': 25,
    }, {
        'url': 'https://www.biliintl.com/en/play/34613',
        'only_matching': True,
    }, {
        'url': 'https://www.biliintl.com/EN/play/34613',
        'only_matching': True,
    }]

    def _entries(self, series_id):
        series_json = self._call_api(f'/web/v2/ogv/play/episodes?season_id={series_id}&platform=web', series_id)
        for episode in traverse_obj(series_json, ('sections', ..., 'episodes', ...), expected_type=dict):
            episode_id = str(episode['episode_id'])
            yield self.url_result(smuggle_url(
                BiliIntlIE._make_url(episode_id, series_id),
                self._parse_video_metadata(episode)
            ), BiliIntlIE, episode_id)

    def _real_extract(self, url):
        series_id = self._match_id(url)
        series_info = self._call_api(f'/web/v2/ogv/play/season_info?season_id={series_id}&platform=web', series_id).get('season') or {}
        return self.playlist_result(
            self._entries(series_id), series_id, series_info.get('title'), series_info.get('description'),
            categories=traverse_obj(series_info, ('styles', ..., 'title'), expected_type=str_or_none),
            thumbnail=url_or_none(series_info.get('horizontal_cover')), view_count=parse_count(series_info.get('view')))


class BiliLiveIE(InfoExtractor):
    _VALID_URL = r'https?://live\.bilibili\.com/(?:blanc/)?(?P<id>\d+)'

    _TESTS = [{
        'url': 'https://live.bilibili.com/196',
        'info_dict': {
            'id': '33989',
            'description': "周六杂谈回，其他时候随机游戏。 | \n录播：@下播型泛式录播组。 | \n直播通知群（全员禁言）：666906670，902092584，59971⑧481 （功能一样，别多加）",
            'ext': 'flv',
            'title': "太空狼人杀联动，不被爆杀就算赢",
            'thumbnail': "https://i0.hdslb.com/bfs/live/new_room_cover/e607bc1529057ef4b332e1026e62cf46984c314d.jpg",
            'timestamp': 1650802769,
        },
        'skip': 'not live'
    }, {
        'url': 'https://live.bilibili.com/196?broadcast_type=0&is_room_feed=1?spm_id_from=333.999.space_home.strengthen_live_card.click',
        'only_matching': True
    }, {
        'url': 'https://live.bilibili.com/blanc/196',
        'only_matching': True
    }]

    _FORMATS = {
        80: {'format_id': 'low', 'format_note': '流畅'},
        150: {'format_id': 'high_res', 'format_note': '高清'},
        250: {'format_id': 'ultra_high_res', 'format_note': '超清'},
        400: {'format_id': 'blue_ray', 'format_note': '蓝光'},
        10000: {'format_id': 'source', 'format_note': '原画'},
        20000: {'format_id': '4K', 'format_note': '4K'},
        30000: {'format_id': 'dolby', 'format_note': '杜比'},
    }

    _quality = staticmethod(qualities(list(_FORMATS)))

    def _call_api(self, path, room_id, query):
        api_result = self._download_json(f'https://api.live.bilibili.com/{path}', room_id, query=query)
        if api_result.get('code') != 0:
            raise ExtractorError(api_result.get('message') or 'Unable to download JSON metadata')
        return api_result.get('data') or {}

    def _parse_formats(self, qn, fmt):
        for codec in fmt.get('codec') or []:
            if codec.get('current_qn') != qn:
                continue
            for url_info in codec['url_info']:
                yield {
                    'url': f'{url_info["host"]}{codec["base_url"]}{url_info["extra"]}',
                    'ext': fmt.get('format_name'),
                    'vcodec': codec.get('codec_name'),
                    'quality': self._quality(qn),
                    **self._FORMATS[qn],
                }

    def _real_extract(self, url):
        room_id = self._match_id(url)
        room_data = self._call_api('room/v1/Room/get_info', room_id, {'id': room_id})
        if room_data.get('live_status') == 0:
            raise ExtractorError('Streamer is not live', expected=True)

        formats = []
        for qn in self._FORMATS.keys():
            stream_data = self._call_api('xlive/web-room/v2/index/getRoomPlayInfo', room_id, {
                'room_id': room_id,
                'qn': qn,
                'codec': '0,1',
                'format': '0,2',
                'mask': '0',
                'no_playurl': '0',
                'platform': 'web',
                'protocol': '0,1',
            })
            for fmt in traverse_obj(stream_data, ('playurl_info', 'playurl', 'stream', ..., 'format', ...)) or []:
                formats.extend(self._parse_formats(qn, fmt))

        return {
            'id': room_id,
            'title': room_data.get('title'),
            'description': room_data.get('description'),
            'thumbnail': room_data.get('user_cover'),
            'timestamp': stream_data.get('live_time'),
            'formats': formats,
            'is_live': True,
            'http_headers': {
                'Referer': url,
            },
        }<|MERGE_RESOLUTION|>--- conflicted
+++ resolved
@@ -16,12 +16,9 @@
     GeoRestrictedError,
     InAdvancePagedList,
     OnDemandPagedList,
-<<<<<<< HEAD
-    determine_ext,
-=======
     bool_or_none,
     clean_html,
->>>>>>> a0b19d31
+    determine_ext,
     filter_dict,
     float_or_none,
     format_field,
