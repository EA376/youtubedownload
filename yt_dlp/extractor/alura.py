--- conflicted
+++ resolved
@@ -2,10 +2,6 @@
 import urllib.parse
 
 from .common import InfoExtractor
-<<<<<<< HEAD
-from ..compat import compat_urlparse
-=======
->>>>>>> 556aa516
 from ..utils import (
     ExtractorError,
     clean_html,
