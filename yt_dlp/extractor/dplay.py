import json
import uuid

from .common import InfoExtractor
from ..networking.exceptions import HTTPError
from ..utils import (
    ExtractorError,
    determine_ext,
    float_or_none,
    int_or_none,
    remove_start,
    strip_or_none,
    try_get,
    unified_timestamp,
)


class DPlayBaseIE(InfoExtractor):
    _PATH_REGEX = r'/(?P<id>[^/]+/[^/?#]+)'
    _auth_token_cache = {}

    def _get_auth(self, disco_base, display_id, realm, needs_device_id=True):
        key = (disco_base, realm)
        st = self._get_cookies(disco_base).get('st')
        token = (st and st.value) or self._auth_token_cache.get(key)

        if not token:
            query = {'realm': realm}
            if needs_device_id:
                query['deviceId'] = uuid.uuid4().hex
            token = self._download_json(
                disco_base + 'token', display_id, 'Downloading token',
                query=query)['data']['attributes']['token']

            # Save cache only if cookies are not being set
            if not self._get_cookies(disco_base).get('st'):
                self._auth_token_cache[key] = token

        return f'Bearer {token}'

    def _process_errors(self, e, geo_countries):
        info = self._parse_json(e.cause.response.read().decode('utf-8'), None)
        error = info['errors'][0]
        error_code = error.get('code')
        if error_code == 'access.denied.geoblocked':
            self.raise_geo_restricted(countries=geo_countries)
        elif error_code in ('access.denied.missingpackage', 'invalid.token'):
            raise ExtractorError(
                'This video is only available for registered users. You may want to use --cookies.', expected=True)
        raise ExtractorError(info['errors'][0]['detail'], expected=True)

    def _update_disco_api_headers(self, headers, disco_base, display_id, realm):
        headers['Authorization'] = self._get_auth(disco_base, display_id, realm, False)

    def _download_video_playback_info(self, disco_base, video_id, headers):
        streaming = self._download_json(
            disco_base + 'playback/videoPlaybackInfo/' + video_id,
            video_id, headers=headers)['data']['attributes']['streaming']
        streaming_list = []
        for format_id, format_dict in streaming.items():
            streaming_list.append({
                'type': format_id,
                'url': format_dict.get('url'),
            })
        return streaming_list

    def _get_disco_api_info(self, url, display_id, disco_host, realm, country, domain=''):
        country = self.get_param('geo_bypass_country') or country
        geo_countries = [country.upper()]
        self._initialize_geo_bypass({
            'countries': geo_countries,
        })
        disco_base = f'https://{disco_host}/'
        headers = {
            'Referer': url,
        }
        self._update_disco_api_headers(headers, disco_base, display_id, realm)
        try:
            video = self._download_json(
                disco_base + 'content/videos/' + display_id, display_id,
                headers=headers, query={
                    'fields[channel]': 'name',
                    'fields[image]': 'height,src,width',
                    'fields[show]': 'name',
                    'fields[tag]': 'name',
                    'fields[video]': 'description,episodeNumber,name,publishStart,seasonNumber,videoDuration',
                    'include': 'images,primaryChannel,show,tags',
                })
        except ExtractorError as e:
            if isinstance(e.cause, HTTPError) and e.cause.status == 400:
                self._process_errors(e, geo_countries)
            raise
        video_id = video['data']['id']
        info = video['data']['attributes']
        title = info['name'].strip()
        formats = []
        subtitles = {}
        try:
            streaming = self._download_video_playback_info(
                disco_base, video_id, headers)
        except ExtractorError as e:
            if isinstance(e.cause, HTTPError) and e.cause.status == 403:
                self._process_errors(e, geo_countries)
            raise
        for format_dict in streaming:
            if not isinstance(format_dict, dict):
                continue
            format_url = format_dict.get('url')
            if not format_url:
                continue
            format_id = format_dict.get('type')
            ext = determine_ext(format_url)
            if format_id == 'dash' or ext == 'mpd':
                dash_fmts, dash_subs = self._extract_mpd_formats_and_subtitles(
                    format_url, display_id, mpd_id='dash', fatal=False)
                formats.extend(dash_fmts)
                subtitles = self._merge_subtitles(subtitles, dash_subs)
            elif format_id == 'hls' or ext == 'm3u8':
                m3u8_fmts, m3u8_subs = self._extract_m3u8_formats_and_subtitles(
                    format_url, display_id, 'mp4',
                    entry_protocol='m3u8_native', m3u8_id='hls',
                    fatal=False)
                formats.extend(m3u8_fmts)
                subtitles = self._merge_subtitles(subtitles, m3u8_subs)
            else:
                formats.append({
                    'url': format_url,
                    'format_id': format_id,
                })

        creator = series = None
        tags = []
        thumbnails = []
        included = video.get('included') or []
        if isinstance(included, list):
            for e in included:
                attributes = e.get('attributes')
                if not attributes:
                    continue
                e_type = e.get('type')
                if e_type == 'channel':
                    creator = attributes.get('name')
                elif e_type == 'image':
                    src = attributes.get('src')
                    if src:
                        thumbnails.append({
                            'url': src,
                            'width': int_or_none(attributes.get('width')),
                            'height': int_or_none(attributes.get('height')),
                        })
                if e_type == 'show':
                    series = attributes.get('name')
                elif e_type == 'tag':
                    name = attributes.get('name')
                    if name:
                        tags.append(name)
        return {
            'id': video_id,
            'display_id': display_id,
            'title': title,
            'description': strip_or_none(info.get('description')),
            'duration': float_or_none(info.get('videoDuration'), 1000),
            'timestamp': unified_timestamp(info.get('publishStart')),
            'series': series,
            'season_number': int_or_none(info.get('seasonNumber')),
            'episode_number': int_or_none(info.get('episodeNumber')),
            'creator': creator,
            'tags': tags,
            'thumbnails': thumbnails,
            'formats': formats,
            'subtitles': subtitles,
            'http_headers': {
                'referer': domain,
            },
        }


class DPlayIE(DPlayBaseIE):
    _VALID_URL = r'''(?x)https?://
        (?P<domain>
            (?:www\.)?(?P<host>d
                (?:
                    play\.(?P<country>dk|fi|jp|se|no)|
                    iscoveryplus\.(?P<plus_country>dk|es|fi|it|se|no)
                )
            )|
            (?P<subdomain_country>es|it)\.dplay\.com
        )/[^/]+''' + DPlayBaseIE._PATH_REGEX

    _TESTS = [{
        # non geo restricted, via secure api, unsigned download hls URL
        'url': 'https://www.dplay.se/videos/nugammalt-77-handelser-som-format-sverige/nugammalt-77-handelser-som-format-sverige-101',
        'info_dict': {
            'id': '13628',
            'display_id': 'nugammalt-77-handelser-som-format-sverige/nugammalt-77-handelser-som-format-sverige-101',
            'ext': 'mp4',
            'title': 'Svensken lär sig njuta av livet',
            'description': 'md5:d3819c9bccffd0fe458ca42451dd50d8',
            'duration': 2649.856,
            'timestamp': 1365453720,
            'upload_date': '20130408',
            'creator': 'Kanal 5',
            'series': 'Nugammalt - 77 händelser som format Sverige',
            'season_number': 1,
            'episode_number': 1,
        },
        'params': {
            'skip_download': True,
        },
    }, {
        # geo restricted, via secure api, unsigned download hls URL
        'url': 'http://www.dplay.dk/videoer/ted-bundy-mind-of-a-monster/ted-bundy-mind-of-a-monster',
        'info_dict': {
            'id': '104465',
            'display_id': 'ted-bundy-mind-of-a-monster/ted-bundy-mind-of-a-monster',
            'ext': 'mp4',
            'title': 'Ted Bundy: Mind Of A Monster',
            'description': 'md5:8b780f6f18de4dae631668b8a9637995',
            'duration': 5290.027,
            'timestamp': 1570694400,
            'upload_date': '20191010',
            'creator': 'ID - Investigation Discovery',
            'series': 'Ted Bundy: Mind Of A Monster',
            'season_number': 1,
            'episode_number': 1,
        },
        'params': {
            'skip_download': True,
        },
    }, {
        # disco-api
        'url': 'https://www.dplay.no/videoer/i-kongens-klr/sesong-1-episode-7',
        'info_dict': {
            'id': '40206',
            'display_id': 'i-kongens-klr/sesong-1-episode-7',
            'ext': 'mp4',
            'title': 'Episode 7',
            'description': 'md5:e3e1411b2b9aebeea36a6ec5d50c60cf',
            'duration': 2611.16,
            'timestamp': 1516726800,
            'upload_date': '20180123',
            'series': 'I kongens klær',
            'season_number': 1,
            'episode_number': 7,
        },
        'params': {
            'skip_download': True,
        },
        'skip': 'Available for Premium users',
    }, {
        'url': 'http://it.dplay.com/nove/biografie-imbarazzanti/luigi-di-maio-la-psicosi-di-stanislawskij/',
        'md5': '2b808ffb00fc47b884a172ca5d13053c',
        'info_dict': {
            'id': '6918',
            'display_id': 'biografie-imbarazzanti/luigi-di-maio-la-psicosi-di-stanislawskij',
            'ext': 'mp4',
            'title': 'Luigi Di Maio: la psicosi di Stanislawskij',
            'description': 'md5:3c7a4303aef85868f867a26f5cc14813',
            'thumbnail': r're:^https?://.*\.jpe?g',
            'upload_date': '20160524',
            'timestamp': 1464076800,
            'series': 'Biografie imbarazzanti',
            'season_number': 1,
            'episode': 'Episode 1',
            'episode_number': 1,
        },
    }, {
        'url': 'https://es.dplay.com/dmax/la-fiebre-del-oro/temporada-8-episodio-1/',
        'info_dict': {
            'id': '21652',
            'display_id': 'la-fiebre-del-oro/temporada-8-episodio-1',
            'ext': 'mp4',
            'title': 'Episodio 1',
            'description': 'md5:b9dcff2071086e003737485210675f69',
            'thumbnail': r're:^https?://.*\.png',
            'upload_date': '20180709',
            'timestamp': 1531173540,
            'series': 'La fiebre del oro',
            'season_number': 8,
            'episode': 'Episode 1',
            'episode_number': 1,
        },
        'params': {
            'skip_download': True,
        },
    }, {
        'url': 'https://www.dplay.fi/videot/shifting-gears-with-aaron-kaufman/episode-16',
        'only_matching': True,
    }, {
        'url': 'https://www.dplay.jp/video/gold-rush/24086',
        'only_matching': True,
    }, {
        'url': 'https://www.discoveryplus.se/videos/nugammalt-77-handelser-som-format-sverige/nugammalt-77-handelser-som-format-sverige-101',
        'only_matching': True,
    }, {
        'url': 'https://www.discoveryplus.dk/videoer/ted-bundy-mind-of-a-monster/ted-bundy-mind-of-a-monster',
        'only_matching': True,
    }, {
        'url': 'https://www.discoveryplus.no/videoer/i-kongens-klr/sesong-1-episode-7',
        'only_matching': True,
    }, {
        'url': 'https://www.discoveryplus.it/videos/biografie-imbarazzanti/luigi-di-maio-la-psicosi-di-stanislawskij',
        'only_matching': True,
    }, {
        'url': 'https://www.discoveryplus.es/videos/la-fiebre-del-oro/temporada-8-episodio-1',
        'only_matching': True,
    }, {
        'url': 'https://www.discoveryplus.fi/videot/shifting-gears-with-aaron-kaufman/episode-16',
        'only_matching': True,
    }]

    def _real_extract(self, url):
        mobj = self._match_valid_url(url)
        display_id = mobj.group('id')
        domain = remove_start(mobj.group('domain'), 'www.')
        country = mobj.group('country') or mobj.group('subdomain_country') or mobj.group('plus_country')
        host = 'disco-api.' + domain if domain[0] == 'd' else 'eu2-prod.disco-api.com'
        return self._get_disco_api_info(
            url, display_id, host, 'dplay' + country, country, domain)


class HGTVDeIE(DPlayBaseIE):
    _VALID_URL = r'https?://de\.hgtv\.com/sendungen' + DPlayBaseIE._PATH_REGEX
    _TESTS = [{
        'url': 'https://de.hgtv.com/sendungen/tiny-house-klein-aber-oho/wer-braucht-schon-eine-toilette/',
        'info_dict': {
            'id': '151205',
            'display_id': 'tiny-house-klein-aber-oho/wer-braucht-schon-eine-toilette',
            'ext': 'mp4',
            'title': 'Wer braucht schon eine Toilette',
            'description': 'md5:05b40a27e7aed2c9172de34d459134e2',
            'duration': 1177.024,
            'timestamp': 1595705400,
            'upload_date': '20200725',
            'creator': 'HGTV',
            'series': 'Tiny House - klein, aber oho',
            'season_number': 3,
            'episode_number': 3,
        },
    }]

    def _real_extract(self, url):
        display_id = self._match_id(url)
        return self._get_disco_api_info(
            url, display_id, 'eu1-prod.disco-api.com', 'hgtv', 'de')


class DiscoveryPlusBaseIE(DPlayBaseIE):
    def _update_disco_api_headers(self, headers, disco_base, display_id, realm):
        headers['x-disco-client'] = f'WEB:UNKNOWN:{self._PRODUCT}:25.2.6'

    def _download_video_playback_info(self, disco_base, video_id, headers):
        return self._download_json(
            disco_base + 'playback/v3/videoPlaybackInfo',
            video_id, headers=headers, data=json.dumps({
                'deviceInfo': {
                    'adBlocker': False,
                    'drmSupported': False,
                },
                'videoId': video_id,
                'wisteriaProperties': {},
<<<<<<< HEAD
            }).encode('utf-8'))['data']['attributes']['streaming']
=======
            }).encode())['data']['attributes']['streaming']
>>>>>>> 556aa516

    def _real_extract(self, url):
        return self._get_disco_api_info(url, self._match_id(url), **self._DISCO_API_PARAMS)


class GoDiscoveryIE(DiscoveryPlusBaseIE):
    _VALID_URL = r'https?://(?:go\.)?discovery\.com/video' + DPlayBaseIE._PATH_REGEX
    _TESTS = [{
        'url': 'https://go.discovery.com/video/dirty-jobs-discovery-atve-us/rodbuster-galvanizer',
        'info_dict': {
            'id': '4164906',
            'display_id': 'dirty-jobs-discovery-atve-us/rodbuster-galvanizer',
            'ext': 'mp4',
            'title': 'Rodbuster / Galvanizer',
            'description': 'Mike installs rebar with a team of rodbusters, then he galvanizes steel.',
            'season_number': 9,
            'episode_number': 1,
        },
        'skip': 'Available for Premium users',
    }, {
        'url': 'https://discovery.com/video/dirty-jobs-discovery-atve-us/rodbuster-galvanizer',
        'only_matching': True,
    }]

    _PRODUCT = 'dsc'
    _DISCO_API_PARAMS = {
        'disco_host': 'us1-prod-direct.go.discovery.com',
        'realm': 'go',
        'country': 'us',
    }


class TravelChannelIE(DiscoveryPlusBaseIE):
    _VALID_URL = r'https?://(?:watch\.)?travelchannel\.com/video' + DPlayBaseIE._PATH_REGEX
    _TESTS = [{
        'url': 'https://watch.travelchannel.com/video/ghost-adventures-travel-channel/ghost-train-of-ely',
        'info_dict': {
            'id': '2220256',
            'display_id': 'ghost-adventures-travel-channel/ghost-train-of-ely',
            'ext': 'mp4',
            'title': 'Ghost Train of Ely',
            'description': 'The crew investigates the dark history of the Nevada Northern Railway.',
            'season_number': 24,
            'episode_number': 1,
        },
        'skip': 'Available for Premium users',
    }, {
        'url': 'https://watch.travelchannel.com/video/ghost-adventures-travel-channel/ghost-train-of-ely',
        'only_matching': True,
    }]

    _PRODUCT = 'trav'
    _DISCO_API_PARAMS = {
        'disco_host': 'us1-prod-direct.watch.travelchannel.com',
        'realm': 'go',
        'country': 'us',
    }


class CookingChannelIE(DiscoveryPlusBaseIE):
    _VALID_URL = r'https?://(?:watch\.)?cookingchanneltv\.com/video' + DPlayBaseIE._PATH_REGEX
    _TESTS = [{
        'url': 'https://watch.cookingchanneltv.com/video/carnival-eats-cooking-channel/the-postman-always-brings-rice-2348634',
        'info_dict': {
            'id': '2348634',
            'display_id': 'carnival-eats-cooking-channel/the-postman-always-brings-rice-2348634',
            'ext': 'mp4',
            'title': 'The Postman Always Brings Rice',
            'description': 'Noah visits the Maui Fair and the Aurora Winter Festival in Vancouver.',
            'season_number': 9,
            'episode_number': 1,
        },
        'skip': 'Available for Premium users',
    }, {
        'url': 'https://watch.cookingchanneltv.com/video/carnival-eats-cooking-channel/the-postman-always-brings-rice-2348634',
        'only_matching': True,
    }]

    _PRODUCT = 'cook'
    _DISCO_API_PARAMS = {
        'disco_host': 'us1-prod-direct.watch.cookingchanneltv.com',
        'realm': 'go',
        'country': 'us',
    }


class HGTVUsaIE(DiscoveryPlusBaseIE):
    _VALID_URL = r'https?://(?:watch\.)?hgtv\.com/video' + DPlayBaseIE._PATH_REGEX
    _TESTS = [{
        'url': 'https://watch.hgtv.com/video/home-inspector-joe-hgtv-atve-us/this-mold-house',
        'info_dict': {
            'id': '4289736',
            'display_id': 'home-inspector-joe-hgtv-atve-us/this-mold-house',
            'ext': 'mp4',
            'title': 'This Mold House',
            'description': 'Joe and Noel help take a familys dream home from hazardous to fabulous.',
            'season_number': 1,
            'episode_number': 1,
        },
        'skip': 'Available for Premium users',
    }, {
        'url': 'https://watch.hgtv.com/video/home-inspector-joe-hgtv-atve-us/this-mold-house',
        'only_matching': True,
    }]

    _PRODUCT = 'hgtv'
    _DISCO_API_PARAMS = {
        'disco_host': 'us1-prod-direct.watch.hgtv.com',
        'realm': 'go',
        'country': 'us',
    }


class FoodNetworkIE(DiscoveryPlusBaseIE):
    _VALID_URL = r'https?://(?:watch\.)?foodnetwork\.com/video' + DPlayBaseIE._PATH_REGEX
    _TESTS = [{
        'url': 'https://watch.foodnetwork.com/video/kids-baking-championship-food-network/float-like-a-butterfly',
        'info_dict': {
            'id': '4116449',
            'display_id': 'kids-baking-championship-food-network/float-like-a-butterfly',
            'ext': 'mp4',
            'title': 'Float Like a Butterfly',
            'description': 'The 12 kid bakers create colorful carved butterfly cakes.',
            'season_number': 10,
            'episode_number': 1,
        },
        'skip': 'Available for Premium users',
    }, {
        'url': 'https://watch.foodnetwork.com/video/kids-baking-championship-food-network/float-like-a-butterfly',
        'only_matching': True,
    }]

    _PRODUCT = 'food'
    _DISCO_API_PARAMS = {
        'disco_host': 'us1-prod-direct.watch.foodnetwork.com',
        'realm': 'go',
        'country': 'us',
    }


class DestinationAmericaIE(DiscoveryPlusBaseIE):
    _VALID_URL = r'https?://(?:www\.)?destinationamerica\.com/video' + DPlayBaseIE._PATH_REGEX
    _TESTS = [{
        'url': 'https://www.destinationamerica.com/video/alaska-monsters-destination-america-atve-us/central-alaskas-bigfoot',
        'info_dict': {
            'id': '4210904',
            'display_id': 'alaska-monsters-destination-america-atve-us/central-alaskas-bigfoot',
            'ext': 'mp4',
            'title': 'Central Alaskas Bigfoot',
            'description': 'A team heads to central Alaska to investigate an aggressive Bigfoot.',
            'season_number': 1,
            'episode_number': 1,
        },
        'skip': 'Available for Premium users',
    }, {
        'url': 'https://www.destinationamerica.com/video/alaska-monsters-destination-america-atve-us/central-alaskas-bigfoot',
        'only_matching': True,
    }]

    _PRODUCT = 'dam'
    _DISCO_API_PARAMS = {
        'disco_host': 'us1-prod-direct.destinationamerica.com',
        'realm': 'go',
        'country': 'us',
    }


class InvestigationDiscoveryIE(DiscoveryPlusBaseIE):
    _VALID_URL = r'https?://(?:www\.)?investigationdiscovery\.com/video' + DPlayBaseIE._PATH_REGEX
    _TESTS = [{
        'url': 'https://www.investigationdiscovery.com/video/unmasked-investigation-discovery/the-killer-clown',
        'info_dict': {
            'id': '2139409',
            'display_id': 'unmasked-investigation-discovery/the-killer-clown',
            'ext': 'mp4',
            'title': 'The Killer Clown',
            'description': 'A wealthy Florida woman is fatally shot in the face by a clown at her door.',
            'season_number': 1,
            'episode_number': 1,
        },
        'skip': 'Available for Premium users',
    }, {
        'url': 'https://www.investigationdiscovery.com/video/unmasked-investigation-discovery/the-killer-clown',
        'only_matching': True,
    }]

    _PRODUCT = 'ids'
    _DISCO_API_PARAMS = {
        'disco_host': 'us1-prod-direct.investigationdiscovery.com',
        'realm': 'go',
        'country': 'us',
    }


class AmHistoryChannelIE(DiscoveryPlusBaseIE):
    _VALID_URL = r'https?://(?:www\.)?ahctv\.com/video' + DPlayBaseIE._PATH_REGEX
    _TESTS = [{
        'url': 'https://www.ahctv.com/video/modern-sniper-ahc/army',
        'info_dict': {
            'id': '2309730',
            'display_id': 'modern-sniper-ahc/army',
            'ext': 'mp4',
            'title': 'Army',
            'description': 'Snipers today face challenges their predecessors couldve only dreamed of.',
            'season_number': 1,
            'episode_number': 1,
        },
        'skip': 'Available for Premium users',
    }, {
        'url': 'https://www.ahctv.com/video/modern-sniper-ahc/army',
        'only_matching': True,
    }]

    _PRODUCT = 'ahc'
    _DISCO_API_PARAMS = {
        'disco_host': 'us1-prod-direct.ahctv.com',
        'realm': 'go',
        'country': 'us',
    }


class ScienceChannelIE(DiscoveryPlusBaseIE):
    _VALID_URL = r'https?://(?:www\.)?sciencechannel\.com/video' + DPlayBaseIE._PATH_REGEX
    _TESTS = [{
        'url': 'https://www.sciencechannel.com/video/strangest-things-science-atve-us/nazi-mystery-machine',
        'info_dict': {
            'id': '2842849',
            'display_id': 'strangest-things-science-atve-us/nazi-mystery-machine',
            'ext': 'mp4',
            'title': 'Nazi Mystery Machine',
            'description': 'Experts investigate the secrets of a revolutionary encryption machine.',
            'season_number': 1,
            'episode_number': 1,
        },
        'skip': 'Available for Premium users',
    }, {
        'url': 'https://www.sciencechannel.com/video/strangest-things-science-atve-us/nazi-mystery-machine',
        'only_matching': True,
    }]

    _PRODUCT = 'sci'
    _DISCO_API_PARAMS = {
        'disco_host': 'us1-prod-direct.sciencechannel.com',
        'realm': 'go',
        'country': 'us',
    }


class DIYNetworkIE(DiscoveryPlusBaseIE):
    _VALID_URL = r'https?://(?:watch\.)?diynetwork\.com/video' + DPlayBaseIE._PATH_REGEX
    _TESTS = [{
        'url': 'https://watch.diynetwork.com/video/pool-kings-diy-network/bringing-beach-life-to-texas',
        'info_dict': {
            'id': '2309730',
            'display_id': 'pool-kings-diy-network/bringing-beach-life-to-texas',
            'ext': 'mp4',
            'title': 'Bringing Beach Life to Texas',
            'description': 'The Pool Kings give a family a day at the beach in their own backyard.',
            'season_number': 10,
            'episode_number': 2,
        },
        'skip': 'Available for Premium users',
    }, {
        'url': 'https://watch.diynetwork.com/video/pool-kings-diy-network/bringing-beach-life-to-texas',
        'only_matching': True,
    }]

    _PRODUCT = 'diy'
    _DISCO_API_PARAMS = {
        'disco_host': 'us1-prod-direct.watch.diynetwork.com',
        'realm': 'go',
        'country': 'us',
    }


class DiscoveryLifeIE(DiscoveryPlusBaseIE):
    _VALID_URL = r'https?://(?:www\.)?discoverylife\.com/video' + DPlayBaseIE._PATH_REGEX
    _TESTS = [{
        'url': 'https://www.discoverylife.com/video/surviving-death-discovery-life-atve-us/bodily-trauma',
        'info_dict': {
            'id': '2218238',
            'display_id': 'surviving-death-discovery-life-atve-us/bodily-trauma',
            'ext': 'mp4',
            'title': 'Bodily Trauma',
            'description': 'Meet three people who tested the limits of the human body.',
            'season_number': 1,
            'episode_number': 2,
        },
        'skip': 'Available for Premium users',
    }, {
        'url': 'https://www.discoverylife.com/video/surviving-death-discovery-life-atve-us/bodily-trauma',
        'only_matching': True,
    }]

    _PRODUCT = 'dlf'
    _DISCO_API_PARAMS = {
        'disco_host': 'us1-prod-direct.discoverylife.com',
        'realm': 'go',
        'country': 'us',
    }


class AnimalPlanetIE(DiscoveryPlusBaseIE):
    _VALID_URL = r'https?://(?:www\.)?animalplanet\.com/video' + DPlayBaseIE._PATH_REGEX
    _TESTS = [{
        'url': 'https://www.animalplanet.com/video/north-woods-law-animal-planet/squirrel-showdown',
        'info_dict': {
            'id': '3338923',
            'display_id': 'north-woods-law-animal-planet/squirrel-showdown',
            'ext': 'mp4',
            'title': 'Squirrel Showdown',
            'description': 'A woman is suspected of being in possession of flying squirrel kits.',
            'season_number': 16,
            'episode_number': 11,
        },
        'skip': 'Available for Premium users',
    }, {
        'url': 'https://www.animalplanet.com/video/north-woods-law-animal-planet/squirrel-showdown',
        'only_matching': True,
    }]

    _PRODUCT = 'apl'
    _DISCO_API_PARAMS = {
        'disco_host': 'us1-prod-direct.animalplanet.com',
        'realm': 'go',
        'country': 'us',
    }


class TLCIE(DiscoveryPlusBaseIE):
    _VALID_URL = r'https?://(?:go\.)?tlc\.com/video' + DPlayBaseIE._PATH_REGEX
    _TESTS = [{
        'url': 'https://go.tlc.com/video/my-600-lb-life-tlc/melissas-story-part-1',
        'info_dict': {
            'id': '2206540',
            'display_id': 'my-600-lb-life-tlc/melissas-story-part-1',
            'ext': 'mp4',
            'title': 'Melissas Story (Part 1)',
            'description': 'At 650 lbs, Melissa is ready to begin her seven-year weight loss journey.',
            'season_number': 1,
            'episode_number': 1,
        },
        'skip': 'Available for Premium users',
    }, {
        'url': 'https://go.tlc.com/video/my-600-lb-life-tlc/melissas-story-part-1',
        'only_matching': True,
    }]

    _PRODUCT = 'tlc'
    _DISCO_API_PARAMS = {
        'disco_host': 'us1-prod-direct.tlc.com',
        'realm': 'go',
        'country': 'us',
    }


class MotorTrendIE(DiscoveryPlusBaseIE):
    _VALID_URL = r'https?://(?:watch\.)?motortrend\.com/video' + DPlayBaseIE._PATH_REGEX
    _TESTS = [{
        'url': 'https://watch.motortrend.com/video/car-issues-motortrend-atve-us/double-dakotas',
        'info_dict': {
            'id': '"4859182"',
            'display_id': 'double-dakotas',
            'ext': 'mp4',
            'title': 'Double Dakotas',
            'description': 'Tylers buy-one-get-one Dakota deal has the Wizard pulling double duty.',
            'season_number': 2,
            'episode_number': 3,
        },
        'skip': 'Available for Premium users',
    }, {
        'url': 'https://watch.motortrend.com/video/car-issues-motortrend-atve-us/double-dakotas',
        'only_matching': True,
    }]

    _PRODUCT = 'vel'
    _DISCO_API_PARAMS = {
        'disco_host': 'us1-prod-direct.watch.motortrend.com',
        'realm': 'go',
        'country': 'us',
    }


class MotorTrendOnDemandIE(DiscoveryPlusBaseIE):
    _VALID_URL = r'https?://(?:www\.)?motortrend(?:ondemand\.com|\.com/plus)/detail' + DPlayBaseIE._PATH_REGEX
    _TESTS = [{
        'url': 'https://www.motortrendondemand.com/detail/wheelstanding-dump-truck-stubby-bobs-comeback/37699/784',
        'info_dict': {
            'id': '37699',
            'display_id': 'wheelstanding-dump-truck-stubby-bobs-comeback/37699',
            'ext': 'mp4',
            'title': 'Wheelstanding Dump Truck! Stubby Bob’s Comeback',
            'description': 'md5:996915abe52a1c3dfc83aecea3cce8e7',
            'season_number': 5,
            'episode_number': 52,
            'episode': 'Episode 52',
            'season': 'Season 5',
            'thumbnail': r're:^https?://.+\.jpe?g$',
            'timestamp': 1388534401,
            'duration': 1887.345,
            'creator': 'Originals',
            'series': 'Roadkill',
            'upload_date': '20140101',
            'tags': [],
        },
    }, {
        'url': 'https://www.motortrend.com/plus/detail/roadworthy-rescues-teaser-trailer/4922860/',
        'info_dict': {
            'id': '4922860',
            'ext': 'mp4',
            'title': 'Roadworthy Rescues | Teaser Trailer',
            'description': 'Derek Bieri helps Freiburger and Finnegan with their \'68 big-block Dart.',
            'display_id': 'roadworthy-rescues-teaser-trailer/4922860',
            'creator': 'Originals',
            'series': 'Roadworthy Rescues',
            'thumbnail': r're:^https?://.+\.jpe?g$',
            'upload_date': '20220907',
            'timestamp': 1662523200,
            'duration': 1066.356,
            'tags': [],
        },
    }, {
        'url': 'https://www.motortrend.com/plus/detail/ugly-duckling/2450033/12439',
        'only_matching': True,
    }]

    _PRODUCT = 'MTOD'
    _DISCO_API_PARAMS = {
        'disco_host': 'us1-prod-direct.motortrendondemand.com',
        'realm': 'motortrend',
        'country': 'us',
    }

    def _update_disco_api_headers(self, headers, disco_base, display_id, realm):
        headers.update({
            'x-disco-params': f'realm={realm}',
            'x-disco-client': f'WEB:UNKNOWN:{self._PRODUCT}:4.39.1-gi1',
            'Authorization': self._get_auth(disco_base, display_id, realm),
        })


class DiscoveryPlusIE(DiscoveryPlusBaseIE):
    _VALID_URL = r'https?://(?:www\.)?discoveryplus\.com/(?!it/)(?:\w{2}/)?video' + DPlayBaseIE._PATH_REGEX
    _TESTS = [{
        'url': 'https://www.discoveryplus.com/video/property-brothers-forever-home/food-and-family',
        'info_dict': {
            'id': '1140794',
            'display_id': 'property-brothers-forever-home/food-and-family',
            'ext': 'mp4',
            'title': 'Food and Family',
            'description': 'The brothers help a Richmond family expand their single-level home.',
            'duration': 2583.113,
            'timestamp': 1609304400,
            'upload_date': '20201230',
            'creator': 'HGTV',
            'series': 'Property Brothers: Forever Home',
            'season_number': 1,
            'episode_number': 1,
        },
        'skip': 'Available for Premium users',
    }, {
        'url': 'https://discoveryplus.com/ca/video/bering-sea-gold-discovery-ca/goldslingers',
        'only_matching': True,
    }]

    _PRODUCT = 'dplus_us'
    _DISCO_API_PARAMS = {
        'disco_host': 'us1-prod-direct.discoveryplus.com',
        'realm': 'go',
        'country': 'us',
    }


class DiscoveryPlusIndiaIE(DiscoveryPlusBaseIE):
    _VALID_URL = r'https?://(?:www\.)?discoveryplus\.in/videos?' + DPlayBaseIE._PATH_REGEX
    _TESTS = [{
        'url': 'https://www.discoveryplus.in/videos/how-do-they-do-it/fugu-and-more?seasonId=8&type=EPISODE',
        'info_dict': {
            'id': '27104',
            'ext': 'mp4',
            'display_id': 'how-do-they-do-it/fugu-and-more',
            'title': 'Fugu and More',
            'description': 'The Japanese catch, prepare and eat the deadliest fish on the planet.',
            'duration': 1319.32,
            'timestamp': 1582309800,
            'upload_date': '20200221',
            'series': 'How Do They Do It?',
            'season_number': 8,
            'episode_number': 2,
            'creator': 'Discovery Channel',
            'thumbnail': r're:https://.+\.jpeg',
            'episode': 'Episode 2',
            'season': 'Season 8',
            'tags': [],
        },
        'params': {
            'skip_download': True,
        },
    }]

    _PRODUCT = 'dplus-india'
    _DISCO_API_PARAMS = {
        'disco_host': 'ap2-prod-direct.discoveryplus.in',
        'realm': 'dplusindia',
        'country': 'in',
        'domain': 'https://www.discoveryplus.in/',
    }

    def _update_disco_api_headers(self, headers, disco_base, display_id, realm):
        headers.update({
            'x-disco-params': f'realm={realm}',
            'x-disco-client': f'WEB:UNKNOWN:{self._PRODUCT}:17.0.0',
            'Authorization': self._get_auth(disco_base, display_id, realm),
        })


class DiscoveryNetworksDeIE(DiscoveryPlusBaseIE):
    _VALID_URL = r'https?://(?:www\.)?(?P<domain>(?:tlc|dmax)\.de|dplay\.co\.uk)/(?:programme|show|sendungen)/(?P<programme>[^/]+)/(?:video/)?(?P<alternate_id>[^/]+)'

    _TESTS = [{
        'url': 'https://dmax.de/sendungen/goldrausch-in-australien/german-gold',
        'info_dict': {
            'id': '4756322',
            'ext': 'mp4',
            'title': 'German Gold',
            'description': 'md5:f3073306553a8d9b40e6ac4cdbf09fc6',
            'display_id': 'goldrausch-in-australien/german-gold',
            'episode': 'Episode 1',
            'episode_number': 1,
            'season': 'Season 5',
            'season_number': 5,
            'series': 'Goldrausch in Australien',
            'duration': 2648.0,
            'upload_date': '20230517',
            'timestamp': 1684357500,
            'creators': ['DMAX'],
            'thumbnail': 'https://eu1-prod-images.disco-api.com/2023/05/09/f72fb510-7992-3b12-af7f-f16a2c22d1e3.jpeg',
            'tags': ['schatzsucher', 'schatz', 'nugget', 'bodenschätze', 'down under', 'australien', 'goldrausch'],
        },
        'params': {'skip_download': 'm3u8'},
    }, {
        'url': 'https://www.tlc.de/programme/breaking-amish/video/die-welt-da-drauen/DCB331270001100',
        'info_dict': {
            'id': '78867',
            'ext': 'mp4',
            'title': 'Die Welt da draußen',
            'description': 'md5:61033c12b73286e409d99a41742ef608',
            'timestamp': 1554069600,
            'upload_date': '20190331',
            'creator': 'TLC',
            'season': 'Season 1',
            'series': 'Breaking Amish',
            'episode_number': 1,
            'tags': ['new york', 'großstadt', 'amische', 'landleben', 'modern', 'infos', 'tradition', 'herausforderung'],
            'display_id': 'breaking-amish/die-welt-da-drauen',
            'episode': 'Episode 1',
            'duration': 2625.024,
            'season_number': 1,
            'thumbnail': r're:https://.+\.jpg',
        },
        'skip': '404 Not Found',
    }, {
        'url': 'https://www.dmax.de/programme/dmax-highlights/video/tuning-star-sidney-hoffmann-exklusiv-bei-dmax/191023082312316',
        'only_matching': True,
    }, {
        'url': 'https://www.dplay.co.uk/show/ghost-adventures/video/hotel-leger-103620/EHD_280313B',
        'only_matching': True,
    }, {
        'url': 'https://tlc.de/sendungen/breaking-amish/die-welt-da-drauen/',
        'only_matching': True,
    }]

    def _real_extract(self, url):
        domain, programme, alternate_id = self._match_valid_url(url).groups()
        country = 'GB' if domain == 'dplay.co.uk' else 'DE'
        realm = 'questuk' if country == 'GB' else domain.replace('.', '')
        return self._get_disco_api_info(
            url, f'{programme}/{alternate_id}', 'eu1-prod.disco-api.com', realm, country)

    def _update_disco_api_headers(self, headers, disco_base, display_id, realm):
        headers.update({
            'x-disco-params': f'realm={realm}',
            'x-disco-client': 'Alps:HyogaPlayer:0.0.0',
            'Authorization': self._get_auth(disco_base, display_id, realm),
        })


class DiscoveryPlusShowBaseIE(DPlayBaseIE):

    def _entries(self, show_name):
        headers = {
            'x-disco-client': self._X_CLIENT,
            'x-disco-params': f'realm={self._REALM}',
            'referer': self._DOMAIN,
            'Authentication': self._get_auth(self._BASE_API, None, self._REALM),
        }
        show_json = self._download_json(
            f'{self._BASE_API}cms/routes/{self._SHOW_STR}/{show_name}?include=default',
            video_id=show_name, headers=headers)['included'][self._INDEX]['attributes']['component']
        show_id = show_json['mandatoryParams'].split('=')[-1]
        season_url = self._BASE_API + 'content/videos?sort=episodeNumber&filter[seasonNumber]={}&filter[show.id]={}&page[size]=100&page[number]={}'
        for season in show_json['filters'][0]['options']:
            season_id = season['id']
            total_pages, page_num = 1, 0
            while page_num < total_pages:
                season_json = self._download_json(
                    season_url.format(season_id, show_id, str(page_num + 1)), show_name, headers=headers,
                    note='Downloading season {} JSON metadata{}'.format(season_id, f' page {page_num}' if page_num else ''))
                if page_num == 0:
                    total_pages = try_get(season_json, lambda x: x['meta']['totalPages'], int) or 1
                episodes_json = season_json['data']
                for episode in episodes_json:
                    video_path = episode['attributes']['path']
                    yield self.url_result(
                        f'{self._DOMAIN}videos/{video_path}',
                        ie=self._VIDEO_IE.ie_key(), video_id=episode.get('id') or video_path)
                page_num += 1

    def _real_extract(self, url):
        show_name = self._match_valid_url(url).group('show_name')
        return self.playlist_result(self._entries(show_name), playlist_id=show_name)


class DiscoveryPlusItalyIE(DiscoveryPlusBaseIE):
    _VALID_URL = r'https?://(?:www\.)?discoveryplus\.com/it/video' + DPlayBaseIE._PATH_REGEX
    _TESTS = [{
        'url': 'https://www.discoveryplus.com/it/video/i-signori-della-neve/stagione-2-episodio-1-i-preparativi',
        'only_matching': True,
    }, {
        'url': 'https://www.discoveryplus.com/it/video/super-benny/trailer',
        'only_matching': True,
    }]

    _PRODUCT = 'dplus_us'
    _DISCO_API_PARAMS = {
        'disco_host': 'eu1-prod-direct.discoveryplus.com',
        'realm': 'dplay',
        'country': 'it',
    }

    def _update_disco_api_headers(self, headers, disco_base, display_id, realm):
        headers.update({
            'x-disco-params': f'realm={realm}',
            'x-disco-client': f'WEB:UNKNOWN:{self._PRODUCT}:25.2.6',
            'Authorization': self._get_auth(disco_base, display_id, realm),
        })


class DiscoveryPlusItalyShowIE(DiscoveryPlusShowBaseIE):
    _VALID_URL = r'https?://(?:www\.)?discoveryplus\.it/programmi/(?P<show_name>[^/]+)/?(?:[?#]|$)'
    _TESTS = [{
        'url': 'https://www.discoveryplus.it/programmi/deal-with-it-stai-al-gioco',
        'playlist_mincount': 168,
        'info_dict': {
            'id': 'deal-with-it-stai-al-gioco',
        },
    }]

    _BASE_API = 'https://disco-api.discoveryplus.it/'
    _DOMAIN = 'https://www.discoveryplus.it/'
    _X_CLIENT = 'WEB:UNKNOWN:dplay-client:2.6.0'
    _REALM = 'dplayit'
    _SHOW_STR = 'programmi'
    _INDEX = 1
    _VIDEO_IE = DPlayIE


class DiscoveryPlusIndiaShowIE(DiscoveryPlusShowBaseIE):
    _VALID_URL = r'https?://(?:www\.)?discoveryplus\.in/show/(?P<show_name>[^/]+)/?(?:[?#]|$)'
    _TESTS = [{
        'url': 'https://www.discoveryplus.in/show/how-do-they-do-it',
        'playlist_mincount': 140,
        'info_dict': {
            'id': 'how-do-they-do-it',
        },
    }]

    _BASE_API = 'https://ap2-prod-direct.discoveryplus.in/'
    _DOMAIN = 'https://www.discoveryplus.in/'
    _X_CLIENT = 'WEB:UNKNOWN:dplus-india:prod'
    _REALM = 'dplusindia'
    _SHOW_STR = 'show'
    _INDEX = 4
    _VIDEO_IE = DiscoveryPlusIndiaIE


class GlobalCyclingNetworkPlusIE(DiscoveryPlusBaseIE):
    _VALID_URL = r'https?://plus\.globalcyclingnetwork\.com/watch/(?P<id>\d+)'
    _TESTS = [{
        'url': 'https://plus.globalcyclingnetwork.com/watch/1397691',
        'info_dict': {
            'id': '1397691',
            'ext': 'mp4',
            'title': 'The Athertons: Mountain Biking\'s Fastest Family',
            'description': 'md5:75a81937fcd8b989eec6083a709cd837',
            'thumbnail': 'https://us1-prod-images.disco-api.com/2021/03/04/eb9e3026-4849-3001-8281-9356466f0557.png',
            'series': 'gcn',
            'creator': 'Gcn',
            'upload_date': '20210309',
            'timestamp': 1615248000,
            'duration': 2531.0,
            'tags': [],
        },
        'skip': 'Subscription required',
        'params': {'skip_download': 'm3u8'},
    }]

    _PRODUCT = 'web'
    _DISCO_API_PARAMS = {
        'disco_host': 'disco-api-prod.globalcyclingnetwork.com',
        'realm': 'gcn',
        'country': 'us',
    }

    def _update_disco_api_headers(self, headers, disco_base, display_id, realm):
        headers.update({
            'x-disco-params': f'realm={realm}',
            'x-disco-client': f'WEB:UNKNOWN:{self._PRODUCT}:27.3.2',
            'Authorization': self._get_auth(disco_base, display_id, realm),
        })<|MERGE_RESOLUTION|>--- conflicted
+++ resolved
@@ -359,11 +359,7 @@
                 },
                 'videoId': video_id,
                 'wisteriaProperties': {},
-<<<<<<< HEAD
-            }).encode('utf-8'))['data']['attributes']['streaming']
-=======
             }).encode())['data']['attributes']['streaming']
->>>>>>> 556aa516
 
     def _real_extract(self, url):
         return self._get_disco_api_info(url, self._match_id(url), **self._DISCO_API_PARAMS)
