import contextlib
import os

from ..utils import load_plugins

_LAZY_LOADER = False
if not os.environ.get('YTDLP_NO_LAZY_EXTRACTORS'):
    with contextlib.suppress(ImportError):
        from .lazy_extractors import *  # noqa: F403
        from .lazy_extractors import _ALL_CLASSES
        _LAZY_LOADER = True

if not _LAZY_LOADER:
    from ._extractors import *  # noqa: F403
    _ALL_CLASSES = [  # noqa: F811
        klass
        for name, klass in globals().items()
        if name.endswith('IE') and name != 'GenericIE'
    ]
    _ALL_CLASSES.append(GenericIE)  # noqa: F405

<<<<<<< HEAD
from .itv import (
    ITVIE,
    ITVBTCCIE,
)
from .ivi import (
    IviIE,
    IviCompilationIE
)
from .ivideon import IvideonIE
from .iwara import (
    IwaraIE,
    IwaraPlaylistIE,
    IwaraUserIE,
)
from .izlesene import IzleseneIE
from .jable import (
    JableIE,
    JablePlaylistIE,
)
from .jamendo import (
    JamendoIE,
    JamendoAlbumIE,
)
from .jeuxvideo import JeuxVideoIE
from .jove import JoveIE
from .joj import JojIE
from .jwplatform import JWPlatformIE
from .kakao import KakaoIE
from .kaltura import KalturaIE
from .karaoketv import KaraoketvIE
from .karrierevideos import KarriereVideosIE
from .keezmovies import KeezMoviesIE
from .kelbyone import KelbyOneIE
from .ketnet import KetnetIE
from .khanacademy import (
    KhanAcademyIE,
    KhanAcademyUnitIE,
)
from .kickstarter import KickStarterIE
from .kinja import KinjaEmbedIE
from .kinopoisk import KinoPoiskIE
from .konserthusetplay import KonserthusetPlayIE
from .koo import KooIE
from .krasview import KrasViewIE
from .ku6 import Ku6IE
from .kusi import KUSIIE
from .kuwo import (
    KuwoIE,
    KuwoAlbumIE,
    KuwoChartIE,
    KuwoSingerIE,
    KuwoCategoryIE,
    KuwoMvIE,
)
from .la7 import (
    LA7IE,
    LA7PodcastEpisodeIE,
    LA7PodcastIE,
)
from .laola1tv import (
    Laola1TvEmbedIE,
    Laola1TvIE,
    EHFTVIE,
    ITTFIE,
)
from .lastfm import (
    LastFMIE,
    LastFMPlaylistIE,
    LastFMUserIE,
)
from .lbry import (
    LBRYIE,
    LBRYChannelIE,
)
from .lci import LCIIE
from .lcp import (
    LcpPlayIE,
    LcpIE,
)
from .lecture2go import Lecture2GoIE
from .lecturio import (
    LecturioIE,
    LecturioCourseIE,
    LecturioDeCourseIE,
)
from .leeco import (
    LeIE,
    LePlaylistIE,
    LetvCloudIE,
)
from .lego import LEGOIE
from .lemonde import LemondeIE
from .lenta import LentaIE
from .libraryofcongress import LibraryOfCongressIE
from .libsyn import LibsynIE
from .lifenews import (
    LifeNewsIE,
    LifeEmbedIE,
)
from .likee import (
    LikeeIE,
    LikeeUserIE
)
from .limelight import (
    LimelightMediaIE,
    LimelightChannelIE,
    LimelightChannelListIE,
)
from .line import (
    LineLiveIE,
    LineLiveChannelIE,
)
from .linkedin import (
    LinkedInIE,
    LinkedInLearningIE,
    LinkedInLearningCourseIE,
)
from .linuxacademy import LinuxAcademyIE
from .litv import LiTVIE
from .livejournal import LiveJournalIE
from .livestream import (
    LivestreamIE,
    LivestreamOriginalIE,
    LivestreamShortenerIE,
)
from .lnkgo import (
    LnkGoIE,
    LnkIE,
)
from .localnews8 import LocalNews8IE
from .lovehomeporn import LoveHomePornIE
from .lrt import (
    LRTVODIE,
    LRTStreamIE
)
from .lynda import (
    LyndaIE,
    LyndaCourseIE
)
from .m6 import M6IE
from .magentamusik360 import MagentaMusik360IE
from .mailru import (
    MailRuIE,
    MailRuMusicIE,
    MailRuMusicSearchIE,
)
from .mainstreaming import MainStreamingIE
from .malltv import MallTVIE
from .mangomolo import (
    MangomoloVideoIE,
    MangomoloLiveIE,
)
from .manoto import (
    ManotoTVIE,
    ManotoTVShowIE,
    ManotoTVLiveIE,
)
from .manyvids import ManyVidsIE
from .maoritv import MaoriTVIE
from .markiza import (
    MarkizaIE,
    MarkizaPageIE,
)
from .massengeschmacktv import MassengeschmackTVIE
from .masters import MastersIE
from .matchtv import MatchTVIE
from .mdr import MDRIE
from .medaltv import MedalTVIE
from .mediaite import MediaiteIE
from .mediaklikk import MediaKlikkIE
from .mediaset import (
    MediasetIE,
    MediasetShowIE,
)
from .mediasite import (
    MediasiteIE,
    MediasiteCatalogIE,
    MediasiteNamedCatalogIE,
)
from .medici import MediciIE
from .megaphone import MegaphoneIE
from .meipai import MeipaiIE
from .melonvod import MelonVODIE
from .meta import METAIE
from .metacafe import MetacafeIE
from .metacritic import MetacriticIE
from .mgoon import MgoonIE
from .mgtv import MGTVIE
from .miaopai import MiaoPaiIE
from .microsoftstream import MicrosoftStreamIE
from .microsoftvirtualacademy import (
    MicrosoftVirtualAcademyIE,
    MicrosoftVirtualAcademyCourseIE,
)
from .mildom import (
    MildomIE,
    MildomVodIE,
    MildomClipIE,
    MildomUserVodIE,
)
from .minds import (
    MindsIE,
    MindsChannelIE,
    MindsGroupIE,
)
from .ministrygrid import MinistryGridIE
from .minoto import MinotoIE
from .miomio import MioMioIE
from .mirrativ import (
    MirrativIE,
    MirrativUserIE,
)
from .mit import TechTVMITIE, OCWMITIE
from .mitele import MiTeleIE
from .mixch import (
    MixchIE,
    MixchArchiveIE,
)
from .mixcloud import (
    MixcloudIE,
    MixcloudUserIE,
    MixcloudPlaylistIE,
)
from .mlb import (
    MLBIE,
    MLBVideoIE,
)
from .mlssoccer import MLSSoccerIE
from .mnet import MnetIE
from .moevideo import MoeVideoIE
from .mofosex import (
    MofosexIE,
    MofosexEmbedIE,
)
from .mojvideo import MojvideoIE
from .morningstar import MorningstarIE
from .motherless import (
    MotherlessIE,
    MotherlessGroupIE
)
from .motorsport import MotorsportIE
from .movieclips import MovieClipsIE
from .moviepilot import MoviepilotIE
from .moviezine import MoviezineIE
from .movingimage import MovingImageIE
from .msn import MSNIE
from .mtv import (
    MTVIE,
    MTVVideoIE,
    MTVServicesEmbeddedIE,
    MTVDEIE,
    MTVJapanIE,
    MTVItaliaIE,
    MTVItaliaProgrammaIE,
)
from .muenchentv import MuenchenTVIE
from .murrtube import MurrtubeIE, MurrtubeUserIE
from .musescore import MuseScoreIE
from .musicdex import (
    MusicdexSongIE,
    MusicdexAlbumIE,
    MusicdexArtistIE,
    MusicdexPlaylistIE,
)
from .mwave import MwaveIE, MwaveMeetGreetIE
from .mxplayer import (
    MxplayerIE,
    MxplayerShowIE,
)
from .mychannels import MyChannelsIE
from .myspace import MySpaceIE, MySpaceAlbumIE
from .myspass import MySpassIE
from .myvi import (
    MyviIE,
    MyviEmbedIE,
)
from .myvideoge import MyVideoGeIE
from .myvidster import MyVidsterIE
from .n1 import (
    N1InfoAssetIE,
    N1InfoIIE,
)
from .nate import (
    NateIE,
    NateProgramIE,
)
from .nationalgeographic import (
    NationalGeographicVideoIE,
    NationalGeographicTVIE,
)
from .naver import (
    NaverIE,
    NaverLiveIE,
    NaverNowIE,
)
from .nba import (
    NBAWatchEmbedIE,
    NBAWatchIE,
    NBAWatchCollectionIE,
    NBAEmbedIE,
    NBAIE,
    NBAChannelIE,
)
from .nbc import (
    NBCIE,
    NBCNewsIE,
    NBCOlympicsIE,
    NBCOlympicsStreamIE,
    NBCSportsIE,
    NBCSportsStreamIE,
    NBCSportsVPlayerIE,
)
from .ndr import (
    NDRIE,
    NJoyIE,
    NDREmbedBaseIE,
    NDREmbedIE,
    NJoyEmbedIE,
)
from .ndtv import NDTVIE
from .nebula import (
    NebulaIE,
    NebulaSubscriptionsIE,
    NebulaChannelIE,
)
from .nerdcubed import NerdCubedFeedIE
from .netzkino import NetzkinoIE
from .neteasemusic import (
    NetEaseMusicIE,
    NetEaseMusicAlbumIE,
    NetEaseMusicSingerIE,
    NetEaseMusicListIE,
    NetEaseMusicMvIE,
    NetEaseMusicProgramIE,
    NetEaseMusicDjRadioIE,
)
from .netverse import (
    NetverseIE,
    NetversePlaylistIE,
)
from .newgrounds import (
    NewgroundsIE,
    NewgroundsPlaylistIE,
    NewgroundsUserIE,
)
from .newstube import NewstubeIE
from .newsy import NewsyIE
from .nextmedia import (
    NextMediaIE,
    NextMediaActionNewsIE,
    AppleDailyIE,
    NextTVIE,
)
from .nexx import (
    NexxIE,
    NexxEmbedIE,
)
from .nfb import NFBIE
from .nfhsnetwork import NFHSNetworkIE
from .nfl import (
    NFLIE,
    NFLArticleIE,
)
from .nhk import (
    NhkVodIE,
    NhkVodProgramIE,
    NhkForSchoolBangumiIE,
    NhkForSchoolSubjectIE,
    NhkForSchoolProgramListIE,
)
from .nhl import NHLIE
from .nick import (
    NickIE,
    NickBrIE,
    NickDeIE,
    NickNightIE,
    NickRuIE,
)
from .niconico import (
    NiconicoIE,
    NiconicoPlaylistIE,
    NiconicoUserIE,
    NiconicoSeriesIE,
    NiconicoHistoryIE,
    NicovideoSearchDateIE,
    NicovideoSearchIE,
    NicovideoSearchURLIE,
    NicovideoTagURLIE,
)
from .ninecninemedia import (
    NineCNineMediaIE,
    CPTwentyFourIE,
)
from .ninegag import NineGagIE
from .ninenow import NineNowIE
from .nintendo import NintendoIE
from .nitter import NitterIE
from .njpwworld import NJPWWorldIE
from .nobelprize import NobelPrizeIE
from .nonktube import NonkTubeIE
from .noodlemagazine import NoodleMagazineIE
from .noovo import NoovoIE
from .normalboots import NormalbootsIE
from .nosvideo import NosVideoIE
from .nova import (
    NovaEmbedIE,
    NovaIE,
)
from .novaplay import NovaPlayIE
from .nowness import (
    NownessIE,
    NownessPlaylistIE,
    NownessSeriesIE,
)
from .noz import NozIE
from .npo import (
    AndereTijdenIE,
    NPOIE,
    NPOLiveIE,
    NPORadioIE,
    NPORadioFragmentIE,
    SchoolTVIE,
    HetKlokhuisIE,
    VPROIE,
    WNLIE,
)
from .npr import NprIE
from .nrk import (
    NRKIE,
    NRKPlaylistIE,
    NRKSkoleIE,
    NRKTVIE,
    NRKTVDirekteIE,
    NRKRadioPodkastIE,
    NRKTVEpisodeIE,
    NRKTVEpisodesIE,
    NRKTVSeasonIE,
    NRKTVSeriesIE,
)
from .nrl import NRLTVIE
from .ntvcojp import NTVCoJpCUIE
from .ntvde import NTVDeIE
from .ntvru import NTVRuIE
from .nytimes import (
    NYTimesIE,
    NYTimesArticleIE,
    NYTimesCookingIE,
)
from .nuvid import NuvidIE
from .nzherald import NZHeraldIE
from .nzz import NZZIE
from .odatv import OdaTVIE
from .odnoklassniki import OdnoklassnikiIE
from .oktoberfesttv import OktoberfestTVIE
from .olympics import OlympicsReplayIE
from .on24 import On24IE
from .ondemandkorea import OnDemandKoreaIE
from .onefootball import OneFootballIE
from .onet import (
    OnetIE,
    OnetChannelIE,
    OnetMVPIE,
    OnetPlIE,
)
from .onionstudios import OnionStudiosIE
from .ooyala import (
    OoyalaIE,
    OoyalaExternalIE,
)
from .opencast import (
    OpencastIE,
    OpencastPlaylistIE,
)
from .openrec import (
    OpenRecIE,
    OpenRecCaptureIE,
    OpenRecMovieIE,
)
from .ora import OraTVIE
from .orf import (
    ORFTVthekIE,
    ORFFM4IE,
    ORFFM4StoryIE,
    ORFOE1IE,
    ORFOE3IE,
    ORFNOEIE,
    ORFWIEIE,
    ORFBGLIE,
    ORFOOEIE,
    ORFSTMIE,
    ORFKTNIE,
    ORFSBGIE,
    ORFTIRIE,
    ORFVBGIE,
    ORFIPTVIE,
)
from .outsidetv import OutsideTVIE
from .packtpub import (
    PacktPubIE,
    PacktPubCourseIE,
)
from .palcomp3 import (
    PalcoMP3IE,
    PalcoMP3ArtistIE,
    PalcoMP3VideoIE,
)
from .pandoratv import PandoraTVIE
from .panopto import (
    PanoptoIE,
    PanoptoListIE,
    PanoptoPlaylistIE
)
from .paramountplus import (
    ParamountPlusIE,
    ParamountPlusSeriesIE,
)
from .parliamentliveuk import ParliamentLiveUKIE
from .parlview import ParlviewIE
from .patreon import (
    PatreonIE,
    PatreonUserIE
)
from .pbs import PBSIE
from .pearvideo import PearVideoIE
from .peekvids import PeekVidsIE, PlayVidsIE
from .peertube import (
    PeerTubeIE,
    PeerTubePlaylistIE,
)
from .peertv import PeerTVIE
from .peloton import (
    PelotonIE,
    PelotonLiveIE
)
from .people import PeopleIE
from .performgroup import PerformGroupIE
from .periscope import (
    PeriscopeIE,
    PeriscopeUserIE,
)
from .philharmoniedeparis import PhilharmonieDeParisIE
from .phoenix import PhoenixIE
from .photobucket import PhotobucketIE
from .piapro import PiaproIE
from .picarto import (
    PicartoIE,
    PicartoVodIE,
)
from .piksel import PikselIE
from .pinkbike import PinkbikeIE
from .pinterest import (
    PinterestIE,
    PinterestCollectionIE,
)
from .pixivsketch import (
    PixivSketchIE,
    PixivSketchUserIE,
)
from .pladform import PladformIE
from .planetmarathi import PlanetMarathiIE
from .platzi import (
    PlatziIE,
    PlatziCourseIE,
)
from .playfm import PlayFMIE
from .playplustv import PlayPlusTVIE
from .plays import PlaysTVIE
from .playstuff import PlayStuffIE
from .playsuisse import PlaySuisseIE
from .playtvak import PlaytvakIE
from .playvid import PlayvidIE
from .playwire import PlaywireIE
from .plutotv import PlutoTVIE
from .pluralsight import (
    PluralsightIE,
    PluralsightCourseIE,
)
from .podchaser import PodchaserIE
from .podomatic import PodomaticIE
from .pokemon import (
    PokemonIE,
    PokemonWatchIE,
)
from .pokergo import (
    PokerGoIE,
    PokerGoCollectionIE,
)
from .polsatgo import PolsatGoIE
from .polskieradio import (
    PolskieRadioIE,
    PolskieRadioCategoryIE,
    PolskieRadioPlayerIE,
    PolskieRadioPodcastIE,
    PolskieRadioPodcastListIE,
    PolskieRadioRadioKierowcowIE,
)
from .popcorntimes import PopcorntimesIE
from .popcorntv import PopcornTVIE
from .porn91 import Porn91IE
from .porncom import PornComIE
from .pornflip import PornFlipIE
from .pornhd import PornHdIE
from .pornhub import (
    PornHubIE,
    PornHubUserIE,
    PornHubPlaylistIE,
    PornHubPagedVideoListIE,
    PornHubUserVideosUploadIE,
)
from .pornotube import PornotubeIE
from .pornovoisines import PornoVoisinesIE
from .pornoxo import PornoXOIE
from .pornez import PornezIE
from .puhutv import (
    PuhuTVIE,
    PuhuTVSerieIE,
)
from .presstv import PressTVIE
from .projectveritas import ProjectVeritasIE
from .prosiebensat1 import ProSiebenSat1IE
from .prx import (
    PRXStoryIE,
    PRXSeriesIE,
    PRXAccountIE,
    PRXStoriesSearchIE,
    PRXSeriesSearchIE
)
from .puls4 import Puls4IE
from .pyvideo import PyvideoIE
from .qqmusic import (
    QQMusicIE,
    QQMusicSingerIE,
    QQMusicAlbumIE,
    QQMusicToplistIE,
    QQMusicPlaylistIE,
)
from .r7 import (
    R7IE,
    R7ArticleIE,
)
from .radiko import RadikoIE, RadikoRadioIE
from .radiocanada import (
    RadioCanadaIE,
    RadioCanadaAudioVideoIE,
)
from .radiode import RadioDeIE
from .radiojavan import RadioJavanIE
from .radiobremen import RadioBremenIE
from .radiofrance import FranceCultureIE, RadioFranceIE
from .radiozet import RadioZetPodcastIE
from .radiokapital import (
    RadioKapitalIE,
    RadioKapitalShowIE,
)
from .radlive import (
    RadLiveIE,
    RadLiveChannelIE,
    RadLiveSeasonIE,
)
from .rai import (
    RaiPlayIE,
    RaiPlayLiveIE,
    RaiPlayPlaylistIE,
    RaiPlaySoundIE,
    RaiPlaySoundLiveIE,
    RaiPlaySoundPlaylistIE,
    RaiIE,
)
from .raywenderlich import (
    RayWenderlichIE,
    RayWenderlichCourseIE,
)
from .rbmaradio import RBMARadioIE
from .rcs import (
    RCSIE,
    RCSEmbedsIE,
    RCSVariousIE,
)
from .rcti import (
    RCTIPlusIE,
    RCTIPlusSeriesIE,
    RCTIPlusTVIE,
)
from .rds import RDSIE
from .redbulltv import (
    RedBullTVIE,
    RedBullEmbedIE,
    RedBullTVRrnContentIE,
    RedBullIE,
)
from .reddit import RedditIE
from .redgifs import (
    RedGifsIE,
    RedGifsSearchIE,
    RedGifsUserIE,
)
from .redtube import RedTubeIE
from .regiotv import RegioTVIE
from .rentv import (
    RENTVIE,
    RENTVArticleIE,
)
from .restudy import RestudyIE
from .reuters import ReutersIE
from .reverbnation import ReverbNationIE
from .rice import RICEIE
from .rmcdecouverte import RMCDecouverteIE
from .rockstargames import RockstarGamesIE
from .rokfin import (
    RokfinIE,
    RokfinStackIE,
    RokfinChannelIE,
    RokfinSearchIE,
)
from .roosterteeth import RoosterTeethIE, RoosterTeethSeriesIE
from .rottentomatoes import RottenTomatoesIE
from .rozhlas import RozhlasIE
from .rtbf import RTBFIE
from .rte import RteIE, RteRadioIE
from .rtlnl import RtlNlIE
from .rtl2 import (
    RTL2IE,
    RTL2YouIE,
    RTL2YouSeriesIE,
)
from .rtnews import (
    RTNewsIE,
    RTDocumentryIE,
    RTDocumentryPlaylistIE,
    RuptlyIE,
)
from .rtp import RTPIE
from .rtrfm import RTRFMIE
from .rts import RTSIE
from .rtve import (
    RTVEALaCartaIE,
    RTVEAudioIE,
    RTVELiveIE,
    RTVEInfantilIE,
    RTVETelevisionIE,
)
from .rtvnh import RTVNHIE
from .rtvs import RTVSIE
from .ruhd import RUHDIE
from .rule34video import Rule34VideoIE
from .rumble import (
    RumbleEmbedIE,
    RumbleChannelIE,
)
from .rutube import (
    RutubeIE,
    RutubeChannelIE,
    RutubeEmbedIE,
    RutubeMovieIE,
    RutubePersonIE,
    RutubePlaylistIE,
    RutubeTagsIE,
)
from .glomex import (
    GlomexIE,
    GlomexEmbedIE,
)
from .megatvcom import (
    MegaTVComIE,
    MegaTVComEmbedIE,
)
from .ant1newsgr import (
    Ant1NewsGrWatchIE,
    Ant1NewsGrArticleIE,
    Ant1NewsGrEmbedIE,
)
from .rutv import RUTVIE
from .ruutu import RuutuIE
from .ruv import (
    RuvIE,
    RuvSpilaIE
)
from .safari import (
    SafariIE,
    SafariApiIE,
    SafariCourseIE,
)
from .saitosan import SaitosanIE
from .samplefocus import SampleFocusIE
from .sapo import SapoIE
from .savefrom import SaveFromIE
from .sbs import SBSIE
from .screencast import ScreencastIE
from .screencastomatic import ScreencastOMaticIE
from .scrippsnetworks import (
    ScrippsNetworksWatchIE,
    ScrippsNetworksIE,
)
from .scte import (
    SCTEIE,
    SCTECourseIE,
)
from .seeker import SeekerIE
from .senategov import SenateISVPIE, SenateGovIE
from .sendtonews import SendtoNewsIE
from .servus import ServusIE
from .sevenplus import SevenPlusIE
from .sexu import SexuIE
from .seznamzpravy import (
    SeznamZpravyIE,
    SeznamZpravyArticleIE,
)
from .shahid import (
    ShahidIE,
    ShahidShowIE,
)
from .shared import (
    SharedIE,
    VivoIE,
)
from .shemaroome import ShemarooMeIE
from .showroomlive import ShowRoomLiveIE
from .simplecast import (
    SimplecastIE,
    SimplecastEpisodeIE,
    SimplecastPodcastIE,
)
from .sina import SinaIE
from .sixplay import SixPlayIE
from .skeb import SkebIE
from .skyit import (
    SkyItPlayerIE,
    SkyItVideoIE,
    SkyItVideoLiveIE,
    SkyItIE,
    SkyItAcademyIE,
    SkyItArteIE,
    CieloTVItIE,
    TV8ItIE,
)
from .skylinewebcams import SkylineWebcamsIE
from .skynewsarabia import (
    SkyNewsArabiaIE,
    SkyNewsArabiaArticleIE,
)
from .skynewsau import SkyNewsAUIE
from .sky import (
    SkyNewsIE,
    SkyNewsStoryIE,
    SkySportsIE,
    SkySportsNewsIE,
)
from .slideshare import SlideshareIE
from .slideslive import SlidesLiveIE
from .slutload import SlutloadIE
from .snotr import SnotrIE
from .sohu import SohuIE
from .sonyliv import (
    SonyLIVIE,
    SonyLIVSeriesIE,
)
from .soundcloud import (
    SoundcloudEmbedIE,
    SoundcloudIE,
    SoundcloudSetIE,
    SoundcloudRelatedIE,
    SoundcloudUserIE,
    SoundcloudTrackStationIE,
    SoundcloudPlaylistIE,
    SoundcloudSearchIE,
)
from .soundgasm import (
    SoundgasmIE,
    SoundgasmProfileIE
)
from .southpark import (
    SouthParkIE,
    SouthParkDeIE,
    SouthParkDkIE,
    SouthParkEsIE,
    SouthParkLatIE,
    SouthParkNlIE
)
from .sovietscloset import (
    SovietsClosetIE,
    SovietsClosetPlaylistIE
)
from .spankbang import (
    SpankBangIE,
    SpankBangPlaylistIE,
)
from .spankwire import SpankwireIE
from .spiegel import SpiegelIE
from .spike import (
    BellatorIE,
    ParamountNetworkIE,
)
from .stitcher import (
    StitcherIE,
    StitcherShowIE,
)
from .sport5 import Sport5IE
from .sportbox import SportBoxIE
from .sportdeutschland import SportDeutschlandIE
from .spotify import (
    SpotifyIE,
    SpotifyShowIE,
)
from .spreaker import (
    SpreakerIE,
    SpreakerPageIE,
    SpreakerShowIE,
    SpreakerShowPageIE,
)
from .springboardplatform import SpringboardPlatformIE
from .sprout import SproutIE
from .srgssr import (
    SRGSSRIE,
    SRGSSRPlayIE,
)
from .srmediathek import SRMediathekIE
from .stanfordoc import StanfordOpenClassroomIE
from .startv import StarTVIE
from .steam import SteamIE
from .storyfire import (
    StoryFireIE,
    StoryFireUserIE,
    StoryFireSeriesIE,
)
from .streamable import StreamableIE
from .streamanity import StreamanityIE
from .streamcloud import StreamcloudIE
from .streamcz import StreamCZIE
from .streamff import StreamFFIE
from .streetvoice import StreetVoiceIE
from .stretchinternet import StretchInternetIE
from .stripchat import StripchatIE
from .stv import STVPlayerIE
from .sunporno import SunPornoIE
from .sverigesradio import (
    SverigesRadioEpisodeIE,
    SverigesRadioPublicationIE,
)
from .svt import (
    SVTIE,
    SVTPageIE,
    SVTPlayIE,
    SVTSeriesIE,
)
from .swrmediathek import SWRMediathekIE
from .syfy import SyfyIE
from .sztvhu import SztvHuIE
from .tagesschau import TagesschauIE
from .tass import TassIE
from .tbs import TBSIE
from .tdslifeway import TDSLifewayIE
from .teachable import (
    TeachableIE,
    TeachableCourseIE,
)
from .teachertube import (
    TeacherTubeIE,
    TeacherTubeUserIE,
)
from .teachingchannel import TeachingChannelIE
from .teamcoco import TeamcocoIE
from .teamtreehouse import TeamTreeHouseIE
from .techtalks import TechTalksIE
from .ted import (
    TedEmbedIE,
    TedPlaylistIE,
    TedSeriesIE,
    TedTalkIE,
)
from .tele5 import Tele5IE
from .tele13 import Tele13IE
from .telebruxelles import TeleBruxellesIE
from .telecinco import TelecincoIE
from .telegraaf import TelegraafIE
from .telegram import TelegramEmbedIE
from .telemb import TeleMBIE
from .telemundo import TelemundoIE
from .telequebec import (
    TeleQuebecIE,
    TeleQuebecSquatIE,
    TeleQuebecEmissionIE,
    TeleQuebecLiveIE,
    TeleQuebecVideoIE,
)
from .teletask import TeleTaskIE
from .telewebion import TelewebionIE
from .tennistv import TennisTVIE
from .tenplay import TenPlayIE
from .testurl import TestURLIE
from .tf1 import TF1IE
from .tfo import TFOIE
from .theintercept import TheInterceptIE
from .theplatform import (
    ThePlatformIE,
    ThePlatformFeedIE,
)
from .thestar import TheStarIE
from .thesun import TheSunIE
from .theta import (
    ThetaVideoIE,
    ThetaStreamIE,
)
from .theweatherchannel import TheWeatherChannelIE
from .thisamericanlife import ThisAmericanLifeIE
from .thisav import ThisAVIE
from .thisoldhouse import ThisOldHouseIE
from .threespeak import (
    ThreeSpeakIE,
    ThreeSpeakUserIE,
)
from .threeqsdn import ThreeQSDNIE
from .tiktok import (
    TikTokIE,
    TikTokUserIE,
    TikTokSoundIE,
    TikTokEffectIE,
    TikTokTagIE,
    TikTokVMIE,
    DouyinIE,
)
from .tinypic import TinyPicIE
from .tmz import TMZIE
from .tnaflix import (
    TNAFlixNetworkEmbedIE,
    TNAFlixIE,
    EMPFlixIE,
    MovieFapIE,
)
from .toggle import (
    ToggleIE,
    MeWatchIE,
)
from .toggo import (
    ToggoIE,
)
from .tokentube import (
    TokentubeIE,
    TokentubeChannelIE
)
from .tonline import TOnlineIE
from .toongoggles import ToonGogglesIE
from .toutv import TouTvIE
from .toypics import ToypicsUserIE, ToypicsIE
from .traileraddict import TrailerAddictIE
from .trilulilu import TriluliluIE
from .trovo import (
    TrovoIE,
    TrovoVodIE,
    TrovoChannelVodIE,
    TrovoChannelClipIE,
)
from .trueid import TrueIDIE
from .trunews import TruNewsIE
from .trutv import TruTVIE
from .tube8 import Tube8IE
from .tubitv import (
    TubiTvIE,
    TubiTvShowIE,
)
from .tumblr import TumblrIE
from .tunein import (
    TuneInClipIE,
    TuneInStationIE,
    TuneInProgramIE,
    TuneInTopicIE,
    TuneInShortenerIE,
)
from .tunepk import TunePkIE
from .turbo import TurboIE
from .tv2 import (
    TV2IE,
    TV2ArticleIE,
    KatsomoIE,
    MTVUutisetArticleIE,
)
from .tv2dk import (
    TV2DKIE,
    TV2DKBornholmPlayIE,
)
from .tv2hu import (
    TV2HuIE,
    TV2HuSeriesIE,
)
from .tv4 import TV4IE
from .tv5mondeplus import TV5MondePlusIE
from .tv5unis import (
    TV5UnisVideoIE,
    TV5UnisIE,
)
from .tva import (
    TVAIE,
    QubIE,
)
from .tvanouvelles import (
    TVANouvellesIE,
    TVANouvellesArticleIE,
)
from .tvc import (
    TVCIE,
    TVCArticleIE,
)
from .tver import TVerIE
from .tvigle import TvigleIE
from .tvland import TVLandIE
from .tvn24 import TVN24IE
from .tvnet import TVNetIE
from .tvnoe import TVNoeIE
from .tvnow import (
    TVNowIE,
    TVNowFilmIE,
    TVNowNewIE,
    TVNowSeasonIE,
    TVNowAnnualIE,
    TVNowShowIE,
)
from .tvopengr import (
    TVOpenGrWatchIE,
    TVOpenGrEmbedIE,
)
from .tvp import (
    TVPEmbedIE,
    TVPIE,
    TVPStreamIE,
    TVPWebsiteIE,
)
from .tvplay import (
    TVPlayIE,
    ViafreeIE,
    TVPlayHomeIE,
)
from .tvplayer import TVPlayerIE
from .tweakers import TweakersIE
from .twentyfourvideo import TwentyFourVideoIE
from .twentymin import TwentyMinutenIE
from .twentythreevideo import TwentyThreeVideoIE
from .twitcasting import (
    TwitCastingIE,
    TwitCastingLiveIE,
    TwitCastingUserIE,
)
from .twitch import (
    TwitchVodIE,
    TwitchCollectionIE,
    TwitchVideosIE,
    TwitchVideosClipsIE,
    TwitchVideosCollectionsIE,
    TwitchStreamIE,
    TwitchClipsIE,
)
from .twitter import (
    TwitterCardIE,
    TwitterIE,
    TwitterAmplifyIE,
    TwitterBroadcastIE,
    TwitterShortenerIE,
)
from .udemy import (
    UdemyIE,
    UdemyCourseIE
)
from .udn import UDNEmbedIE
from .ufctv import (
    UFCTVIE,
    UFCArabiaIE,
)
from .ukcolumn import UkColumnIE
from .uktvplay import UKTVPlayIE
from .digiteka import DigitekaIE
from .dlive import (
    DLiveVODIE,
    DLiveStreamIE,
)
from .drooble import DroobleIE
from .umg import UMGDeIE
from .unistra import UnistraIE
from .unity import UnityIE
from .uol import UOLIE
from .uplynk import (
    UplynkIE,
    UplynkPreplayIE,
)
from .urort import UrortIE
from .urplay import URPlayIE
from .usanetwork import USANetworkIE
from .usatoday import USATodayIE
from .ustream import UstreamIE, UstreamChannelIE
from .ustudio import (
    UstudioIE,
    UstudioEmbedIE,
)
from .utreon import UtreonIE
from .varzesh3 import Varzesh3IE
from .vbox7 import Vbox7IE
from .veehd import VeeHDIE
from .veo import VeoIE
from .veoh import VeohIE
from .vesti import VestiIE
from .vevo import (
    VevoIE,
    VevoPlaylistIE,
)
from .vgtv import (
    BTArticleIE,
    BTVestlendingenIE,
    VGTVIE,
)
from .vh1 import VH1IE
from .vice import (
    ViceIE,
    ViceArticleIE,
    ViceShowIE,
)
from .vidbit import VidbitIE
from .viddler import ViddlerIE
from .videa import VideaIE
from .videocampus_sachsen import VideocampusSachsenIE
from .videodetective import VideoDetectiveIE
from .videofyme import VideofyMeIE
from .videomore import (
    VideomoreIE,
    VideomoreVideoIE,
    VideomoreSeasonIE,
)
from .videopress import VideoPressIE
from .vidio import (
    VidioIE,
    VidioPremierIE,
    VidioLiveIE
)
from .vidlii import VidLiiIE
from .vier import VierIE, VierVideosIE
from .viewlift import (
    ViewLiftIE,
    ViewLiftEmbedIE,
)
from .viidea import ViideaIE
from .vimeo import (
    VimeoIE,
    VimeoAlbumIE,
    VimeoChannelIE,
    VimeoGroupsIE,
    VimeoLikesIE,
    VimeoOndemandIE,
    VimeoReviewIE,
    VimeoUserIE,
    VimeoWatchLaterIE,
    VHXEmbedIE,
)
from .vimm import (
    VimmIE,
    VimmRecordingIE,
)
from .vimple import VimpleIE
from .vine import (
    VineIE,
    VineUserIE,
)
from .viki import (
    VikiIE,
    VikiChannelIE,
)
from .viqeo import ViqeoIE
from .viu import (
    ViuIE,
    ViuPlaylistIE,
    ViuOTTIE,
)
from .vk import (
    VKIE,
    VKUserVideosIE,
    VKWallPostIE,
)
from .vlive import (
    VLiveIE,
    VLivePostIE,
    VLiveChannelIE,
)
from .vodlocker import VodlockerIE
from .vodpl import VODPlIE
from .vodplatform import VODPlatformIE
from .voicerepublic import VoiceRepublicIE
from .voicy import (
    VoicyIE,
    VoicyChannelIE,
)
from .voot import (
    VootIE,
    VootSeriesIE,
)
from .voxmedia import (
    VoxMediaVolumeIE,
    VoxMediaIE,
)
from .vrt import VRTIE
from .vrak import VrakIE
from .vrv import (
    VRVIE,
    VRVSeriesIE,
)
from .vshare import VShareIE
from .vtm import VTMIE
from .medialaan import MedialaanIE
from .vuclip import VuClipIE
from .vupload import VuploadIE
from .vvvvid import (
    VVVVIDIE,
    VVVVIDShowIE,
)
from .vyborymos import VyboryMosIE
from .vzaar import VzaarIE
from .wakanim import WakanimIE
from .walla import WallaIE
from .washingtonpost import (
    WashingtonPostIE,
    WashingtonPostArticleIE,
)
from .wasdtv import (
    WASDTVStreamIE,
    WASDTVRecordIE,
    WASDTVClipIE,
)
from .wat import WatIE
from .watchbox import WatchBoxIE
from .watchindianporn import WatchIndianPornIE
from .wdr import (
    WDRIE,
    WDRPageIE,
    WDRElefantIE,
    WDRMobileIE,
)
from .webcaster import (
    WebcasterIE,
    WebcasterFeedIE,
)
from .webofstories import (
    WebOfStoriesIE,
    WebOfStoriesPlaylistIE,
)
from .weibo import (
    WeiboIE,
    WeiboMobileIE
)
from .weiqitv import WeiqiTVIE
from .willow import WillowIE
from .wimtv import WimTVIE
from .whowatch import WhoWatchIE
from .wistia import (
    WistiaIE,
    WistiaPlaylistIE,
)
from .worldstarhiphop import WorldStarHipHopIE
from .wppilot import (
    WPPilotIE,
    WPPilotChannelsIE,
)
from .wsj import (
    WSJIE,
    WSJArticleIE,
)
from .wwe import WWEIE
from .xbef import XBefIE
from .xboxclips import XboxClipsIE
from .xfileshare import XFileShareIE
from .xhamster import (
    XHamsterIE,
    XHamsterEmbedIE,
    XHamsterUserIE,
)
from .xiami import (
    XiamiSongIE,
    XiamiAlbumIE,
    XiamiArtistIE,
    XiamiCollectionIE
)
from .ximalaya import (
    XimalayaIE,
    XimalayaAlbumIE
)
from .xinpianchang import XinpianchangIE
from .xminus import XMinusIE
from .xnxx import XNXXIE
from .xstream import XstreamIE
from .xtube import XTubeUserIE, XTubeIE
from .xuite import XuiteIE
from .xvideos import XVideosIE
from .xxxymovies import XXXYMoviesIE
from .yahoo import (
    YahooIE,
    YahooSearchIE,
    YahooGyaOPlayerIE,
    YahooGyaOIE,
    YahooJapanNewsIE,
)
from .yandexdisk import YandexDiskIE
from .yandexmusic import (
    YandexMusicTrackIE,
    YandexMusicAlbumIE,
    YandexMusicPlaylistIE,
    YandexMusicArtistTracksIE,
    YandexMusicArtistAlbumsIE,
)
from .yandexvideo import (
    YandexVideoIE,
    YandexVideoPreviewIE,
    ZenYandexIE,
    ZenYandexChannelIE,
)
from .yapfiles import YapFilesIE
from .yesjapan import YesJapanIE
from .yinyuetai import YinYueTaiIE
from .ynet import YnetIE
from .youjizz import YouJizzIE
from .youku import (
    YoukuIE,
    YoukuShowIE,
)
from .younow import (
    YouNowLiveIE,
    YouNowChannelIE,
    YouNowMomentIE,
)
from .youporn import YouPornIE
from .yourporn import YourPornIE
from .yourupload import YourUploadIE
from .youtube import (
    YoutubeIE,
    YoutubeClipIE,
    YoutubeFavouritesIE,
    YoutubeNotificationsIE,
    YoutubeHistoryIE,
    YoutubeTabIE,
    YoutubeLivestreamEmbedIE,
    YoutubePlaylistIE,
    YoutubeRecommendedIE,
    YoutubeSearchDateIE,
    YoutubeSearchIE,
    YoutubeSearchURLIE,
    YoutubeMusicSearchURLIE,
    YoutubeSubscriptionsIE,
    YoutubeStoriesIE,
    YoutubeTruncatedIDIE,
    YoutubeTruncatedURLIE,
    YoutubeYtBeIE,
    YoutubeYtUserIE,
    YoutubeWatchLaterIE,
)
from .zapiks import ZapiksIE
from .zattoo import (
    BBVTVIE,
    EinsUndEinsTVIE,
    EWETVIE,
    GlattvisionTVIE,
    MNetTVIE,
    NetPlusIE,
    OsnatelTVIE,
    QuantumTVIE,
    SaltTVIE,
    SAKTVIE,
    VTXTVIE,
    WalyTVIE,
    ZattooIE,
    ZattooLiveIE,
    ZattooMoviesIE,
    ZattooRecordingsIE,
)
from .zdf import ZDFIE, ZDFChannelIE
from .zee5 import (
    Zee5IE,
    Zee5SeriesIE,
)
from .zhihu import ZhihuIE
from .zingmp3 import (
    ZingMp3IE,
    ZingMp3AlbumIE,
    ZingMp3ChartHomeIE,
    ZingMp3WeekChartIE,
    ZingMp3ChartMusicVideoIE,
    ZingMp3UserIE,
)
from .zoom import ZoomIE
from .zype import ZypeIE
=======
_PLUGIN_CLASSES = load_plugins('extractor', 'IE', globals())
_ALL_CLASSES = list(_PLUGIN_CLASSES.values()) + _ALL_CLASSES
>>>>>>> c310e3ac
<|MERGE_RESOLUTION|>--- conflicted
+++ resolved
@@ -19,1489 +19,5 @@
     ]
     _ALL_CLASSES.append(GenericIE)  # noqa: F405
 
-<<<<<<< HEAD
-from .itv import (
-    ITVIE,
-    ITVBTCCIE,
-)
-from .ivi import (
-    IviIE,
-    IviCompilationIE
-)
-from .ivideon import IvideonIE
-from .iwara import (
-    IwaraIE,
-    IwaraPlaylistIE,
-    IwaraUserIE,
-)
-from .izlesene import IzleseneIE
-from .jable import (
-    JableIE,
-    JablePlaylistIE,
-)
-from .jamendo import (
-    JamendoIE,
-    JamendoAlbumIE,
-)
-from .jeuxvideo import JeuxVideoIE
-from .jove import JoveIE
-from .joj import JojIE
-from .jwplatform import JWPlatformIE
-from .kakao import KakaoIE
-from .kaltura import KalturaIE
-from .karaoketv import KaraoketvIE
-from .karrierevideos import KarriereVideosIE
-from .keezmovies import KeezMoviesIE
-from .kelbyone import KelbyOneIE
-from .ketnet import KetnetIE
-from .khanacademy import (
-    KhanAcademyIE,
-    KhanAcademyUnitIE,
-)
-from .kickstarter import KickStarterIE
-from .kinja import KinjaEmbedIE
-from .kinopoisk import KinoPoiskIE
-from .konserthusetplay import KonserthusetPlayIE
-from .koo import KooIE
-from .krasview import KrasViewIE
-from .ku6 import Ku6IE
-from .kusi import KUSIIE
-from .kuwo import (
-    KuwoIE,
-    KuwoAlbumIE,
-    KuwoChartIE,
-    KuwoSingerIE,
-    KuwoCategoryIE,
-    KuwoMvIE,
-)
-from .la7 import (
-    LA7IE,
-    LA7PodcastEpisodeIE,
-    LA7PodcastIE,
-)
-from .laola1tv import (
-    Laola1TvEmbedIE,
-    Laola1TvIE,
-    EHFTVIE,
-    ITTFIE,
-)
-from .lastfm import (
-    LastFMIE,
-    LastFMPlaylistIE,
-    LastFMUserIE,
-)
-from .lbry import (
-    LBRYIE,
-    LBRYChannelIE,
-)
-from .lci import LCIIE
-from .lcp import (
-    LcpPlayIE,
-    LcpIE,
-)
-from .lecture2go import Lecture2GoIE
-from .lecturio import (
-    LecturioIE,
-    LecturioCourseIE,
-    LecturioDeCourseIE,
-)
-from .leeco import (
-    LeIE,
-    LePlaylistIE,
-    LetvCloudIE,
-)
-from .lego import LEGOIE
-from .lemonde import LemondeIE
-from .lenta import LentaIE
-from .libraryofcongress import LibraryOfCongressIE
-from .libsyn import LibsynIE
-from .lifenews import (
-    LifeNewsIE,
-    LifeEmbedIE,
-)
-from .likee import (
-    LikeeIE,
-    LikeeUserIE
-)
-from .limelight import (
-    LimelightMediaIE,
-    LimelightChannelIE,
-    LimelightChannelListIE,
-)
-from .line import (
-    LineLiveIE,
-    LineLiveChannelIE,
-)
-from .linkedin import (
-    LinkedInIE,
-    LinkedInLearningIE,
-    LinkedInLearningCourseIE,
-)
-from .linuxacademy import LinuxAcademyIE
-from .litv import LiTVIE
-from .livejournal import LiveJournalIE
-from .livestream import (
-    LivestreamIE,
-    LivestreamOriginalIE,
-    LivestreamShortenerIE,
-)
-from .lnkgo import (
-    LnkGoIE,
-    LnkIE,
-)
-from .localnews8 import LocalNews8IE
-from .lovehomeporn import LoveHomePornIE
-from .lrt import (
-    LRTVODIE,
-    LRTStreamIE
-)
-from .lynda import (
-    LyndaIE,
-    LyndaCourseIE
-)
-from .m6 import M6IE
-from .magentamusik360 import MagentaMusik360IE
-from .mailru import (
-    MailRuIE,
-    MailRuMusicIE,
-    MailRuMusicSearchIE,
-)
-from .mainstreaming import MainStreamingIE
-from .malltv import MallTVIE
-from .mangomolo import (
-    MangomoloVideoIE,
-    MangomoloLiveIE,
-)
-from .manoto import (
-    ManotoTVIE,
-    ManotoTVShowIE,
-    ManotoTVLiveIE,
-)
-from .manyvids import ManyVidsIE
-from .maoritv import MaoriTVIE
-from .markiza import (
-    MarkizaIE,
-    MarkizaPageIE,
-)
-from .massengeschmacktv import MassengeschmackTVIE
-from .masters import MastersIE
-from .matchtv import MatchTVIE
-from .mdr import MDRIE
-from .medaltv import MedalTVIE
-from .mediaite import MediaiteIE
-from .mediaklikk import MediaKlikkIE
-from .mediaset import (
-    MediasetIE,
-    MediasetShowIE,
-)
-from .mediasite import (
-    MediasiteIE,
-    MediasiteCatalogIE,
-    MediasiteNamedCatalogIE,
-)
-from .medici import MediciIE
-from .megaphone import MegaphoneIE
-from .meipai import MeipaiIE
-from .melonvod import MelonVODIE
-from .meta import METAIE
-from .metacafe import MetacafeIE
-from .metacritic import MetacriticIE
-from .mgoon import MgoonIE
-from .mgtv import MGTVIE
-from .miaopai import MiaoPaiIE
-from .microsoftstream import MicrosoftStreamIE
-from .microsoftvirtualacademy import (
-    MicrosoftVirtualAcademyIE,
-    MicrosoftVirtualAcademyCourseIE,
-)
-from .mildom import (
-    MildomIE,
-    MildomVodIE,
-    MildomClipIE,
-    MildomUserVodIE,
-)
-from .minds import (
-    MindsIE,
-    MindsChannelIE,
-    MindsGroupIE,
-)
-from .ministrygrid import MinistryGridIE
-from .minoto import MinotoIE
-from .miomio import MioMioIE
-from .mirrativ import (
-    MirrativIE,
-    MirrativUserIE,
-)
-from .mit import TechTVMITIE, OCWMITIE
-from .mitele import MiTeleIE
-from .mixch import (
-    MixchIE,
-    MixchArchiveIE,
-)
-from .mixcloud import (
-    MixcloudIE,
-    MixcloudUserIE,
-    MixcloudPlaylistIE,
-)
-from .mlb import (
-    MLBIE,
-    MLBVideoIE,
-)
-from .mlssoccer import MLSSoccerIE
-from .mnet import MnetIE
-from .moevideo import MoeVideoIE
-from .mofosex import (
-    MofosexIE,
-    MofosexEmbedIE,
-)
-from .mojvideo import MojvideoIE
-from .morningstar import MorningstarIE
-from .motherless import (
-    MotherlessIE,
-    MotherlessGroupIE
-)
-from .motorsport import MotorsportIE
-from .movieclips import MovieClipsIE
-from .moviepilot import MoviepilotIE
-from .moviezine import MoviezineIE
-from .movingimage import MovingImageIE
-from .msn import MSNIE
-from .mtv import (
-    MTVIE,
-    MTVVideoIE,
-    MTVServicesEmbeddedIE,
-    MTVDEIE,
-    MTVJapanIE,
-    MTVItaliaIE,
-    MTVItaliaProgrammaIE,
-)
-from .muenchentv import MuenchenTVIE
-from .murrtube import MurrtubeIE, MurrtubeUserIE
-from .musescore import MuseScoreIE
-from .musicdex import (
-    MusicdexSongIE,
-    MusicdexAlbumIE,
-    MusicdexArtistIE,
-    MusicdexPlaylistIE,
-)
-from .mwave import MwaveIE, MwaveMeetGreetIE
-from .mxplayer import (
-    MxplayerIE,
-    MxplayerShowIE,
-)
-from .mychannels import MyChannelsIE
-from .myspace import MySpaceIE, MySpaceAlbumIE
-from .myspass import MySpassIE
-from .myvi import (
-    MyviIE,
-    MyviEmbedIE,
-)
-from .myvideoge import MyVideoGeIE
-from .myvidster import MyVidsterIE
-from .n1 import (
-    N1InfoAssetIE,
-    N1InfoIIE,
-)
-from .nate import (
-    NateIE,
-    NateProgramIE,
-)
-from .nationalgeographic import (
-    NationalGeographicVideoIE,
-    NationalGeographicTVIE,
-)
-from .naver import (
-    NaverIE,
-    NaverLiveIE,
-    NaverNowIE,
-)
-from .nba import (
-    NBAWatchEmbedIE,
-    NBAWatchIE,
-    NBAWatchCollectionIE,
-    NBAEmbedIE,
-    NBAIE,
-    NBAChannelIE,
-)
-from .nbc import (
-    NBCIE,
-    NBCNewsIE,
-    NBCOlympicsIE,
-    NBCOlympicsStreamIE,
-    NBCSportsIE,
-    NBCSportsStreamIE,
-    NBCSportsVPlayerIE,
-)
-from .ndr import (
-    NDRIE,
-    NJoyIE,
-    NDREmbedBaseIE,
-    NDREmbedIE,
-    NJoyEmbedIE,
-)
-from .ndtv import NDTVIE
-from .nebula import (
-    NebulaIE,
-    NebulaSubscriptionsIE,
-    NebulaChannelIE,
-)
-from .nerdcubed import NerdCubedFeedIE
-from .netzkino import NetzkinoIE
-from .neteasemusic import (
-    NetEaseMusicIE,
-    NetEaseMusicAlbumIE,
-    NetEaseMusicSingerIE,
-    NetEaseMusicListIE,
-    NetEaseMusicMvIE,
-    NetEaseMusicProgramIE,
-    NetEaseMusicDjRadioIE,
-)
-from .netverse import (
-    NetverseIE,
-    NetversePlaylistIE,
-)
-from .newgrounds import (
-    NewgroundsIE,
-    NewgroundsPlaylistIE,
-    NewgroundsUserIE,
-)
-from .newstube import NewstubeIE
-from .newsy import NewsyIE
-from .nextmedia import (
-    NextMediaIE,
-    NextMediaActionNewsIE,
-    AppleDailyIE,
-    NextTVIE,
-)
-from .nexx import (
-    NexxIE,
-    NexxEmbedIE,
-)
-from .nfb import NFBIE
-from .nfhsnetwork import NFHSNetworkIE
-from .nfl import (
-    NFLIE,
-    NFLArticleIE,
-)
-from .nhk import (
-    NhkVodIE,
-    NhkVodProgramIE,
-    NhkForSchoolBangumiIE,
-    NhkForSchoolSubjectIE,
-    NhkForSchoolProgramListIE,
-)
-from .nhl import NHLIE
-from .nick import (
-    NickIE,
-    NickBrIE,
-    NickDeIE,
-    NickNightIE,
-    NickRuIE,
-)
-from .niconico import (
-    NiconicoIE,
-    NiconicoPlaylistIE,
-    NiconicoUserIE,
-    NiconicoSeriesIE,
-    NiconicoHistoryIE,
-    NicovideoSearchDateIE,
-    NicovideoSearchIE,
-    NicovideoSearchURLIE,
-    NicovideoTagURLIE,
-)
-from .ninecninemedia import (
-    NineCNineMediaIE,
-    CPTwentyFourIE,
-)
-from .ninegag import NineGagIE
-from .ninenow import NineNowIE
-from .nintendo import NintendoIE
-from .nitter import NitterIE
-from .njpwworld import NJPWWorldIE
-from .nobelprize import NobelPrizeIE
-from .nonktube import NonkTubeIE
-from .noodlemagazine import NoodleMagazineIE
-from .noovo import NoovoIE
-from .normalboots import NormalbootsIE
-from .nosvideo import NosVideoIE
-from .nova import (
-    NovaEmbedIE,
-    NovaIE,
-)
-from .novaplay import NovaPlayIE
-from .nowness import (
-    NownessIE,
-    NownessPlaylistIE,
-    NownessSeriesIE,
-)
-from .noz import NozIE
-from .npo import (
-    AndereTijdenIE,
-    NPOIE,
-    NPOLiveIE,
-    NPORadioIE,
-    NPORadioFragmentIE,
-    SchoolTVIE,
-    HetKlokhuisIE,
-    VPROIE,
-    WNLIE,
-)
-from .npr import NprIE
-from .nrk import (
-    NRKIE,
-    NRKPlaylistIE,
-    NRKSkoleIE,
-    NRKTVIE,
-    NRKTVDirekteIE,
-    NRKRadioPodkastIE,
-    NRKTVEpisodeIE,
-    NRKTVEpisodesIE,
-    NRKTVSeasonIE,
-    NRKTVSeriesIE,
-)
-from .nrl import NRLTVIE
-from .ntvcojp import NTVCoJpCUIE
-from .ntvde import NTVDeIE
-from .ntvru import NTVRuIE
-from .nytimes import (
-    NYTimesIE,
-    NYTimesArticleIE,
-    NYTimesCookingIE,
-)
-from .nuvid import NuvidIE
-from .nzherald import NZHeraldIE
-from .nzz import NZZIE
-from .odatv import OdaTVIE
-from .odnoklassniki import OdnoklassnikiIE
-from .oktoberfesttv import OktoberfestTVIE
-from .olympics import OlympicsReplayIE
-from .on24 import On24IE
-from .ondemandkorea import OnDemandKoreaIE
-from .onefootball import OneFootballIE
-from .onet import (
-    OnetIE,
-    OnetChannelIE,
-    OnetMVPIE,
-    OnetPlIE,
-)
-from .onionstudios import OnionStudiosIE
-from .ooyala import (
-    OoyalaIE,
-    OoyalaExternalIE,
-)
-from .opencast import (
-    OpencastIE,
-    OpencastPlaylistIE,
-)
-from .openrec import (
-    OpenRecIE,
-    OpenRecCaptureIE,
-    OpenRecMovieIE,
-)
-from .ora import OraTVIE
-from .orf import (
-    ORFTVthekIE,
-    ORFFM4IE,
-    ORFFM4StoryIE,
-    ORFOE1IE,
-    ORFOE3IE,
-    ORFNOEIE,
-    ORFWIEIE,
-    ORFBGLIE,
-    ORFOOEIE,
-    ORFSTMIE,
-    ORFKTNIE,
-    ORFSBGIE,
-    ORFTIRIE,
-    ORFVBGIE,
-    ORFIPTVIE,
-)
-from .outsidetv import OutsideTVIE
-from .packtpub import (
-    PacktPubIE,
-    PacktPubCourseIE,
-)
-from .palcomp3 import (
-    PalcoMP3IE,
-    PalcoMP3ArtistIE,
-    PalcoMP3VideoIE,
-)
-from .pandoratv import PandoraTVIE
-from .panopto import (
-    PanoptoIE,
-    PanoptoListIE,
-    PanoptoPlaylistIE
-)
-from .paramountplus import (
-    ParamountPlusIE,
-    ParamountPlusSeriesIE,
-)
-from .parliamentliveuk import ParliamentLiveUKIE
-from .parlview import ParlviewIE
-from .patreon import (
-    PatreonIE,
-    PatreonUserIE
-)
-from .pbs import PBSIE
-from .pearvideo import PearVideoIE
-from .peekvids import PeekVidsIE, PlayVidsIE
-from .peertube import (
-    PeerTubeIE,
-    PeerTubePlaylistIE,
-)
-from .peertv import PeerTVIE
-from .peloton import (
-    PelotonIE,
-    PelotonLiveIE
-)
-from .people import PeopleIE
-from .performgroup import PerformGroupIE
-from .periscope import (
-    PeriscopeIE,
-    PeriscopeUserIE,
-)
-from .philharmoniedeparis import PhilharmonieDeParisIE
-from .phoenix import PhoenixIE
-from .photobucket import PhotobucketIE
-from .piapro import PiaproIE
-from .picarto import (
-    PicartoIE,
-    PicartoVodIE,
-)
-from .piksel import PikselIE
-from .pinkbike import PinkbikeIE
-from .pinterest import (
-    PinterestIE,
-    PinterestCollectionIE,
-)
-from .pixivsketch import (
-    PixivSketchIE,
-    PixivSketchUserIE,
-)
-from .pladform import PladformIE
-from .planetmarathi import PlanetMarathiIE
-from .platzi import (
-    PlatziIE,
-    PlatziCourseIE,
-)
-from .playfm import PlayFMIE
-from .playplustv import PlayPlusTVIE
-from .plays import PlaysTVIE
-from .playstuff import PlayStuffIE
-from .playsuisse import PlaySuisseIE
-from .playtvak import PlaytvakIE
-from .playvid import PlayvidIE
-from .playwire import PlaywireIE
-from .plutotv import PlutoTVIE
-from .pluralsight import (
-    PluralsightIE,
-    PluralsightCourseIE,
-)
-from .podchaser import PodchaserIE
-from .podomatic import PodomaticIE
-from .pokemon import (
-    PokemonIE,
-    PokemonWatchIE,
-)
-from .pokergo import (
-    PokerGoIE,
-    PokerGoCollectionIE,
-)
-from .polsatgo import PolsatGoIE
-from .polskieradio import (
-    PolskieRadioIE,
-    PolskieRadioCategoryIE,
-    PolskieRadioPlayerIE,
-    PolskieRadioPodcastIE,
-    PolskieRadioPodcastListIE,
-    PolskieRadioRadioKierowcowIE,
-)
-from .popcorntimes import PopcorntimesIE
-from .popcorntv import PopcornTVIE
-from .porn91 import Porn91IE
-from .porncom import PornComIE
-from .pornflip import PornFlipIE
-from .pornhd import PornHdIE
-from .pornhub import (
-    PornHubIE,
-    PornHubUserIE,
-    PornHubPlaylistIE,
-    PornHubPagedVideoListIE,
-    PornHubUserVideosUploadIE,
-)
-from .pornotube import PornotubeIE
-from .pornovoisines import PornoVoisinesIE
-from .pornoxo import PornoXOIE
-from .pornez import PornezIE
-from .puhutv import (
-    PuhuTVIE,
-    PuhuTVSerieIE,
-)
-from .presstv import PressTVIE
-from .projectveritas import ProjectVeritasIE
-from .prosiebensat1 import ProSiebenSat1IE
-from .prx import (
-    PRXStoryIE,
-    PRXSeriesIE,
-    PRXAccountIE,
-    PRXStoriesSearchIE,
-    PRXSeriesSearchIE
-)
-from .puls4 import Puls4IE
-from .pyvideo import PyvideoIE
-from .qqmusic import (
-    QQMusicIE,
-    QQMusicSingerIE,
-    QQMusicAlbumIE,
-    QQMusicToplistIE,
-    QQMusicPlaylistIE,
-)
-from .r7 import (
-    R7IE,
-    R7ArticleIE,
-)
-from .radiko import RadikoIE, RadikoRadioIE
-from .radiocanada import (
-    RadioCanadaIE,
-    RadioCanadaAudioVideoIE,
-)
-from .radiode import RadioDeIE
-from .radiojavan import RadioJavanIE
-from .radiobremen import RadioBremenIE
-from .radiofrance import FranceCultureIE, RadioFranceIE
-from .radiozet import RadioZetPodcastIE
-from .radiokapital import (
-    RadioKapitalIE,
-    RadioKapitalShowIE,
-)
-from .radlive import (
-    RadLiveIE,
-    RadLiveChannelIE,
-    RadLiveSeasonIE,
-)
-from .rai import (
-    RaiPlayIE,
-    RaiPlayLiveIE,
-    RaiPlayPlaylistIE,
-    RaiPlaySoundIE,
-    RaiPlaySoundLiveIE,
-    RaiPlaySoundPlaylistIE,
-    RaiIE,
-)
-from .raywenderlich import (
-    RayWenderlichIE,
-    RayWenderlichCourseIE,
-)
-from .rbmaradio import RBMARadioIE
-from .rcs import (
-    RCSIE,
-    RCSEmbedsIE,
-    RCSVariousIE,
-)
-from .rcti import (
-    RCTIPlusIE,
-    RCTIPlusSeriesIE,
-    RCTIPlusTVIE,
-)
-from .rds import RDSIE
-from .redbulltv import (
-    RedBullTVIE,
-    RedBullEmbedIE,
-    RedBullTVRrnContentIE,
-    RedBullIE,
-)
-from .reddit import RedditIE
-from .redgifs import (
-    RedGifsIE,
-    RedGifsSearchIE,
-    RedGifsUserIE,
-)
-from .redtube import RedTubeIE
-from .regiotv import RegioTVIE
-from .rentv import (
-    RENTVIE,
-    RENTVArticleIE,
-)
-from .restudy import RestudyIE
-from .reuters import ReutersIE
-from .reverbnation import ReverbNationIE
-from .rice import RICEIE
-from .rmcdecouverte import RMCDecouverteIE
-from .rockstargames import RockstarGamesIE
-from .rokfin import (
-    RokfinIE,
-    RokfinStackIE,
-    RokfinChannelIE,
-    RokfinSearchIE,
-)
-from .roosterteeth import RoosterTeethIE, RoosterTeethSeriesIE
-from .rottentomatoes import RottenTomatoesIE
-from .rozhlas import RozhlasIE
-from .rtbf import RTBFIE
-from .rte import RteIE, RteRadioIE
-from .rtlnl import RtlNlIE
-from .rtl2 import (
-    RTL2IE,
-    RTL2YouIE,
-    RTL2YouSeriesIE,
-)
-from .rtnews import (
-    RTNewsIE,
-    RTDocumentryIE,
-    RTDocumentryPlaylistIE,
-    RuptlyIE,
-)
-from .rtp import RTPIE
-from .rtrfm import RTRFMIE
-from .rts import RTSIE
-from .rtve import (
-    RTVEALaCartaIE,
-    RTVEAudioIE,
-    RTVELiveIE,
-    RTVEInfantilIE,
-    RTVETelevisionIE,
-)
-from .rtvnh import RTVNHIE
-from .rtvs import RTVSIE
-from .ruhd import RUHDIE
-from .rule34video import Rule34VideoIE
-from .rumble import (
-    RumbleEmbedIE,
-    RumbleChannelIE,
-)
-from .rutube import (
-    RutubeIE,
-    RutubeChannelIE,
-    RutubeEmbedIE,
-    RutubeMovieIE,
-    RutubePersonIE,
-    RutubePlaylistIE,
-    RutubeTagsIE,
-)
-from .glomex import (
-    GlomexIE,
-    GlomexEmbedIE,
-)
-from .megatvcom import (
-    MegaTVComIE,
-    MegaTVComEmbedIE,
-)
-from .ant1newsgr import (
-    Ant1NewsGrWatchIE,
-    Ant1NewsGrArticleIE,
-    Ant1NewsGrEmbedIE,
-)
-from .rutv import RUTVIE
-from .ruutu import RuutuIE
-from .ruv import (
-    RuvIE,
-    RuvSpilaIE
-)
-from .safari import (
-    SafariIE,
-    SafariApiIE,
-    SafariCourseIE,
-)
-from .saitosan import SaitosanIE
-from .samplefocus import SampleFocusIE
-from .sapo import SapoIE
-from .savefrom import SaveFromIE
-from .sbs import SBSIE
-from .screencast import ScreencastIE
-from .screencastomatic import ScreencastOMaticIE
-from .scrippsnetworks import (
-    ScrippsNetworksWatchIE,
-    ScrippsNetworksIE,
-)
-from .scte import (
-    SCTEIE,
-    SCTECourseIE,
-)
-from .seeker import SeekerIE
-from .senategov import SenateISVPIE, SenateGovIE
-from .sendtonews import SendtoNewsIE
-from .servus import ServusIE
-from .sevenplus import SevenPlusIE
-from .sexu import SexuIE
-from .seznamzpravy import (
-    SeznamZpravyIE,
-    SeznamZpravyArticleIE,
-)
-from .shahid import (
-    ShahidIE,
-    ShahidShowIE,
-)
-from .shared import (
-    SharedIE,
-    VivoIE,
-)
-from .shemaroome import ShemarooMeIE
-from .showroomlive import ShowRoomLiveIE
-from .simplecast import (
-    SimplecastIE,
-    SimplecastEpisodeIE,
-    SimplecastPodcastIE,
-)
-from .sina import SinaIE
-from .sixplay import SixPlayIE
-from .skeb import SkebIE
-from .skyit import (
-    SkyItPlayerIE,
-    SkyItVideoIE,
-    SkyItVideoLiveIE,
-    SkyItIE,
-    SkyItAcademyIE,
-    SkyItArteIE,
-    CieloTVItIE,
-    TV8ItIE,
-)
-from .skylinewebcams import SkylineWebcamsIE
-from .skynewsarabia import (
-    SkyNewsArabiaIE,
-    SkyNewsArabiaArticleIE,
-)
-from .skynewsau import SkyNewsAUIE
-from .sky import (
-    SkyNewsIE,
-    SkyNewsStoryIE,
-    SkySportsIE,
-    SkySportsNewsIE,
-)
-from .slideshare import SlideshareIE
-from .slideslive import SlidesLiveIE
-from .slutload import SlutloadIE
-from .snotr import SnotrIE
-from .sohu import SohuIE
-from .sonyliv import (
-    SonyLIVIE,
-    SonyLIVSeriesIE,
-)
-from .soundcloud import (
-    SoundcloudEmbedIE,
-    SoundcloudIE,
-    SoundcloudSetIE,
-    SoundcloudRelatedIE,
-    SoundcloudUserIE,
-    SoundcloudTrackStationIE,
-    SoundcloudPlaylistIE,
-    SoundcloudSearchIE,
-)
-from .soundgasm import (
-    SoundgasmIE,
-    SoundgasmProfileIE
-)
-from .southpark import (
-    SouthParkIE,
-    SouthParkDeIE,
-    SouthParkDkIE,
-    SouthParkEsIE,
-    SouthParkLatIE,
-    SouthParkNlIE
-)
-from .sovietscloset import (
-    SovietsClosetIE,
-    SovietsClosetPlaylistIE
-)
-from .spankbang import (
-    SpankBangIE,
-    SpankBangPlaylistIE,
-)
-from .spankwire import SpankwireIE
-from .spiegel import SpiegelIE
-from .spike import (
-    BellatorIE,
-    ParamountNetworkIE,
-)
-from .stitcher import (
-    StitcherIE,
-    StitcherShowIE,
-)
-from .sport5 import Sport5IE
-from .sportbox import SportBoxIE
-from .sportdeutschland import SportDeutschlandIE
-from .spotify import (
-    SpotifyIE,
-    SpotifyShowIE,
-)
-from .spreaker import (
-    SpreakerIE,
-    SpreakerPageIE,
-    SpreakerShowIE,
-    SpreakerShowPageIE,
-)
-from .springboardplatform import SpringboardPlatformIE
-from .sprout import SproutIE
-from .srgssr import (
-    SRGSSRIE,
-    SRGSSRPlayIE,
-)
-from .srmediathek import SRMediathekIE
-from .stanfordoc import StanfordOpenClassroomIE
-from .startv import StarTVIE
-from .steam import SteamIE
-from .storyfire import (
-    StoryFireIE,
-    StoryFireUserIE,
-    StoryFireSeriesIE,
-)
-from .streamable import StreamableIE
-from .streamanity import StreamanityIE
-from .streamcloud import StreamcloudIE
-from .streamcz import StreamCZIE
-from .streamff import StreamFFIE
-from .streetvoice import StreetVoiceIE
-from .stretchinternet import StretchInternetIE
-from .stripchat import StripchatIE
-from .stv import STVPlayerIE
-from .sunporno import SunPornoIE
-from .sverigesradio import (
-    SverigesRadioEpisodeIE,
-    SverigesRadioPublicationIE,
-)
-from .svt import (
-    SVTIE,
-    SVTPageIE,
-    SVTPlayIE,
-    SVTSeriesIE,
-)
-from .swrmediathek import SWRMediathekIE
-from .syfy import SyfyIE
-from .sztvhu import SztvHuIE
-from .tagesschau import TagesschauIE
-from .tass import TassIE
-from .tbs import TBSIE
-from .tdslifeway import TDSLifewayIE
-from .teachable import (
-    TeachableIE,
-    TeachableCourseIE,
-)
-from .teachertube import (
-    TeacherTubeIE,
-    TeacherTubeUserIE,
-)
-from .teachingchannel import TeachingChannelIE
-from .teamcoco import TeamcocoIE
-from .teamtreehouse import TeamTreeHouseIE
-from .techtalks import TechTalksIE
-from .ted import (
-    TedEmbedIE,
-    TedPlaylistIE,
-    TedSeriesIE,
-    TedTalkIE,
-)
-from .tele5 import Tele5IE
-from .tele13 import Tele13IE
-from .telebruxelles import TeleBruxellesIE
-from .telecinco import TelecincoIE
-from .telegraaf import TelegraafIE
-from .telegram import TelegramEmbedIE
-from .telemb import TeleMBIE
-from .telemundo import TelemundoIE
-from .telequebec import (
-    TeleQuebecIE,
-    TeleQuebecSquatIE,
-    TeleQuebecEmissionIE,
-    TeleQuebecLiveIE,
-    TeleQuebecVideoIE,
-)
-from .teletask import TeleTaskIE
-from .telewebion import TelewebionIE
-from .tennistv import TennisTVIE
-from .tenplay import TenPlayIE
-from .testurl import TestURLIE
-from .tf1 import TF1IE
-from .tfo import TFOIE
-from .theintercept import TheInterceptIE
-from .theplatform import (
-    ThePlatformIE,
-    ThePlatformFeedIE,
-)
-from .thestar import TheStarIE
-from .thesun import TheSunIE
-from .theta import (
-    ThetaVideoIE,
-    ThetaStreamIE,
-)
-from .theweatherchannel import TheWeatherChannelIE
-from .thisamericanlife import ThisAmericanLifeIE
-from .thisav import ThisAVIE
-from .thisoldhouse import ThisOldHouseIE
-from .threespeak import (
-    ThreeSpeakIE,
-    ThreeSpeakUserIE,
-)
-from .threeqsdn import ThreeQSDNIE
-from .tiktok import (
-    TikTokIE,
-    TikTokUserIE,
-    TikTokSoundIE,
-    TikTokEffectIE,
-    TikTokTagIE,
-    TikTokVMIE,
-    DouyinIE,
-)
-from .tinypic import TinyPicIE
-from .tmz import TMZIE
-from .tnaflix import (
-    TNAFlixNetworkEmbedIE,
-    TNAFlixIE,
-    EMPFlixIE,
-    MovieFapIE,
-)
-from .toggle import (
-    ToggleIE,
-    MeWatchIE,
-)
-from .toggo import (
-    ToggoIE,
-)
-from .tokentube import (
-    TokentubeIE,
-    TokentubeChannelIE
-)
-from .tonline import TOnlineIE
-from .toongoggles import ToonGogglesIE
-from .toutv import TouTvIE
-from .toypics import ToypicsUserIE, ToypicsIE
-from .traileraddict import TrailerAddictIE
-from .trilulilu import TriluliluIE
-from .trovo import (
-    TrovoIE,
-    TrovoVodIE,
-    TrovoChannelVodIE,
-    TrovoChannelClipIE,
-)
-from .trueid import TrueIDIE
-from .trunews import TruNewsIE
-from .trutv import TruTVIE
-from .tube8 import Tube8IE
-from .tubitv import (
-    TubiTvIE,
-    TubiTvShowIE,
-)
-from .tumblr import TumblrIE
-from .tunein import (
-    TuneInClipIE,
-    TuneInStationIE,
-    TuneInProgramIE,
-    TuneInTopicIE,
-    TuneInShortenerIE,
-)
-from .tunepk import TunePkIE
-from .turbo import TurboIE
-from .tv2 import (
-    TV2IE,
-    TV2ArticleIE,
-    KatsomoIE,
-    MTVUutisetArticleIE,
-)
-from .tv2dk import (
-    TV2DKIE,
-    TV2DKBornholmPlayIE,
-)
-from .tv2hu import (
-    TV2HuIE,
-    TV2HuSeriesIE,
-)
-from .tv4 import TV4IE
-from .tv5mondeplus import TV5MondePlusIE
-from .tv5unis import (
-    TV5UnisVideoIE,
-    TV5UnisIE,
-)
-from .tva import (
-    TVAIE,
-    QubIE,
-)
-from .tvanouvelles import (
-    TVANouvellesIE,
-    TVANouvellesArticleIE,
-)
-from .tvc import (
-    TVCIE,
-    TVCArticleIE,
-)
-from .tver import TVerIE
-from .tvigle import TvigleIE
-from .tvland import TVLandIE
-from .tvn24 import TVN24IE
-from .tvnet import TVNetIE
-from .tvnoe import TVNoeIE
-from .tvnow import (
-    TVNowIE,
-    TVNowFilmIE,
-    TVNowNewIE,
-    TVNowSeasonIE,
-    TVNowAnnualIE,
-    TVNowShowIE,
-)
-from .tvopengr import (
-    TVOpenGrWatchIE,
-    TVOpenGrEmbedIE,
-)
-from .tvp import (
-    TVPEmbedIE,
-    TVPIE,
-    TVPStreamIE,
-    TVPWebsiteIE,
-)
-from .tvplay import (
-    TVPlayIE,
-    ViafreeIE,
-    TVPlayHomeIE,
-)
-from .tvplayer import TVPlayerIE
-from .tweakers import TweakersIE
-from .twentyfourvideo import TwentyFourVideoIE
-from .twentymin import TwentyMinutenIE
-from .twentythreevideo import TwentyThreeVideoIE
-from .twitcasting import (
-    TwitCastingIE,
-    TwitCastingLiveIE,
-    TwitCastingUserIE,
-)
-from .twitch import (
-    TwitchVodIE,
-    TwitchCollectionIE,
-    TwitchVideosIE,
-    TwitchVideosClipsIE,
-    TwitchVideosCollectionsIE,
-    TwitchStreamIE,
-    TwitchClipsIE,
-)
-from .twitter import (
-    TwitterCardIE,
-    TwitterIE,
-    TwitterAmplifyIE,
-    TwitterBroadcastIE,
-    TwitterShortenerIE,
-)
-from .udemy import (
-    UdemyIE,
-    UdemyCourseIE
-)
-from .udn import UDNEmbedIE
-from .ufctv import (
-    UFCTVIE,
-    UFCArabiaIE,
-)
-from .ukcolumn import UkColumnIE
-from .uktvplay import UKTVPlayIE
-from .digiteka import DigitekaIE
-from .dlive import (
-    DLiveVODIE,
-    DLiveStreamIE,
-)
-from .drooble import DroobleIE
-from .umg import UMGDeIE
-from .unistra import UnistraIE
-from .unity import UnityIE
-from .uol import UOLIE
-from .uplynk import (
-    UplynkIE,
-    UplynkPreplayIE,
-)
-from .urort import UrortIE
-from .urplay import URPlayIE
-from .usanetwork import USANetworkIE
-from .usatoday import USATodayIE
-from .ustream import UstreamIE, UstreamChannelIE
-from .ustudio import (
-    UstudioIE,
-    UstudioEmbedIE,
-)
-from .utreon import UtreonIE
-from .varzesh3 import Varzesh3IE
-from .vbox7 import Vbox7IE
-from .veehd import VeeHDIE
-from .veo import VeoIE
-from .veoh import VeohIE
-from .vesti import VestiIE
-from .vevo import (
-    VevoIE,
-    VevoPlaylistIE,
-)
-from .vgtv import (
-    BTArticleIE,
-    BTVestlendingenIE,
-    VGTVIE,
-)
-from .vh1 import VH1IE
-from .vice import (
-    ViceIE,
-    ViceArticleIE,
-    ViceShowIE,
-)
-from .vidbit import VidbitIE
-from .viddler import ViddlerIE
-from .videa import VideaIE
-from .videocampus_sachsen import VideocampusSachsenIE
-from .videodetective import VideoDetectiveIE
-from .videofyme import VideofyMeIE
-from .videomore import (
-    VideomoreIE,
-    VideomoreVideoIE,
-    VideomoreSeasonIE,
-)
-from .videopress import VideoPressIE
-from .vidio import (
-    VidioIE,
-    VidioPremierIE,
-    VidioLiveIE
-)
-from .vidlii import VidLiiIE
-from .vier import VierIE, VierVideosIE
-from .viewlift import (
-    ViewLiftIE,
-    ViewLiftEmbedIE,
-)
-from .viidea import ViideaIE
-from .vimeo import (
-    VimeoIE,
-    VimeoAlbumIE,
-    VimeoChannelIE,
-    VimeoGroupsIE,
-    VimeoLikesIE,
-    VimeoOndemandIE,
-    VimeoReviewIE,
-    VimeoUserIE,
-    VimeoWatchLaterIE,
-    VHXEmbedIE,
-)
-from .vimm import (
-    VimmIE,
-    VimmRecordingIE,
-)
-from .vimple import VimpleIE
-from .vine import (
-    VineIE,
-    VineUserIE,
-)
-from .viki import (
-    VikiIE,
-    VikiChannelIE,
-)
-from .viqeo import ViqeoIE
-from .viu import (
-    ViuIE,
-    ViuPlaylistIE,
-    ViuOTTIE,
-)
-from .vk import (
-    VKIE,
-    VKUserVideosIE,
-    VKWallPostIE,
-)
-from .vlive import (
-    VLiveIE,
-    VLivePostIE,
-    VLiveChannelIE,
-)
-from .vodlocker import VodlockerIE
-from .vodpl import VODPlIE
-from .vodplatform import VODPlatformIE
-from .voicerepublic import VoiceRepublicIE
-from .voicy import (
-    VoicyIE,
-    VoicyChannelIE,
-)
-from .voot import (
-    VootIE,
-    VootSeriesIE,
-)
-from .voxmedia import (
-    VoxMediaVolumeIE,
-    VoxMediaIE,
-)
-from .vrt import VRTIE
-from .vrak import VrakIE
-from .vrv import (
-    VRVIE,
-    VRVSeriesIE,
-)
-from .vshare import VShareIE
-from .vtm import VTMIE
-from .medialaan import MedialaanIE
-from .vuclip import VuClipIE
-from .vupload import VuploadIE
-from .vvvvid import (
-    VVVVIDIE,
-    VVVVIDShowIE,
-)
-from .vyborymos import VyboryMosIE
-from .vzaar import VzaarIE
-from .wakanim import WakanimIE
-from .walla import WallaIE
-from .washingtonpost import (
-    WashingtonPostIE,
-    WashingtonPostArticleIE,
-)
-from .wasdtv import (
-    WASDTVStreamIE,
-    WASDTVRecordIE,
-    WASDTVClipIE,
-)
-from .wat import WatIE
-from .watchbox import WatchBoxIE
-from .watchindianporn import WatchIndianPornIE
-from .wdr import (
-    WDRIE,
-    WDRPageIE,
-    WDRElefantIE,
-    WDRMobileIE,
-)
-from .webcaster import (
-    WebcasterIE,
-    WebcasterFeedIE,
-)
-from .webofstories import (
-    WebOfStoriesIE,
-    WebOfStoriesPlaylistIE,
-)
-from .weibo import (
-    WeiboIE,
-    WeiboMobileIE
-)
-from .weiqitv import WeiqiTVIE
-from .willow import WillowIE
-from .wimtv import WimTVIE
-from .whowatch import WhoWatchIE
-from .wistia import (
-    WistiaIE,
-    WistiaPlaylistIE,
-)
-from .worldstarhiphop import WorldStarHipHopIE
-from .wppilot import (
-    WPPilotIE,
-    WPPilotChannelsIE,
-)
-from .wsj import (
-    WSJIE,
-    WSJArticleIE,
-)
-from .wwe import WWEIE
-from .xbef import XBefIE
-from .xboxclips import XboxClipsIE
-from .xfileshare import XFileShareIE
-from .xhamster import (
-    XHamsterIE,
-    XHamsterEmbedIE,
-    XHamsterUserIE,
-)
-from .xiami import (
-    XiamiSongIE,
-    XiamiAlbumIE,
-    XiamiArtistIE,
-    XiamiCollectionIE
-)
-from .ximalaya import (
-    XimalayaIE,
-    XimalayaAlbumIE
-)
-from .xinpianchang import XinpianchangIE
-from .xminus import XMinusIE
-from .xnxx import XNXXIE
-from .xstream import XstreamIE
-from .xtube import XTubeUserIE, XTubeIE
-from .xuite import XuiteIE
-from .xvideos import XVideosIE
-from .xxxymovies import XXXYMoviesIE
-from .yahoo import (
-    YahooIE,
-    YahooSearchIE,
-    YahooGyaOPlayerIE,
-    YahooGyaOIE,
-    YahooJapanNewsIE,
-)
-from .yandexdisk import YandexDiskIE
-from .yandexmusic import (
-    YandexMusicTrackIE,
-    YandexMusicAlbumIE,
-    YandexMusicPlaylistIE,
-    YandexMusicArtistTracksIE,
-    YandexMusicArtistAlbumsIE,
-)
-from .yandexvideo import (
-    YandexVideoIE,
-    YandexVideoPreviewIE,
-    ZenYandexIE,
-    ZenYandexChannelIE,
-)
-from .yapfiles import YapFilesIE
-from .yesjapan import YesJapanIE
-from .yinyuetai import YinYueTaiIE
-from .ynet import YnetIE
-from .youjizz import YouJizzIE
-from .youku import (
-    YoukuIE,
-    YoukuShowIE,
-)
-from .younow import (
-    YouNowLiveIE,
-    YouNowChannelIE,
-    YouNowMomentIE,
-)
-from .youporn import YouPornIE
-from .yourporn import YourPornIE
-from .yourupload import YourUploadIE
-from .youtube import (
-    YoutubeIE,
-    YoutubeClipIE,
-    YoutubeFavouritesIE,
-    YoutubeNotificationsIE,
-    YoutubeHistoryIE,
-    YoutubeTabIE,
-    YoutubeLivestreamEmbedIE,
-    YoutubePlaylistIE,
-    YoutubeRecommendedIE,
-    YoutubeSearchDateIE,
-    YoutubeSearchIE,
-    YoutubeSearchURLIE,
-    YoutubeMusicSearchURLIE,
-    YoutubeSubscriptionsIE,
-    YoutubeStoriesIE,
-    YoutubeTruncatedIDIE,
-    YoutubeTruncatedURLIE,
-    YoutubeYtBeIE,
-    YoutubeYtUserIE,
-    YoutubeWatchLaterIE,
-)
-from .zapiks import ZapiksIE
-from .zattoo import (
-    BBVTVIE,
-    EinsUndEinsTVIE,
-    EWETVIE,
-    GlattvisionTVIE,
-    MNetTVIE,
-    NetPlusIE,
-    OsnatelTVIE,
-    QuantumTVIE,
-    SaltTVIE,
-    SAKTVIE,
-    VTXTVIE,
-    WalyTVIE,
-    ZattooIE,
-    ZattooLiveIE,
-    ZattooMoviesIE,
-    ZattooRecordingsIE,
-)
-from .zdf import ZDFIE, ZDFChannelIE
-from .zee5 import (
-    Zee5IE,
-    Zee5SeriesIE,
-)
-from .zhihu import ZhihuIE
-from .zingmp3 import (
-    ZingMp3IE,
-    ZingMp3AlbumIE,
-    ZingMp3ChartHomeIE,
-    ZingMp3WeekChartIE,
-    ZingMp3ChartMusicVideoIE,
-    ZingMp3UserIE,
-)
-from .zoom import ZoomIE
-from .zype import ZypeIE
-=======
 _PLUGIN_CLASSES = load_plugins('extractor', 'IE', globals())
-_ALL_CLASSES = list(_PLUGIN_CLASSES.values()) + _ALL_CLASSES
->>>>>>> c310e3ac
+_ALL_CLASSES = list(_PLUGIN_CLASSES.values()) + _ALL_CLASSES