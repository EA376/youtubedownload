--- conflicted
+++ resolved
@@ -1407,16 +1407,6 @@
 from .ntvde import NTVDeIE
 from .ntvru import NTVRuIE
 from .nubilesporn import NubilesPornIE
-<<<<<<< HEAD
-=======
-from .nytimes import (
-    NYTimesIE,
-    NYTimesArticleIE,
-    NYTimesAudioIE,
-    NYTimesCookingIE,
-    NYTimesCookingRecipeIE,
-)
->>>>>>> ab814210
 from .nuum import (
     NuumLiveIE,
     NuumMediaIE,
@@ -1425,6 +1415,7 @@
 from .nuvid import NuvidIE
 from .nytimes import (
     NYTimesArticleIE,
+    NYTimesAudioIE,
     NYTimesCookingIE,
     NYTimesCookingRecipeIE,
     NYTimesIE,
