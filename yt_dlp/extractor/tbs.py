--- conflicted
+++ resolved
@@ -2,13 +2,6 @@
 import urllib.parse
 
 from .turner import TurnerBaseIE
-<<<<<<< HEAD
-from ..compat import (
-    compat_parse_qs,
-    compat_urllib_parse_urlparse,
-)
-=======
->>>>>>> 556aa516
 from ..utils import (
     float_or_none,
     int_or_none,
