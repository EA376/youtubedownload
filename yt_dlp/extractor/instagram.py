--- conflicted
+++ resolved
@@ -367,12 +367,9 @@
             if description is not None:
                 description = lowercase_escape(description)
 
-<<<<<<< HEAD
-=======
         if not thumbnails:
-            thumbnails = self._og_search_thumbnail(webpage)
-
->>>>>>> b47d236d
+            thumbnails = [{'url': self._og_search_thumbnail(webpage)}]
+
         return {
             'id': video_id,
             'formats': formats,
