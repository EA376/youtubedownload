--- conflicted
+++ resolved
@@ -247,18 +247,14 @@
                     * downloader_options  A dictionary of downloader options
                                  (For internal use only)
                                  * http_chunk_size Chunk size for HTTP downloads
-<<<<<<< HEAD
-                                 * ffmpeg_args     Extra arguments for ffmpeg downloader
+                                 * ffmpeg_args     Extra arguments for ffmpeg downloader (input)
+                                 * ffmpeg_args_out Extra arguments for ffmpeg downloader (output)
                     * role      The DASH Role scheme descriptor value identifies the adapation set to look for.
                                 The role scheme accepts one of the following values - ("subtitle", "main", "alternate",
                                 "supplementary", "commentary", "dub", "description", "sign", "metadata",
                                 "enhanced-audio-intelligibility", "emergency").
-=======
-                                 * ffmpeg_args     Extra arguments for ffmpeg downloader (input)
-                                 * ffmpeg_args_out Extra arguments for ffmpeg downloader (output)
                     * is_dash_periods  Whether the format is a result of merging
                                  multiple DASH periods.
->>>>>>> 2e5a47da
                     RTMP formats can also have the additional fields: page_url,
                     app, play_path, tc_url, flash_version, rtmp_live, rtmp_conn,
                     rtmp_protocol, rtmp_real_time
