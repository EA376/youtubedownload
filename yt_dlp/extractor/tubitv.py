import re

from .common import InfoExtractor
from ..networking import Request
from ..utils import (
    ExtractorError,
    int_or_none,
    js_to_json,
    traverse_obj,
    url_or_none,
    urlencode_postdata,
)


class TubiTvIE(InfoExtractor):
    IE_NAME = 'tubitv'
    _VALID_URL = r'https?://(?:www\.)?tubitv\.com/(?P<type>video|movies|tv-shows)/(?P<id>\d+)'
    _LOGIN_URL = 'http://tubitv.com/login'
    _NETRC_MACHINE = 'tubitv'
    _TESTS = [{
        'url': 'https://tubitv.com/movies/100004539/the-39-steps',
        'info_dict': {
            'id': '100004539',
            'ext': 'mp4',
            'title': 'The 39 Steps',
            'description': 'md5:bb2f2dd337f0dc58c06cb509943f54c8',
            'uploader_id': 'abc2558d54505d4f0f32be94f2e7108c',
            'release_year': 1935,
            'thumbnail': r're:^https?://.+\.(jpe?g|png)$',
            'duration': 5187,
        },
        'params': {'skip_download': 'm3u8'},
    }, {
        'url': 'https://tubitv.com/tv-shows/554628/s01-e01-rise-of-the-snakes',
        'info_dict': {
            'id': '554628',
            'ext': 'mp4',
            'title': 'S01:E01 - Rise of the Snakes',
            'description': 'md5:ba136f586de53af0372811e783a3f57d',
            'episode': 'Rise of the Snakes',
            'episode_number': 1,
            'season': 'Season 1',
            'season_number': 1,
            'uploader_id': '2a9273e728c510d22aa5c57d0646810b',
            'release_year': 2011,
            'thumbnail': r're:^https?://.+\.(jpe?g|png)$',
            'duration': 1376,
        },
        'params': {'skip_download': 'm3u8'},
    }, {
        'url': 'http://tubitv.com/video/283829/the_comedian_at_the_friday',
        'md5': '43ac06be9326f41912dc64ccf7a80320',
        'info_dict': {
            'id': '283829',
            'ext': 'mp4',
            'title': 'The Comedian at The Friday',
            'description': 'A stand up comedian is forced to look at the decisions in his life while on a one week trip to the west coast.',
            'uploader_id': 'bc168bee0d18dd1cb3b86c68706ab434',
        },
        'skip': 'Content Unavailable',
    }, {
        'url': 'http://tubitv.com/tv-shows/321886/s01_e01_on_nom_stories',
        'only_matching': True,
    }, {
        'url': 'https://tubitv.com/movies/560057/penitentiary?start=true',
        'info_dict': {
            'id': '560057',
            'ext': 'mp4',
            'title': 'Penitentiary',
            'description': 'md5:8d2fc793a93cc1575ff426fdcb8dd3f9',
            'uploader_id': 'd8fed30d4f24fcb22ec294421b9defc2',
            'release_year': 1979,
        },
        'skip': 'Content Unavailable',
    }]

    # DRM formats are included only to raise appropriate error
    _UNPLAYABLE_FORMATS = ('hlsv6_widevine', 'hlsv6_widevine_nonclearlead', 'hlsv6_playready_psshv0',
                           'hlsv6_fairplay', 'dash_widevine', 'dash_widevine_nonclearlead')

    def _perform_login(self, username, password):
        self.report_login()
        form_data = {
            'username': username,
            'password': password,
        }
        payload = urlencode_postdata(form_data)
        request = Request(self._LOGIN_URL, payload)
        request.headers['Content-Type'] = 'application/x-www-form-urlencoded'
        login_page = self._download_webpage(
            request, None, False, 'Wrong login info')
        if not re.search(r'id="tubi-logout"', login_page):
            raise ExtractorError(
                'Login failed (invalid username/password)', expected=True)

    def _real_extract(self, url):
        video_id, video_type = self._match_valid_url(url).group('id', 'type')
        webpage = self._download_webpage(f'https://tubitv.com/{video_type}/{video_id}/', video_id)
        video_data = self._search_json(
            r'window\.__data\s*=', webpage, 'data', video_id,
            transform_source=js_to_json)['video']['byId'][video_id]

        formats = []
        drm_formats = False

        for resource in traverse_obj(video_data, ('video_resources', lambda _, v: url_or_none(v['manifest']['url']))):
            resource_type = resource.get('type')
            manifest_url = resource['manifest']['url']
            if resource_type == 'dash':
                formats.extend(self._extract_mpd_formats(manifest_url, video_id, mpd_id=resource_type, fatal=False))
            elif resource_type in ('hlsv3', 'hlsv6'):
                formats.extend(self._extract_m3u8_formats(manifest_url, video_id, 'mp4', m3u8_id=resource_type, fatal=False))
            elif resource_type in self._UNPLAYABLE_FORMATS:
                drm_formats = True
            else:
                self.report_warning(f'Skipping unknown resource type "{resource_type}"')

        if not formats and drm_formats:
            self.report_drm(video_id)
        elif not formats and not video_data.get('policy_match'):  # policy_match is False if content was removed
            raise ExtractorError('This content is currently unavailable', expected=True)

        subtitles = {}
        for sub in traverse_obj(video_data, ('subtitles', lambda _, v: url_or_none(v['url']))):
            subtitles.setdefault(sub.get('lang', 'English'), []).append({
                'url': self._proto_relative_url(sub['url']),
            })

        title = traverse_obj(video_data, ('title', {str}))
        season_number, episode_number, episode_title = self._search_regex(
            r'^S(\d+):E(\d+) - (.+)', title, 'episode info', fatal=False, group=(1, 2, 3), default=(None, None, None))

        return {
            'id': video_id,
            'title': title,
            'formats': formats,
            'subtitles': subtitles,
            'season_number': int_or_none(season_number),
            'episode_number': int_or_none(episode_number),
            'episode': episode_title,
            **traverse_obj(video_data, {
                'description': ('description', {str}),
                'duration': ('duration', {int_or_none}),
                'uploader_id': ('publisher_id', {str}),
                'release_year': ('year', {int_or_none}),
                'thumbnails': ('thumbnails', ..., {url_or_none}, {'url': {self._proto_relative_url}}),
            }),
        }


class TubiTvShowIE(InfoExtractor):
    IE_NAME = 'tubitv:series'
    _VALID_URL = r'https?://(?:www\.)?tubitv\.com/series/\d+/(?P<show_name>[^/?#]+)(?:/season-(?P<season>\d+))?'
    _TESTS = [{
        'url': 'https://tubitv.com/series/3936/the-joy-of-painting-with-bob-ross?start=true',
        'playlist_mincount': 389,
        'info_dict': {
            'id': 'the-joy-of-painting-with-bob-ross',
<<<<<<< HEAD
        }
    }, {
        'url': 'https://tubitv.com/series/2311/the-saddle-club/season-1',
        'playlist_count': 26,
        'info_dict': {
            'id': 'the-saddle-club-season-1',
        },
    }, {
        'url': 'https://tubitv.com/series/2311/the-saddle-club/season-3',
        'playlist_count': 19,
        'info_dict': {
            'id': 'the-saddle-club-season-3',
        },
    }, {
        'url': 'https://tubitv.com/series/2311/the-saddle-club/',
        'playlist_mincount': 71,
        'info_dict': {
            'id': 'the-saddle-club',
=======
>>>>>>> add96eb9
        },
    }]

    def _entries(self, show_url, playlist_id, selected_season):
        webpage = self._download_webpage(show_url, playlist_id)

        data = self._search_json(
            r'window\.__data\s*=', webpage, 'data', playlist_id,
            transform_source=js_to_json)['video']

        path = [lambda _, v: v['number'] == selected_season] if selected_season else [..., {dict}]

<<<<<<< HEAD
        for season in traverse_obj(data, ('byId', lambda _, v: v['type'] == 's', 'seasons', *path)):
            season_number = int_or_none(season.get('number'))
            for episode in traverse_obj(season, ('episodes', lambda _, v: v['id'])):
                episode_id = episode['id']
                yield self.url_result(
                    f'https://tubitv.com/tv-shows/{episode_id}/', TubiTvIE, episode_id,
                    season_number=season_number, episode_number=int_or_none(episode.get('num')))
=======
        for episode_id in show_json['fullContentById']:
            if traverse_obj(show_json, ('byId', episode_id, 'type')) == 's':
                continue
            yield self.url_result(
                f'https://tubitv.com/tv-shows/{episode_id}/',
                ie=TubiTvIE.ie_key(), video_id=episode_id)
>>>>>>> add96eb9

    def _real_extract(self, url):
        playlist_id, selected_season = self._match_valid_url(url).group('show_name', 'season')
        if selected_season:
            playlist_id = f'{playlist_id}-season-{selected_season}'
        return self.playlist_result(self._entries(url, playlist_id, selected_season), playlist_id)<|MERGE_RESOLUTION|>--- conflicted
+++ resolved
@@ -156,8 +156,7 @@
         'playlist_mincount': 389,
         'info_dict': {
             'id': 'the-joy-of-painting-with-bob-ross',
-<<<<<<< HEAD
-        }
+        },
     }, {
         'url': 'https://tubitv.com/series/2311/the-saddle-club/season-1',
         'playlist_count': 26,
@@ -175,8 +174,6 @@
         'playlist_mincount': 71,
         'info_dict': {
             'id': 'the-saddle-club',
-=======
->>>>>>> add96eb9
         },
     }]
 
@@ -189,7 +186,6 @@
 
         path = [lambda _, v: v['number'] == selected_season] if selected_season else [..., {dict}]
 
-<<<<<<< HEAD
         for season in traverse_obj(data, ('byId', lambda _, v: v['type'] == 's', 'seasons', *path)):
             season_number = int_or_none(season.get('number'))
             for episode in traverse_obj(season, ('episodes', lambda _, v: v['id'])):
@@ -197,14 +193,6 @@
                 yield self.url_result(
                     f'https://tubitv.com/tv-shows/{episode_id}/', TubiTvIE, episode_id,
                     season_number=season_number, episode_number=int_or_none(episode.get('num')))
-=======
-        for episode_id in show_json['fullContentById']:
-            if traverse_obj(show_json, ('byId', episode_id, 'type')) == 's':
-                continue
-            yield self.url_result(
-                f'https://tubitv.com/tv-shows/{episode_id}/',
-                ie=TubiTvIE.ie_key(), video_id=episode_id)
->>>>>>> add96eb9
 
     def _real_extract(self, url):
         playlist_id, selected_season = self._match_valid_url(url).group('show_name', 'season')
