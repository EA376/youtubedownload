import os
import re
import types
import urllib.parse
import xml.etree.ElementTree

from .common import InfoExtractor
from .commonprotocols import RtmpIE
from .youtube import YoutubeIE
from ..compat import compat_etree_fromstring
from ..networking.impersonate import ImpersonateTarget
from ..utils import (
    KNOWN_EXTENSIONS,
    MEDIA_EXTENSIONS,
    ExtractorError,
    UnsupportedError,
    determine_ext,
    determine_protocol,
    dict_get,
    extract_basic_auth,
    filter_dict,
    format_field,
    int_or_none,
    is_html,
    js_to_json,
    merge_dicts,
    mimetype2ext,
    orderedSet,
    parse_duration,
    parse_resolution,
    smuggle_url,
    str_or_none,
    traverse_obj,
    try_call,
    unescapeHTML,
    unified_timestamp,
    unsmuggle_url,
    update_url_query,
    url_or_none,
    urlhandle_detect_ext,
    urljoin,
    variadic,
    xpath_attr,
    xpath_text,
    xpath_with_ns,
)
from ..utils._utils import _UnsafeExtensionError


class GenericIE(InfoExtractor):
    IE_DESC = 'Generic downloader that works on some sites'
    _VALID_URL = r'.*'
    IE_NAME = 'generic'
    _NETRC_MACHINE = False  # Suppress username warning
    _TESTS = [
        # Direct link to a video
        {
            'url': 'http://media.w3.org/2010/05/sintel/trailer.mp4',
            'md5': '67d406c2bcb6af27fa886f31aa934bbe',
            'info_dict': {
                'id': 'trailer',
                'ext': 'mp4',
                'title': 'trailer',
                'upload_date': '20100513',
                'direct': True,
                'timestamp': 1273772943.0,
            },
        },
        # Direct link to media delivered compressed (until Accept-Encoding is *)
        {
            'url': 'http://calimero.tk/muzik/FictionJunction-Parallel_Hearts.flac',
            'md5': '128c42e68b13950268b648275386fc74',
            'info_dict': {
                'id': 'FictionJunction-Parallel_Hearts',
                'ext': 'flac',
                'title': 'FictionJunction-Parallel_Hearts',
                'upload_date': '20140522',
            },
            'expected_warnings': [
                'URL could be a direct video link, returning it as such.',
            ],
            'skip': 'URL invalid',
        },
        # Direct download with broken HEAD
        {
            'url': 'http://ai-radio.org:8000/radio.opus',
            'info_dict': {
                'id': 'radio',
                'ext': 'opus',
                'title': 'radio',
            },
            'params': {
                'skip_download': True,  # infinite live stream
            },
            'expected_warnings': [
                r'501.*Not Implemented',
                r'400.*Bad Request',
            ],
        },
        # Direct link with incorrect MIME type
        {
            'url': 'http://ftp.nluug.nl/video/nluug/2014-11-20_nj14/zaal-2/5_Lennart_Poettering_-_Systemd.webm',
            'md5': '4ccbebe5f36706d85221f204d7eb5913',
            'info_dict': {
                'url': 'http://ftp.nluug.nl/video/nluug/2014-11-20_nj14/zaal-2/5_Lennart_Poettering_-_Systemd.webm',
                'id': '5_Lennart_Poettering_-_Systemd',
                'ext': 'webm',
                'title': '5_Lennart_Poettering_-_Systemd',
                'upload_date': '20141120',
                'direct': True,
                'timestamp': 1416498816.0,
            },
            'expected_warnings': [
                'URL could be a direct video link, returning it as such.',
            ],
        },
        # RSS feed
        {
            'url': 'http://phihag.de/2014/youtube-dl/rss2.xml',
            'info_dict': {
                'id': 'https://phihag.de/2014/youtube-dl/rss2.xml',
                'title': 'Zero Punctuation',
                'description': 're:.*groundbreaking video review series.*',
            },
            'playlist_mincount': 11,
        },
        # RSS feed with enclosure
        {
            'url': 'http://podcastfeeds.nbcnews.com/audio/podcast/MSNBC-MADDOW-NETCAST-M4V.xml',
            'info_dict': {
                'id': 'http://podcastfeeds.nbcnews.com/nbcnews/video/podcast/MSNBC-MADDOW-NETCAST-M4V.xml',
                'title': 'MSNBC Rachel Maddow (video)',
                'description': 're:.*her unique approach to storytelling.*',
            },
            'playlist': [{
                'info_dict': {
                    'ext': 'mov',
                    'id': 'pdv_maddow_netcast_mov-12-03-2020-223726',
                    'title': 'MSNBC Rachel Maddow (video) - 12-03-2020-223726',
                    'description': 're:.*her unique approach to storytelling.*',
                    'upload_date': '20201204',
                },
            }],
            'skip': 'Dead link',
        },
        # RSS feed with item with description and thumbnails
        {
            'url': 'https://anchor.fm/s/dd00e14/podcast/rss',
            'info_dict': {
                'id': 'https://anchor.fm/s/dd00e14/podcast/rss',
                'title': 're:.*100% Hydrogen.*',
                'description': 're:.*In this episode.*',
            },
            'playlist': [{
                'info_dict': {
                    'ext': 'm4a',
                    'id': '818a5d38-01cd-152f-2231-ee479677fa82',
                    'title': 're:Hydrogen!',
                    'description': 're:.*In this episode we are going.*',
                    'timestamp': 1567977776,
                    'upload_date': '20190908',
                    'duration': 423,
                    'thumbnail': r're:^https?://.*\.jpg$',
                    'episode_number': 1,
                    'season_number': 1,
                    'age_limit': 0,
                    'season': 'Season 1',
                    'direct': True,
                    'episode': 'Episode 1',
                },
            }],
            'params': {
                'skip_download': True,
            },
        },
        # RSS feed with enclosures and unsupported link URLs
        {
            'url': 'http://www.hellointernet.fm/podcast?format=rss',
            'info_dict': {
                'id': 'http://www.hellointernet.fm/podcast?format=rss',
                'description': 'CGP Grey and Brady Haran talk about YouTube, life, work, whatever.',
                'title': 'Hello Internet',
            },
            'playlist_mincount': 100,
        },
        # RSS feed with guid
        {
            'url': 'https://www.omnycontent.com/d/playlist/a7b4f8fe-59d9-4afc-a79a-a90101378abf/bf2c1d80-3656-4449-9d00-a903004e8f84/efbff746-e7c1-463a-9d80-a903004e8f8f/podcast.rss',
            'info_dict': {
                'id': 'https://www.omnycontent.com/d/playlist/a7b4f8fe-59d9-4afc-a79a-a90101378abf/bf2c1d80-3656-4449-9d00-a903004e8f84/efbff746-e7c1-463a-9d80-a903004e8f8f/podcast.rss',
                'description': 'md5:be809a44b63b0c56fb485caf68685520',
                'title': 'The Little Red Podcast',
            },
            'playlist_mincount': 76,
        },
        # SMIL from http://videolectures.net/promogram_igor_mekjavic_eng
        {
            'url': 'http://videolectures.net/promogram_igor_mekjavic_eng/video/1/smil.xml',
            'info_dict': {
                'id': 'smil',
                'ext': 'mp4',
                'title': 'Automatics, robotics and biocybernetics',
                'description': 'md5:815fc1deb6b3a2bff99de2d5325be482',
                'upload_date': '20130627',
                'formats': 'mincount:16',
                'subtitles': 'mincount:1',
            },
            'params': {
                'force_generic_extractor': True,
                'skip_download': True,
            },
        },
        # SMIL from http://www1.wdr.de/mediathek/video/livestream/index.html
        {
            'url': 'http://metafilegenerator.de/WDR/WDR_FS/hds/hds.smil',
            'info_dict': {
                'id': 'hds',
                'ext': 'flv',
                'title': 'hds',
                'formats': 'mincount:1',
            },
            'params': {
                'skip_download': True,
            },
        },
        # SMIL from https://www.restudy.dk/video/play/id/1637
        {
            'url': 'https://www.restudy.dk/awsmedia/SmilDirectory/video_1637.xml',
            'info_dict': {
                'id': 'video_1637',
                'ext': 'flv',
                'title': 'video_1637',
                'formats': 'mincount:3',
            },
            'params': {
                'skip_download': True,
            },
        },
        # SMIL from http://adventure.howstuffworks.com/5266-cool-jobs-iditarod-musher-video.htm
        {
            'url': 'http://services.media.howstuffworks.com/videos/450221/smil-service.smil',
            'info_dict': {
                'id': 'smil-service',
                'ext': 'flv',
                'title': 'smil-service',
                'formats': 'mincount:1',
            },
            'params': {
                'skip_download': True,
            },
        },
        # SMIL from http://new.livestream.com/CoheedandCambria/WebsterHall/videos/4719370
        {
            'url': 'http://api.new.livestream.com/accounts/1570303/events/1585861/videos/4719370.smil',
            'info_dict': {
                'id': '4719370',
                'ext': 'mp4',
                'title': '571de1fd-47bc-48db-abf9-238872a58d1f',
                'formats': 'mincount:3',
            },
            'params': {
                'skip_download': True,
            },
        },
        # XSPF playlist from http://www.telegraaf.nl/tv/nieuws/binnenland/24353229/__Tikibad_ontruimd_wegens_brand__.html
        {
            'url': 'http://www.telegraaf.nl/xml/playlist/2015/8/7/mZlp2ctYIUEB.xspf',
            'info_dict': {
                'id': 'mZlp2ctYIUEB',
                'ext': 'mp4',
                'title': 'Tikibad ontruimd wegens brand',
                'description': 'md5:05ca046ff47b931f9b04855015e163a4',
                'thumbnail': r're:^https?://.*\.jpg$',
                'duration': 33,
            },
            'params': {
                'skip_download': True,
            },
            'skip': '404 Not Found',
        },
        # MPD from http://dash-mse-test.appspot.com/media.html
        {
            'url': 'http://yt-dash-mse-test.commondatastorage.googleapis.com/media/car-20120827-manifest.mpd',
            'md5': '4b57baab2e30d6eb3a6a09f0ba57ef53',
            'info_dict': {
                'id': 'car-20120827-manifest',
                'ext': 'mp4',
                'title': 'car-20120827-manifest',
                'formats': 'mincount:9',
                'upload_date': '20130904',
                'timestamp': 1378272859.0,
            },
        },
        # m3u8 served with Content-Type: audio/x-mpegURL; charset=utf-8
        {
            'url': 'http://once.unicornmedia.com/now/master/playlist/bb0b18ba-64f5-4b1b-a29f-0ac252f06b68/77a785f3-5188-4806-b788-0893a61634ed/93677179-2d99-4ef4-9e17-fe70d49abfbf/content.m3u8',
            'info_dict': {
                'id': 'content',
                'ext': 'mp4',
                'title': 'content',
                'formats': 'mincount:8',
            },
            'params': {
                # m3u8 downloads
                'skip_download': True,
            },
            'skip': 'video gone',
        },
        # m3u8 served with Content-Type: text/plain
        {
            'url': 'http://www.nacentapps.com/m3u8/index.m3u8',
            'info_dict': {
                'id': 'index',
                'ext': 'mp4',
                'title': 'index',
                'upload_date': '20140720',
                'formats': 'mincount:11',
            },
            'params': {
                # m3u8 downloads
                'skip_download': True,
            },
            'skip': 'video gone',
        },
        # google redirect
        {
            'url': 'http://www.google.com/url?sa=t&rct=j&q=&esrc=s&source=web&cd=1&cad=rja&ved=0CCUQtwIwAA&url=http%3A%2F%2Fwww.youtube.com%2Fwatch%3Fv%3DcmQHVoWB5FY&ei=F-sNU-LLCaXk4QT52ICQBQ&usg=AFQjCNEw4hL29zgOohLXvpJ-Bdh2bils1Q&bvm=bv.61965928,d.bGE',
            'info_dict': {
                'id': 'cmQHVoWB5FY',
                'ext': 'mp4',
                'upload_date': '20130224',
                'uploader_id': '@TheVerge',
                'description': r're:^Chris Ziegler takes a look at the\.*',
                'uploader': 'The Verge',
                'title': 'First Firefox OS phones side-by-side',
            },
            'params': {
                'skip_download': False,
            },
        },
        {
            # redirect in Refresh HTTP header
            'url': 'https://www.facebook.com/l.php?u=https%3A%2F%2Fwww.youtube.com%2Fwatch%3Fv%3DpO8h3EaFRdo&h=TAQHsoToz&enc=AZN16h-b6o4Zq9pZkCCdOLNKMN96BbGMNtcFwHSaazus4JHT_MFYkAA-WARTX2kvsCIdlAIyHZjl6d33ILIJU7Jzwk_K3mcenAXoAzBNoZDI_Q7EXGDJnIhrGkLXo_LJ_pAa2Jzbx17UHMd3jAs--6j2zaeto5w9RTn8T_1kKg3fdC5WPX9Dbb18vzH7YFX0eSJmoa6SP114rvlkw6pkS1-T&s=1',
            'info_dict': {
                'id': 'pO8h3EaFRdo',
                'ext': 'mp4',
                'title': 'Tripeo Boiler Room x Dekmantel Festival DJ Set',
                'description': 'md5:6294cc1af09c4049e0652b51a2df10d5',
                'upload_date': '20150917',
                'uploader_id': 'brtvofficial',
                'uploader': 'Boiler Room',
            },
            'params': {
                'skip_download': False,
            },
        },
        {
            'url': 'http://www.hodiho.fr/2013/02/regis-plante-sa-jeep.html',
            'md5': '85b90ccc9d73b4acd9138d3af4c27f89',
            'info_dict': {
                'id': '13601338388002',
                'ext': 'mp4',
                'uploader': 'www.hodiho.fr',
                'title': 'R\u00e9gis plante sa Jeep',
            },
        },
        # bandcamp page with custom domain
        {
            'add_ie': ['Bandcamp'],
            'url': 'http://bronyrock.com/track/the-pony-mash',
            'info_dict': {
                'id': '3235767654',
                'ext': 'mp3',
                'title': 'The Pony Mash',
                'uploader': 'M_Pallante',
            },
            'skip': 'There is a limit of 200 free downloads / month for the test song',
        },
        # embed.ly video
        {
            'url': 'http://www.tested.com/science/weird/460206-tested-grinding-coffee-2000-frames-second/',
            'info_dict': {
                'id': '9ODmcdjQcHQ',
                'ext': 'mp4',
                'title': 'Tested: Grinding Coffee at 2000 Frames Per Second',
                'upload_date': '20140225',
                'description': 'md5:06a40fbf30b220468f1e0957c0f558ff',
                'uploader': 'Tested',
                'uploader_id': 'testedcom',
            },
            # No need to test YoutubeIE here
            'params': {
                'skip_download': True,
            },
        },
        # funnyordie embed
        {
            'url': 'http://www.theguardian.com/world/2014/mar/11/obama-zach-galifianakis-between-two-ferns',
            'info_dict': {
                'id': '18e820ec3f',
                'ext': 'mp4',
                'title': 'Between Two Ferns with Zach Galifianakis: President Barack Obama',
                'description': 'Episode 18: President Barack Obama sits down with Zach Galifianakis for his most memorable interview yet.',
            },
            # HEAD requests lead to endless 301, while GET is OK
            'expected_warnings': ['301'],
        },
        # RUTV embed
        {
            'url': 'http://www.rg.ru/2014/03/15/reg-dfo/anklav-anons.html',
            'info_dict': {
                'id': '776940',
                'ext': 'mp4',
                'title': 'Охотское море стало целиком российским',
                'description': 'md5:5ed62483b14663e2a95ebbe115eb8f43',
            },
            'params': {
                # m3u8 download
                'skip_download': True,
            },
        },
        # TVC embed
        {
            'url': 'http://sch1298sz.mskobr.ru/dou_edu/karamel_ki/filial_galleries/video/iframe_src_http_tvc_ru_video_iframe_id_55304_isplay_false_acc_video_id_channel_brand_id_11_show_episodes_episode_id_32307_frameb/',
            'info_dict': {
                'id': '55304',
                'ext': 'mp4',
                'title': 'Дошкольное воспитание',
            },
        },
        # SportBox embed
        {
            'url': 'http://www.vestifinance.ru/articles/25753',
            'info_dict': {
                'id': '25753',
                'title': 'Прямые трансляции с Форума-выставки "Госзаказ-2013"',
            },
            'playlist': [{
                'info_dict': {
                    'id': '370908',
                    'title': 'Госзаказ. День 3',
                    'ext': 'mp4',
                },
            }, {
                'info_dict': {
                    'id': '370905',
                    'title': 'Госзаказ. День 2',
                    'ext': 'mp4',
                },
            }, {
                'info_dict': {
                    'id': '370902',
                    'title': 'Госзаказ. День 1',
                    'ext': 'mp4',
                },
            }],
            'params': {
                # m3u8 download
                'skip_download': True,
            },
        },
        # Myvi.ru embed
        {
            'url': 'http://www.kinomyvi.tv/news/detail/Pervij-dublirovannij-trejler--Uzhastikov-_nOw1',
            'info_dict': {
                'id': 'f4dafcad-ff21-423d-89b5-146cfd89fa1e',
                'ext': 'mp4',
                'title': 'Ужастики, русский трейлер (2015)',
                'thumbnail': r're:^https?://.*\.jpg$',
                'duration': 153,
            },
            'skip': 'Site dead',
        },
        # XHamster embed
        {
            'url': 'http://www.numisc.com/forum/showthread.php?11696-FM15-which-pumiscer-was-this-%28-vid-%29-%28-alfa-as-fuck-srx-%29&s=711f5db534502e22260dec8c5e2d66d8',
            'info_dict': {
                'id': 'showthread',
                'title': '[NSFL] [FM15] which pumiscer was this ( vid ) ( alfa as fuck srx )',
            },
            'playlist_mincount': 7,
            # This forum does not allow <iframe> syntaxes anymore
            # Now HTML tags are displayed as-is
            'skip': 'No videos on this page',
        },
        # Embedded TED video
        {
            'url': 'http://en.support.wordpress.com/videos/ted-talks/',
            'md5': '65fdff94098e4a607385a60c5177c638',
            'info_dict': {
                'id': '1969',
                'ext': 'mp4',
                'title': 'Hidden miracles of the natural world',
                'uploader': 'Louie Schwartzberg',
                'description': 'md5:8145d19d320ff3e52f28401f4c4283b9',
            },
        },
        # nowvideo embed hidden behind percent encoding
        {
            'url': 'http://www.waoanime.tv/the-super-dimension-fortress-macross-episode-1/',
            'md5': '2baf4ddd70f697d94b1c18cf796d5107',
            'info_dict': {
                'id': '06e53103ca9aa',
                'ext': 'flv',
                'title': 'Macross Episode 001  Watch Macross Episode 001 onl',
                'description': 'No description',
            },
        },
        # arte embed
        {
            'url': 'http://www.tv-replay.fr/redirection/20-03-14/x-enius-arte-10753389.html',
            'md5': '7653032cbb25bf6c80d80f217055fa43',
            'info_dict': {
                'id': '048195-004_PLUS7-F',
                'ext': 'flv',
                'title': 'X:enius',
                'description': 'md5:d5fdf32ef6613cdbfd516ae658abf168',
                'upload_date': '20140320',
            },
            'params': {
                'skip_download': 'Requires rtmpdump',
            },
            'skip': 'video gone',
        },
        # francetv embed
        {
            'url': 'http://www.tsprod.com/replay-du-concert-alcaline-de-calogero',
            'info_dict': {
                'id': 'EV_30231',
                'ext': 'mp4',
                'title': 'Alcaline, le concert avec Calogero',
                'description': 'md5:61f08036dcc8f47e9cfc33aed08ffaff',
                'upload_date': '20150226',
                'timestamp': 1424989860,
                'duration': 5400,
            },
            'params': {
                # m3u8 downloads
                'skip_download': True,
            },
            'expected_warnings': [
                'Forbidden',
            ],
        },
        # Condé Nast embed
        {
            'url': 'http://www.wired.com/2014/04/honda-asimo/',
            'md5': 'ba0dfe966fa007657bd1443ee672db0f',
            'info_dict': {
                'id': '53501be369702d3275860000',
                'ext': 'mp4',
                'title': 'Honda’s  New Asimo Robot Is More Human Than Ever',
            },
        },
        # Dailymotion embed
        {
            'url': 'http://www.spi0n.com/zap-spi0n-com-n216/',
            'md5': '441aeeb82eb72c422c7f14ec533999cd',
            'info_dict': {
                'id': 'k2mm4bCdJ6CQ2i7c8o2',
                'ext': 'mp4',
                'title': 'Le Zap de Spi0n n°216 - Zapping du Web',
                'description': 'md5:faf028e48a461b8b7fad38f1e104b119',
                'uploader': 'Spi0n',
                'uploader_id': 'xgditw',
                'upload_date': '20140425',
                'timestamp': 1398441542,
            },
            'add_ie': ['Dailymotion'],
        },
        # DailyMail embed
        {
            'url': 'http://www.bumm.sk/krimi/2017/07/05/biztonsagi-kamera-buktatta-le-az-agg-ferfit-utlegelo-apolot',
            'info_dict': {
                'id': '1495629',
                'ext': 'mp4',
                'title': 'Care worker punches elderly dementia patient in head 11 times',
                'description': 'md5:3a743dee84e57e48ec68bf67113199a5',
            },
            'add_ie': ['DailyMail'],
            'params': {
                'skip_download': True,
            },
        },
        # YouTube embed
        {
            'url': 'http://www.badzine.de/ansicht/datum/2014/06/09/so-funktioniert-die-neue-englische-badminton-liga.html',
            'info_dict': {
                'id': 'FXRb4ykk4S0',
                'ext': 'mp4',
                'title': 'The NBL Auction 2014',
                'uploader': 'BADMINTON England',
                'uploader_id': 'BADMINTONEvents',
                'upload_date': '20140603',
                'description': 'md5:9ef128a69f1e262a700ed83edb163a73',
            },
            'add_ie': ['Youtube'],
            'params': {
                'skip_download': True,
            },
        },
        # MTVServices embed
        {
            'url': 'http://www.vulture.com/2016/06/new-key-peele-sketches-released.html',
            'md5': 'ca1aef97695ef2c1d6973256a57e5252',
            'info_dict': {
                'id': '769f7ec0-0692-4d62-9b45-0d88074bffc1',
                'ext': 'mp4',
                'title': 'Key and Peele|October 10, 2012|2|203|Liam Neesons - Uncensored',
                'description': 'Two valets share their love for movie star Liam Neesons.',
                'timestamp': 1349922600,
                'upload_date': '20121011',
            },
        },
        # YouTube embed via <data-embed-url="">
        {
            'url': 'https://play.google.com/store/apps/details?id=com.gameloft.android.ANMP.GloftA8HM',
            'info_dict': {
                'id': '4vAffPZIT44',
                'ext': 'mp4',
                'title': 'Asphalt 8: Airborne - Update - Welcome to Dubai!',
                'uploader': 'Gameloft',
                'uploader_id': 'gameloft',
                'upload_date': '20140828',
                'description': 'md5:c80da9ed3d83ae6d1876c834de03e1c4',
            },
            'params': {
                'skip_download': True,
            },
        },
        # Flowplayer
        {
            'url': 'http://www.handjobhub.com/video/busty-blonde-siri-tit-fuck-while-wank-6313.html',
            'md5': '9d65602bf31c6e20014319c7d07fba27',
            'info_dict': {
                'id': '5123ea6d5e5a7',
                'ext': 'mp4',
                'age_limit': 18,
                'uploader': 'www.handjobhub.com',
                'title': 'Busty Blonde Siri Tit Fuck While Wank at HandjobHub.com',
            },
        },
        # MLB embed
        {
            'url': 'http://umpire-empire.com/index.php/topic/58125-laz-decides-no-thats-low/',
            'md5': '96f09a37e44da40dd083e12d9a683327',
            'info_dict': {
                'id': '33322633',
                'ext': 'mp4',
                'title': 'Ump changes call to ball',
                'description': 'md5:71c11215384298a172a6dcb4c2e20685',
                'duration': 48,
                'timestamp': 1401537900,
                'upload_date': '20140531',
                'thumbnail': r're:^https?://.*\.jpg$',
            },
        },
        # Wistia standard embed (async)
        {
            'url': 'https://www.getdrip.com/university/brennan-dunn-drip-workshop/',
            'info_dict': {
                'id': '807fafadvk',
                'ext': 'mp4',
                'title': 'Drip Brennan Dunn Workshop',
                'description': 'a JV Webinars video from getdrip-1',
                'duration': 4986.95,
                'timestamp': 1463607249,
                'upload_date': '20160518',
            },
            'params': {
                'skip_download': True,
            },
            'skip': 'webpage 404 not found',
        },
        # Soundcloud embed
        {
            'url': 'http://nakedsecurity.sophos.com/2014/10/29/sscc-171-are-you-sure-that-1234-is-a-bad-password-podcast/',
            'info_dict': {
                'id': '174391317',
                'ext': 'mp3',
                'description': 'md5:ff867d6b555488ad3c52572bb33d432c',
                'uploader': 'Sophos Security',
                'title': 'Chet Chat 171 - Oct 29, 2014',
                'upload_date': '20141029',
            },
        },
        # Soundcloud multiple embeds
        {
            'url': 'http://www.guitarplayer.com/lessons/1014/legato-workout-one-hour-to-more-fluid-performance---tab/52809',
            'info_dict': {
                'id': '52809',
                'title': 'Guitar Essentials: Legato Workout—One-Hour to Fluid Performance  | TAB + AUDIO',
            },
            'playlist_mincount': 7,
        },
        # TuneIn station embed
        {
            'url': 'http://radiocnrv.com/promouvoir-radio-cnrv/',
            'info_dict': {
                'id': '204146',
                'ext': 'mp3',
                'title': 'CNRV',
                'location': 'Paris, France',
                'is_live': True,
            },
            'params': {
                # Live stream
                'skip_download': True,
            },
        },
        # Livestream embed
        {
            'url': 'http://www.esa.int/Our_Activities/Space_Science/Rosetta/Philae_comet_touch-down_webcast',
            'info_dict': {
                'id': '67864563',
                'ext': 'flv',
                'upload_date': '20141112',
                'title': 'Rosetta #CometLanding webcast HL 10',
            },
        },
        # Another Livestream embed, without 'new.' in URL
        {
            'url': 'https://www.freespeech.org/',
            'info_dict': {
                'id': '123537347',
                'ext': 'mp4',
                'title': 're:^FSTV [0-9]{4}-[0-9]{2}-[0-9]{2} [0-9]{2}:[0-9]{2}$',
            },
            'params': {
                # Live stream
                'skip_download': True,
            },
        },
        # LazyYT
        {
            'url': 'https://skiplagged.com/',
            'info_dict': {
                'id': 'skiplagged',
                'title': 'Skiplagged: The smart way to find cheap flights',
            },
            'playlist_mincount': 1,
            'add_ie': ['Youtube'],
        },
        # Libsyn embed
        {
            'url': 'http://undergroundwellness.com/podcasts/306-5-steps-to-permanent-gut-healing/',
            'info_dict': {
                'id': '3793998',
                'ext': 'mp3',
                'upload_date': '20141126',
                'title': 'Underground Wellness Radio - Jack Tips: 5 Steps to Permanent Gut Healing',
                'thumbnail': 'https://assets.libsyn.com/secure/item/3793998/?height=90&width=90',
                'duration': 3989.0,
            },
        },
        # Cinerama player
        {
            'url': 'http://www.abc.net.au/7.30/content/2015/s4164797.htm',
            'info_dict': {
                'id': '730m_DandD_1901_512k',
                'ext': 'mp4',
                'uploader': 'www.abc.net.au',
                'title': 'Game of Thrones with dice - Dungeons and Dragons fantasy role-playing game gets new life - 19/01/2015',
            },
        },
        # embedded viddler video
        {
            'url': 'http://deadspin.com/i-cant-stop-watching-john-wall-chop-the-nuggets-with-th-1681801597',
            'info_dict': {
                'id': '4d03aad9',
                'ext': 'mp4',
                'uploader': 'deadspin',
                'title': 'WALL-TO-GORTAT',
                'timestamp': 1422285291,
                'upload_date': '20150126',
            },
            'add_ie': ['Viddler'],
        },
        # Libsyn embed
        {
            'url': 'http://thedailyshow.cc.com/podcast/episodetwelve',
            'info_dict': {
                'id': '3377616',
                'ext': 'mp3',
                'title': "The Daily Show Podcast without Jon Stewart - Episode 12: Bassem Youssef: Egypt's Jon Stewart",
                'description': 'md5:601cb790edd05908957dae8aaa866465',
                'upload_date': '20150220',
            },
            'skip': 'All The Daily Show URLs now redirect to http://www.cc.com/shows/',
        },
        # jwplayer YouTube
        {
            'url': 'http://media.nationalarchives.gov.uk/index.php/webinar-using-discovery-national-archives-online-catalogue/',
            'info_dict': {
                'id': 'Mrj4DVp2zeA',
                'ext': 'mp4',
                'upload_date': '20150212',
                'uploader': 'The National Archives UK',
                'description': 'md5:8078af856dca76edc42910b61273dbbf',
                'uploader_id': 'NationalArchives08',
                'title': 'Webinar: Using Discovery, The National Archives’ online catalogue',
            },
        },
        # jwplayer rtmp
        {
            'url': 'http://www.suffolk.edu/sjc/live.php',
            'info_dict': {
                'id': 'live',
                'ext': 'flv',
                'title': 'Massachusetts Supreme Judicial Court Oral Arguments',
                'uploader': 'www.suffolk.edu',
            },
            'params': {
                'skip_download': True,
            },
            'skip': 'Only has video a few mornings per month, see http://www.suffolk.edu/sjc/',
        },
        # jwplayer with only the json URL
        {
            'url': 'https://www.hollywoodreporter.com/news/general-news/dunkirk-team-reveals-what-christopher-nolan-said-oscar-win-meet-your-oscar-winner-1092454',
            'info_dict': {
                'id': 'TljWkvWH',
                'ext': 'mp4',
                'upload_date': '20180306',
                'title': 'md5:91eb1862f6526415214f62c00b453936',
                'description': 'md5:73048ae50ae953da10549d1d2fe9b3aa',
                'timestamp': 1520367225,
            },
            'params': {
                'skip_download': True,
            },
        },
        # Complex jwplayer
        {
            'url': 'http://www.indiedb.com/games/king-machine/videos',
            'info_dict': {
                'id': 'videos',
                'ext': 'mp4',
                'title': 'king machine trailer 1',
                'description': 'Browse King Machine videos & audio for sweet media. Your eyes will thank you.',
                'thumbnail': r're:^https?://.*\.jpg$',
            },
        },
        {
            # Youtube embed, formerly: Video.js embed, multiple formats
            'url': 'http://ortcam.com/solidworks-урок-6-настройка-чертежа_33f9b7351.html',
            'info_dict': {
                'id': 'yygqldloqIk',
                'ext': 'mp4',
                'title': 'SolidWorks. Урок 6 Настройка чертежа',
                'description': 'md5:baf95267792646afdbf030e4d06b2ab3',
                'upload_date': '20130314',
                'uploader': 'PROстое3D',
                'uploader_id': 'PROstoe3D',
            },
            'params': {
                'skip_download': True,
            },
        },
        {
            # Video.js embed, single format
            'url': 'https://www.vooplayer.com/v3/watch/watch.php?v=NzgwNTg=',
            'info_dict': {
                'id': 'watch',
                'ext': 'mp4',
                'title': 'Step 1 -  Good Foundation',
                'description': 'md5:d1e7ff33a29fc3eb1673d6c270d344f4',
            },
            'params': {
                'skip_download': True,
            },
            'skip': '404 Not Found',
        },
        # rtl.nl embed
        {
            'url': 'http://www.rtlnieuws.nl/nieuws/buitenland/aanslagen-kopenhagen',
            'playlist_mincount': 5,
            'info_dict': {
                'id': 'aanslagen-kopenhagen',
                'title': 'Aanslagen Kopenhagen',
            },
        },
        # Zapiks embed
        {
            'url': 'http://www.skipass.com/news/116090-bon-appetit-s5ep3-baqueira-mi-cor.html',
            'info_dict': {
                'id': '118046',
                'ext': 'mp4',
                'title': 'EP3S5 - Bon Appétit - Baqueira Mi Corazon !',
            },
        },
        # Kaltura embed (different embed code)
        {
            'url': 'http://www.premierchristianradio.com/Shows/Saturday/Unbelievable/Conference-Videos/Os-Guinness-Is-It-Fools-Talk-Unbelievable-Conference-2014',
            'info_dict': {
                'id': '1_a52wc67y',
                'ext': 'flv',
                'upload_date': '20150127',
                'uploader_id': 'PremierMedia',
                'timestamp': int,
                'title': 'Os Guinness // Is It Fools Talk? // Unbelievable? Conference 2014',
            },
        },
        # Kaltura embed with single quotes
        {
            'url': 'http://fod.infobase.com/p_ViewPlaylist.aspx?AssignmentID=NUN8ZY',
            'info_dict': {
                'id': '0_izeg5utt',
                'ext': 'mp4',
                'title': '35871',
                'timestamp': 1355743100,
                'upload_date': '20121217',
                'uploader_id': 'cplapp@learn360.com',
            },
            'add_ie': ['Kaltura'],
        },
        {
            # Kaltura embedded via quoted entry_id
            'url': 'https://www.oreilly.com/ideas/my-cloud-makes-pretty-pictures',
            'info_dict': {
                'id': '0_utuok90b',
                'ext': 'mp4',
                'title': '06_matthew_brender_raj_dutt',
                'timestamp': 1466638791,
                'upload_date': '20160622',
            },
            'add_ie': ['Kaltura'],
            'expected_warnings': [
                'Could not send HEAD request',
            ],
            'params': {
                'skip_download': True,
            },
        },
        {
            # Kaltura embedded, some fileExt broken (#11480)
            'url': 'http://www.cornell.edu/video/nima-arkani-hamed-standard-models-of-particle-physics',
            'info_dict': {
                'id': '1_sgtvehim',
                'ext': 'mp4',
                'title': 'Our "Standard Models" of particle physics and cosmology',
                'description': 'md5:67ea74807b8c4fea92a6f38d6d323861',
                'timestamp': 1321158993,
                'upload_date': '20111113',
                'uploader_id': 'kps1',
            },
            'add_ie': ['Kaltura'],
        },
        {
            # Kaltura iframe embed
            'url': 'http://www.gsd.harvard.edu/event/i-m-pei-a-centennial-celebration/',
            'md5': 'ae5ace8eb09dc1a35d03b579a9c2cc44',
            'info_dict': {
                'id': '0_f2cfbpwy',
                'ext': 'mp4',
                'title': 'I. M. Pei: A Centennial Celebration',
                'description': 'md5:1db8f40c69edc46ca180ba30c567f37c',
                'upload_date': '20170403',
                'uploader_id': 'batchUser',
                'timestamp': 1491232186,
            },
            'add_ie': ['Kaltura'],
        },
        {
            # Kaltura iframe embed, more sophisticated
            'url': 'http://www.cns.nyu.edu/~eero/math-tools/Videos/lecture-05sep2017.html',
            'info_dict': {
                'id': '1_9gzouybz',
                'ext': 'mp4',
                'title': 'lecture-05sep2017',
                'description': 'md5:40f347d91fd4ba047e511c5321064b49',
                'upload_date': '20170913',
                'uploader_id': 'eps2',
                'timestamp': 1505340777,
            },
            'params': {
                'skip_download': True,
            },
            'add_ie': ['Kaltura'],
        },
        {
            # meta twitter:player
            'url': 'http://thechive.com/2017/12/08/all-i-want-for-christmas-is-more-twerk/',
            'info_dict': {
                'id': '0_01b42zps',
                'ext': 'mp4',
                'title': 'Main Twerk (Video)',
                'upload_date': '20171208',
                'uploader_id': 'sebastian.salinas@thechive.com',
                'timestamp': 1512713057,
            },
            'params': {
                'skip_download': True,
            },
            'add_ie': ['Kaltura'],
        },
        # referrer protected EaglePlatform embed
        {
            'url': 'https://tvrain.ru/lite/teleshow/kak_vse_nachinalos/namin-418921/',
            'info_dict': {
                'id': '582306',
                'ext': 'mp4',
                'title': 'Стас Намин: «Мы нарушили девственность Кремля»',
                'thumbnail': r're:^https?://.*\.jpg$',
                'duration': 3382,
                'view_count': int,
            },
            'params': {
                'skip_download': True,
            },
        },
        # ClipYou (EaglePlatform) embed (custom URL)
        {
            'url': 'http://muz-tv.ru/play/7129/',
            # Not checking MD5 as sometimes the direct HTTP link results in 404 and HLS is used
            'info_dict': {
                'id': '12820',
                'ext': 'mp4',
                'title': "'O Sole Mio",
                'thumbnail': r're:^https?://.*\.jpg$',
                'duration': 216,
                'view_count': int,
            },
            'params': {
                'skip_download': True,
            },
            'skip': 'This video is unavailable.',
        },
        # Pladform embed
        {
            'url': 'http://muz-tv.ru/kinozal/view/7400/',
            'info_dict': {
                'id': '100183293',
                'ext': 'mp4',
                'title': 'Тайны перевала Дятлова • 1 серия 2 часть',
                'description': 'Документальный сериал-расследование одной из самых жутких тайн ХХ века',
                'thumbnail': r're:^https?://.*\.jpg$',
                'duration': 694,
                'age_limit': 0,
            },
            'skip': 'HTTP Error 404: Not Found',
        },
        # Playwire embed
        {
            'url': 'http://www.cinemablend.com/new/First-Joe-Dirt-2-Trailer-Teaser-Stupid-Greatness-70874.html',
            'info_dict': {
                'id': '3519514',
                'ext': 'mp4',
                'title': 'Joe Dirt 2 Beautiful Loser Teaser Trailer',
                'thumbnail': r're:^https?://.*\.png$',
                'duration': 45.115,
            },
        },
        # Crooks and Liars embed
        {
            'url': 'http://crooksandliars.com/2015/04/fox-friends-says-protecting-atheists',
            'info_dict': {
                'id': '8RUoRhRi',
                'ext': 'mp4',
                'title': 'Fox & Friends Says Protecting Atheists From Discrimination Is Anti-Christian!',
                'description': 'md5:e1a46ad1650e3a5ec7196d432799127f',
                'timestamp': 1428207000,
                'upload_date': '20150405',
                'uploader': 'Heather',
            },
        },
        # Crooks and Liars external embed
        {
            'url': 'http://theothermccain.com/2010/02/02/video-proves-that-bill-kristol-has-been-watching-glenn-beck/comment-page-1/',
            'info_dict': {
                'id': 'MTE3MjUtMzQ2MzA',
                'ext': 'mp4',
                'title': 'md5:5e3662a81a4014d24c250d76d41a08d5',
                'description': 'md5:9b8e9542d6c3c5de42d6451b7d780cec',
                'timestamp': 1265032391,
                'upload_date': '20100201',
                'uploader': 'Heather',
            },
        },
        # NBC Sports vplayer embed
        {
            'url': 'http://www.riderfans.com/forum/showthread.php?121827-Freeman&s=e98fa1ea6dc08e886b1678d35212494a',
            'info_dict': {
                'id': 'ln7x1qSThw4k',
                'ext': 'flv',
                'title': "PFT Live: New leader in the 'new-look' defense",
                'description': 'md5:65a19b4bbfb3b0c0c5768bed1dfad74e',
                'uploader': 'NBCU-SPORTS',
                'upload_date': '20140107',
                'timestamp': 1389118457,
            },
            'skip': 'Invalid Page URL',
        },
        # NBC News embed
        {
            'url': 'http://www.vulture.com/2016/06/letterman-couldnt-care-less-about-late-night.html',
            'md5': '1aa589c675898ae6d37a17913cf68d66',
            'info_dict': {
                'id': 'x_dtl_oa_LettermanliftPR_160608',
                'ext': 'mp4',
                'title': 'David Letterman: A Preview',
                'description': 'A preview of Tom Brokaw\'s interview with David Letterman as part of the On Assignment series powered by Dateline. Airs Sunday June 12 at 7/6c.',
                'upload_date': '20160609',
                'timestamp': 1465431544,
                'uploader': 'NBCU-NEWS',
            },
        },
        # UDN embed
        {
            'url': 'https://video.udn.com/news/300346',
            'md5': 'fd2060e988c326991037b9aff9df21a6',
            'info_dict': {
                'id': '300346',
                'ext': 'mp4',
                'title': '中一中男師變性 全校師生力挺',
                'thumbnail': r're:^https?://.*\.jpg$',
            },
            'params': {
                # m3u8 download
                'skip_download': True,
            },
            'expected_warnings': ['Failed to parse JSON Expecting value'],
        },
        # Kinja embed
        {
            'url': 'http://www.clickhole.com/video/dont-understand-bitcoin-man-will-mumble-explanatio-2537',
            'info_dict': {
                'id': '106351',
                'ext': 'mp4',
                'title': 'Don’t Understand Bitcoin? This Man Will Mumble An Explanation At You',
                'description': 'Migrated from OnionStudios',
                'thumbnail': r're:^https?://.*\.jpe?g$',
                'uploader': 'clickhole',
                'upload_date': '20150527',
                'timestamp': 1432744860,
            },
        },
        # SnagFilms embed
        {
            'url': 'http://whilewewatch.blogspot.ru/2012/06/whilewewatch-whilewewatch-gripping.html',
            'info_dict': {
                'id': '74849a00-85a9-11e1-9660-123139220831',
                'ext': 'mp4',
                'title': '#whilewewatch',
            },
        },
        # AdobeTVVideo embed
        {
            'url': 'https://helpx.adobe.com/acrobat/how-to/new-experience-acrobat-dc.html?set=acrobat--get-started--essential-beginners',
            'md5': '43662b577c018ad707a63766462b1e87',
            'info_dict': {
                'id': '2456',
                'ext': 'mp4',
                'title': 'New experience with Acrobat DC',
                'description': 'New experience with Acrobat DC',
                'duration': 248.667,
            },
        },
        # Another form of arte.tv embed
        {
            'url': 'http://www.tv-replay.fr/redirection/09-04-16/arte-reportage-arte-11508975.html',
            'md5': '850bfe45417ddf221288c88a0cffe2e2',
            'info_dict': {
                'id': '030273-562_PLUS7-F',
                'ext': 'mp4',
                'title': 'ARTE Reportage - Nulle part, en France',
                'description': 'md5:e3a0e8868ed7303ed509b9e3af2b870d',
                'upload_date': '20160409',
            },
        },
        # Duplicated embedded video URLs
        {
            'url': 'http://www.hudl.com/athlete/2538180/highlights/149298443',
            'info_dict': {
                'id': '149298443_480_16c25b74_2',
                'ext': 'mp4',
                'title': 'vs. Blue Orange Spring Game',
                'uploader': 'www.hudl.com',
            },
        },
        # twitter:player:stream embed
        {
            'url': 'http://www.rtl.be/info/video/589263.aspx?CategoryID=288',
            'info_dict': {
                'id': 'master',
                'ext': 'mp4',
                'title': 'Une nouvelle espèce de dinosaure découverte en Argentine',
                'uploader': 'www.rtl.be',
            },
            'params': {
                # m3u8 downloads
                'skip_download': True,
            },
        },
        # twitter:player embed
        {
            'url': 'http://www.theatlantic.com/video/index/484130/what-do-black-holes-sound-like/',
            'md5': 'a3e0df96369831de324f0778e126653c',
            'info_dict': {
                'id': '4909620399001',
                'ext': 'mp4',
                'title': 'What Do Black Holes Sound Like?',
                'description': 'what do black holes sound like',
                'upload_date': '20160524',
                'uploader_id': '29913724001',
                'timestamp': 1464107587,
                'uploader': 'TheAtlantic',
            },
            'skip': 'Private Youtube video',
        },
        # Facebook <iframe> embed
        {
            'url': 'https://www.hostblogger.de/blog/archives/6181-Auto-jagt-Betonmischer.html',
            'md5': 'fbcde74f534176ecb015849146dd3aee',
            'info_dict': {
                'id': '599637780109885',
                'ext': 'mp4',
                'title': 'Facebook video #599637780109885',
            },
        },
        # Facebook <iframe> embed, plugin video
        {
            'url': 'http://5pillarsuk.com/2017/06/07/tariq-ramadan-disagrees-with-pr-exercise-by-imams-refusing-funeral-prayers-for-london-attackers/',
            'info_dict': {
                'id': '1754168231264132',
                'ext': 'mp4',
                'title': 'About the Imams and Religious leaders refusing to perform funeral prayers for...',
                'uploader': 'Tariq Ramadan (official)',
                'timestamp': 1496758379,
                'upload_date': '20170606',
            },
            'params': {
                'skip_download': True,
            },
        },
        # Facebook API embed
        {
            'url': 'http://www.lothype.com/blue-stars-2016-preview-standstill-full-show/',
            'md5': 'a47372ee61b39a7b90287094d447d94e',
            'info_dict': {
                'id': '10153467542406923',
                'ext': 'mp4',
                'title': 'Facebook video #10153467542406923',
            },
        },
        # Wordpress "YouTube Video Importer" plugin
        {
            'url': 'http://www.lothype.com/blue-devils-drumline-stanford-lot-2016/',
            'md5': 'd16797741b560b485194eddda8121b48',
            'info_dict': {
                'id': 'HNTXWDXV9Is',
                'ext': 'mp4',
                'title': 'Blue Devils Drumline Stanford lot 2016',
                'upload_date': '20160627',
                'uploader_id': 'GENOCIDE8GENERAL10',
                'uploader': 'cylus cyrus',
            },
        },
        {
            # video stored on custom kaltura server
            'url': 'http://www.expansion.com/multimedia/videos.html?media=EQcM30NHIPv',
            'md5': '537617d06e64dfed891fa1593c4b30cc',
            'info_dict': {
                'id': '0_1iotm5bh',
                'ext': 'mp4',
                'title': 'Elecciones británicas: 5 lecciones para Rajoy',
                'description': 'md5:435a89d68b9760b92ce67ed227055f16',
                'uploader_id': 'videos.expansion@el-mundo.net',
                'upload_date': '20150429',
                'timestamp': 1430303472,
            },
            'add_ie': ['Kaltura'],
        },
        {
            # multiple kaltura embeds, nsfw
            'url': 'https://www.quartier-rouge.be/prive/femmes/kamila-avec-video-jaime-sadomie.html',
            'info_dict': {
                'id': 'kamila-avec-video-jaime-sadomie',
                'title': "Kamila avec vídeo “J'aime sadomie”",
            },
            'playlist_count': 8,
        },
        {
            # Non-standard Vimeo embed
            'url': 'https://openclassrooms.com/courses/understanding-the-web',
            'md5': '64d86f1c7d369afd9a78b38cbb88d80a',
            'info_dict': {
                'id': '148867247',
                'ext': 'mp4',
                'title': 'Understanding the web - Teaser',
                'description': 'This is "Understanding the web - Teaser" by openclassrooms on Vimeo, the home for high quality videos and the people who love them.',
                'upload_date': '20151214',
                'uploader': 'OpenClassrooms',
                'uploader_id': 'openclassrooms',
            },
            'add_ie': ['Vimeo'],
        },
        {
            # generic vimeo embed that requires original URL passed as Referer
            'url': 'http://racing4everyone.eu/2016/07/30/formula-1-2016-round12-germany/',
            'only_matching': True,
        },
        {
            'url': 'https://support.arkena.com/display/PLAY/Ways+to+embed+your+video',
            'md5': 'b96f2f71b359a8ecd05ce4e1daa72365',
            'info_dict': {
                'id': 'b41dda37-d8e7-4d3f-b1b5-9a9db578bdfe',
                'ext': 'mp4',
                'title': 'Big Buck Bunny',
                'description': 'Royalty free test video',
                'timestamp': 1432816365,
                'upload_date': '20150528',
                'is_live': False,
            },
            'params': {
                'skip_download': True,
            },
            'add_ie': ['Arkena'],
        },
        {
            'url': 'http://nova.bg/news/view/2016/08/16/156543/%D0%BD%D0%B0-%D0%BA%D0%BE%D1%81%D1%8A%D0%BC-%D0%BE%D1%82-%D0%B2%D0%B7%D1%80%D0%B8%D0%B2-%D0%BE%D1%82%D1%86%D0%B5%D0%BF%D0%B8%D1%85%D0%B0-%D1%86%D1%8F%D0%BB-%D0%BA%D0%B2%D0%B0%D1%80%D1%82%D0%B0%D0%BB-%D0%B7%D0%B0%D1%80%D0%B0%D0%B4%D0%B8-%D0%B8%D0%B7%D1%82%D0%B8%D1%87%D0%B0%D0%BD%D0%B5-%D0%BD%D0%B0-%D0%B3%D0%B0%D0%B7-%D0%B2-%D0%BF%D0%BB%D0%BE%D0%B2%D0%B4%D0%B8%D0%B2/',
            'info_dict': {
                'id': '1c7141f46c',
                'ext': 'mp4',
                'title': 'НА КОСЪМ ОТ ВЗРИВ: Изтичане на газ на бензиностанция в Пловдив',
            },
            'params': {
                'skip_download': True,
            },
            'add_ie': ['Vbox7'],
        },
        {
            # DBTV embeds
            'url': 'http://www.dagbladet.no/2016/02/23/nyheter/nordlys/ski/troms/ver/43254897/',
            'info_dict': {
                'id': '43254897',
                'title': 'Etter ett års planlegging, klaffet endelig alt: - Jeg måtte ta en liten dans',
            },
            'playlist_mincount': 3,
        },
        {
            # Videa embeds
            'url': 'http://forum.dvdtalk.com/movie-talk/623756-deleted-magic-star-wars-ot-deleted-alt-scenes-docu-style.html',
            'info_dict': {
                'id': '623756-deleted-magic-star-wars-ot-deleted-alt-scenes-docu-style',
                'title': 'Deleted Magic - Star Wars: OT Deleted / Alt. Scenes Docu. Style - DVD Talk Forum',
            },
            'playlist_mincount': 2,
        },
        {
            # 20 minuten embed
            'url': 'http://www.20min.ch/schweiz/news/story/So-kommen-Sie-bei-Eis-und-Schnee-sicher-an-27032552',
            'info_dict': {
                'id': '523629',
                'ext': 'mp4',
                'title': 'So kommen Sie bei Eis und Schnee sicher an',
                'description': 'md5:117c212f64b25e3d95747e5276863f7d',
            },
            'params': {
                'skip_download': True,
            },
            'add_ie': ['TwentyMinuten'],
        },
        {
            # VideoPress embed
            'url': 'https://en.support.wordpress.com/videopress/',
            'info_dict': {
                'id': 'OcobLTqC',
                'ext': 'm4v',
                'title': 'IMG_5786',
                'timestamp': 1435711927,
                'upload_date': '20150701',
            },
            'params': {
                'skip_download': True,
            },
            'add_ie': ['VideoPress'],
        },
        {
            # Rutube embed
            'url': 'http://magazzino.friday.ru/videos/vipuski/kazan-2',
            'info_dict': {
                'id': '9b3d5bee0a8740bf70dfd29d3ea43541',
                'ext': 'flv',
                'title': 'Магаззино: Казань 2',
                'description': 'md5:99bccdfac2269f0e8fdbc4bbc9db184a',
                'uploader': 'Магаззино',
                'upload_date': '20170228',
                'uploader_id': '996642',
            },
            'params': {
                'skip_download': True,
            },
            'add_ie': ['Rutube'],
        },
        {
            # glomex:embed
            'url': 'https://www.skai.gr/news/world/iatrikos-syllogos-tourkias-to-turkovac-aplo-dialyma-erntogan-eiste-apateones-kai-pseytes',
            'info_dict': {
                'id': 'v-ch2nkhcirwc9-sf',
                'ext': 'mp4',
                'title': 'md5:786e1e24e06c55993cee965ef853a0c1',
                'description': 'md5:8b517a61d577efe7e36fde72fd535995',
                'timestamp': 1641885019,
                'upload_date': '20220111',
                'duration': 460000,
                'thumbnail': 'https://i3thumbs.glomex.com/dC1idjJwdndiMjRzeGwvMjAyMi8wMS8xMS8wNy8xMF8zNV82MWRkMmQ2YmU5ZTgyLmpwZw==/profile:player-960x540',
            },
        },
        {
            # megatvcom:embed
            'url': 'https://www.in.gr/2021/12/18/greece/apokalypsi-mega-poios-parelave-tin-ereyna-tsiodra-ek-merous-tis-kyvernisis-o-prothypourgos-telika-gnorize/',
            'info_dict': {
                'id': 'apokalypsi-mega-poios-parelave-tin-ereyna-tsiodra-ek-merous-tis-kyvernisis-o-prothypourgos-telika-gnorize',
                'title': 'md5:5e569cf996ec111057c2764ec272848f',
            },
            'playlist': [{
                'md5': '1afa26064ff00ccb91617957dbc73dc1',
                'info_dict': {
                    'ext': 'mp4',
                    'id': '564916',
                    'display_id': 'md5:6cdf22d3a2e7bacb274b7295089a1770',
                    'title': 'md5:33b9dd39584685b62873043670eb52a6',
                    'description': 'md5:c1db7310f390518ac36dd69d947ef1a1',
                    'timestamp': 1639753145,
                    'upload_date': '20211217',
                    'thumbnail': 'https://www.megatv.com/wp-content/uploads/2021/12/prezerakos-1024x597.jpg',
                },
            }, {
                'md5': '4a1c220695f1ef865a8b7966a53e2474',
                'info_dict': {
                    'ext': 'mp4',
                    'id': '564905',
                    'display_id': 'md5:ead15695e485e649aed2b81ebd699b88',
                    'title': 'md5:2b71fd54249a3ca34609fe39ae31c47b',
                    'description': 'md5:c42e12f638d0a97d6de4508e2c4df982',
                    'timestamp': 1639753047,
                    'upload_date': '20211217',
                    'thumbnail': 'https://www.megatv.com/wp-content/uploads/2021/12/tsiodras-mitsotakis-1024x545.jpg',
                },
            }],
        },
        {
            'url': 'https://www.ertnews.gr/video/manolis-goyalles-o-anthropos-piso-apo-ti-diadiktyaki-vasilopita/',
            'info_dict': {
                'id': '2022/tv/news-themata-ianouarios/20220114-apotis6-gouales-pita.mp4',
                'ext': 'mp4',
                'title': 'md5:df64f5b61c06d0e9556c0cdd5cf14464',
                'thumbnail': 'https://www.ert.gr/themata/photos/2021/20220114-apotis6-gouales-pita.jpg',
            },
        },
        {
            # ThePlatform embedded with whitespaces in URLs
            'url': 'http://www.golfchannel.com/topics/shows/golftalkcentral.htm',
            'only_matching': True,
        },
        {
            # Senate ISVP iframe https
            'url': 'https://www.hsgac.senate.gov/hearings/canadas-fast-track-refugee-plan-unanswered-questions-and-implications-for-us-national-security',
            'md5': 'fb8c70b0b515e5037981a2492099aab8',
            'info_dict': {
                'id': 'govtaff020316',
                'ext': 'mp4',
                'title': 'Integrated Senate Video Player',
            },
            'add_ie': ['SenateISVP'],
        },
        {
            # Limelight embeds (1 channel embed + 4 media embeds)
            'url': 'http://www.sedona.com/FacilitatorTraining2017',
            'info_dict': {
                'id': 'FacilitatorTraining2017',
                'title': 'Facilitator Training 2017',
            },
            'playlist_mincount': 5,
        },
        {
            # Limelight embed (LimelightPlayerUtil.embed)
            'url': 'https://tv5.ca/videos?v=xuu8qowr291ri',
            'info_dict': {
                'id': '95d035dc5c8a401588e9c0e6bd1e9c92',
                'ext': 'mp4',
                'title': '07448641',
                'timestamp': 1499890639,
                'upload_date': '20170712',
            },
            'params': {
                'skip_download': True,
            },
            'add_ie': ['LimelightMedia'],
        },
        {
            'url': 'http://kron4.com/2017/04/28/standoff-with-walnut-creek-murder-suspect-ends-with-arrest/',
            'info_dict': {
                'id': 'standoff-with-walnut-creek-murder-suspect-ends-with-arrest',
                'title': 'Standoff with Walnut Creek murder suspect ends',
                'description': 'md5:3ccc48a60fc9441eeccfc9c469ebf788',
            },
            'playlist_mincount': 4,
        },
        {
            # WashingtonPost embed
            'url': 'http://www.vanityfair.com/hollywood/2017/04/donald-trump-tv-pitches',
            'info_dict': {
                'id': '8caf6e88-d0ec-11e5-90d3-34c2c42653ac',
                'ext': 'mp4',
                'title': "No one has seen the drama series based on Trump's life \u2014 until now",
                'description': 'Donald Trump wanted a weekly TV drama based on his life. It never aired. But The Washington Post recently obtained a scene from the pilot script — and enlisted actors.',
                'timestamp': 1455216756,
                'uploader': 'The Washington Post',
                'upload_date': '20160211',
            },
            'add_ie': ['WashingtonPost'],
        },
        {
            # JOJ.sk embeds
            'url': 'https://www.noviny.sk/slovensko/238543-slovenskom-sa-prehnala-vlna-silnych-burok',
            'info_dict': {
                'id': '238543-slovenskom-sa-prehnala-vlna-silnych-burok',
                'title': 'Slovenskom sa prehnala vlna silných búrok',
            },
            'playlist_mincount': 5,
            'add_ie': ['Joj'],
        },
        {
            # AMP embed (see https://www.ampproject.org/docs/reference/components/amp-video)
            'url': 'https://tvrain.ru/amp/418921/',
            'md5': 'cc00413936695987e8de148b67d14f1d',
            'info_dict': {
                'id': '418921',
                'ext': 'mp4',
                'title': 'Стас Намин: «Мы нарушили девственность Кремля»',
            },
        },
        {
            # multiple HTML5 videos on one page
            'url': 'https://www.paragon-software.com/home/rk-free/keyscenarios.html',
            'info_dict': {
                'id': 'keyscenarios',
                'title': 'Rescue Kit 14 Free Edition - Getting started',
            },
            'playlist_count': 4,
        },
        {
            # vshare embed
            'url': 'https://youtube-dl-demo.neocities.org/vshare.html',
            'md5': '17b39f55b5497ae8b59f5fbce8e35886',
            'info_dict': {
                'id': '0f64ce6',
                'title': 'vl14062007715967',
                'ext': 'mp4',
            },
        },
        {
            'url': 'http://www.heidelberg-laureate-forum.org/blog/video/lecture-friday-september-23-2016-sir-c-antony-r-hoare/',
            'md5': 'aecd089f55b1cb5a59032cb049d3a356',
            'info_dict': {
                'id': '90227f51a80c4d8f86c345a7fa62bd9a1d',
                'ext': 'mp4',
                'title': 'Lecture: Friday, September 23, 2016 - Sir Tony Hoare',
                'description': 'md5:5a51db84a62def7b7054df2ade403c6c',
                'timestamp': 1474354800,
                'upload_date': '20160920',
            },
        },
        {
            'url': 'http://www.kidzworld.com/article/30935-trolls-the-beat-goes-on-interview-skylar-astin-and-amanda-leighton',
            'info_dict': {
                'id': '1731611',
                'ext': 'mp4',
                'title': 'Official Trailer | TROLLS: THE BEAT GOES ON!',
                'description': 'md5:eb5f23826a027ba95277d105f248b825',
                'timestamp': 1516100691,
                'upload_date': '20180116',
            },
            'params': {
                'skip_download': True,
            },
            'add_ie': ['SpringboardPlatform'],
        },
        {
            'url': 'https://www.yapfiles.ru/show/1872528/690b05d3054d2dbe1e69523aa21bb3b1.mp4.html',
            'info_dict': {
                'id': 'vMDE4NzI1Mjgt690b',
                'ext': 'mp4',
                'title': 'Котята',
            },
            'add_ie': ['YapFiles'],
            'params': {
                'skip_download': True,
            },
        },
        {
            # CloudflareStream embed
            'url': 'https://www.cloudflare.com/products/cloudflare-stream/',
            'info_dict': {
                'id': '31c9291ab41fac05471db4e73aa11717',
                'ext': 'mp4',
                'title': '31c9291ab41fac05471db4e73aa11717',
            },
            'add_ie': ['CloudflareStream'],
            'params': {
                'skip_download': True,
            },
        },
        {
            # PeerTube embed
            'url': 'https://joinpeertube.org/fr/home/',
            'info_dict': {
                'id': 'home',
                'title': 'Reprenez le contrôle de vos vidéos ! #JoinPeertube',
            },
            'playlist_count': 2,
        },
        {
            # Indavideo embed
            'url': 'https://streetkitchen.hu/receptek/igy_kell_otthon_hamburgert_sutni/',
            'info_dict': {
                'id': '1693903',
                'ext': 'mp4',
                'title': 'Így kell otthon hamburgert sütni',
                'description': 'md5:f5a730ecf900a5c852e1e00540bbb0f7',
                'timestamp': 1426330212,
                'upload_date': '20150314',
                'uploader': 'StreetKitchen',
                'uploader_id': '546363',
            },
            'add_ie': ['IndavideoEmbed'],
            'params': {
                'skip_download': True,
            },
        },
        {
            # APA embed via JWPlatform embed
            'url': 'http://www.vol.at/blue-man-group/5593454',
            'info_dict': {
                'id': 'jjv85FdZ',
                'ext': 'mp4',
                'title': '"Blau ist mysteriös": Die Blue Man Group im Interview',
                'description': 'md5:d41d8cd98f00b204e9800998ecf8427e',
                'thumbnail': r're:^https?://.*\.jpg$',
                'duration': 254,
                'timestamp': 1519211149,
                'upload_date': '20180221',
            },
            'params': {
                'skip_download': True,
            },
        },
        {
            'url': 'http://share-videos.se/auto/video/83645793?uid=13',
            'md5': 'b68d276de422ab07ee1d49388103f457',
            'info_dict': {
                'id': '83645793',
                'title': 'Lock up and get excited',
                'ext': 'mp4',
            },
            'skip': 'TODO: fix nested playlists processing in tests',
        },
        {
            # Viqeo embeds
            'url': 'https://viqeo.tv/',
            'info_dict': {
                'id': 'viqeo',
                'title': 'All-new video platform',
            },
            'playlist_count': 6,
        },
        # {
        #     # Zype embed
        #     'url': 'https://www.cookscountry.com/episode/554-smoky-barbecue-favorites',
        #     'info_dict': {
        #         'id': '5b400b834b32992a310622b9',
        #         'ext': 'mp4',
        #         'title': 'Smoky Barbecue Favorites',
        #         'thumbnail': r're:^https?://.*\.jpe?g',
        #         'description': 'md5:5ff01e76316bd8d46508af26dc86023b',
        #         'upload_date': '20170909',
        #         'timestamp': 1504915200,
        #     },
        #     'add_ie': [ZypeIE.ie_key()],
        #     'params': {
        #         'skip_download': True,
        #     },
        # },
        {
            # videojs embed
            'url': 'https://video.sibnet.ru/shell.php?videoid=3422904',
            'info_dict': {
                'id': 'shell',
                'ext': 'mp4',
                'title': 'Доставщик пиццы спросил разрешения сыграть на фортепиано',
                'description': 'md5:89209cdc587dab1e4a090453dbaa2cb1',
                'thumbnail': r're:^https?://.*\.jpg$',
            },
            'params': {
                'skip_download': True,
            },
            'expected_warnings': ['Failed to download MPD manifest'],
        },
        {
            # DailyMotion embed with DM.player
            'url': 'https://www.beinsports.com/us/copa-del-rey/video/the-locker-room-valencia-beat-barca-in-copa/1203804',
            'info_dict': {
                'id': 'k6aKkGHd9FJs4mtJN39',
                'ext': 'mp4',
                'title': 'The Locker Room: Valencia Beat Barca In Copa del Rey Final',
                'description': 'This video is private.',
                'uploader_id': 'x1jf30l',
                'uploader': 'beIN SPORTS USA',
                'upload_date': '20190528',
                'timestamp': 1559062971,
            },
            'params': {
                'skip_download': True,
            },
        },
        {
            # tvopengr:embed
            'url': 'https://www.ethnos.gr/World/article/190604/hparosiaxekinoynoisynomiliessthgeneyhmethskiatoypolemoypanoapothnoykrania',
            'md5': 'eb0c3995d0a6f18f6538c8e057865d7d',
            'info_dict': {
                'id': '101119',
                'ext': 'mp4',
                'display_id': 'oikarpoitondiapragmateyseonhparosias',
                'title': 'md5:b979f4d640c568617d6547035528a149',
                'description': 'md5:e54fc1977c7159b01cc11cd7d9d85550',
                'timestamp': 1641772800,
                'upload_date': '20220110',
                'thumbnail': 'https://opentv-static.siliconweb.com/imgHandler/1920/70bc39fa-895b-4918-a364-c39d2135fc6d.jpg',

            },
        },
        {
            # blogger embed
            'url': 'https://blog.tomeuvizoso.net/2019/01/a-panfrost-milestone.html',
            'md5': 'f1bc19b6ea1b0fd1d81e84ca9ec467ac',
            'info_dict': {
                'id': 'BLOGGER-video-3c740e3a49197e16-796',
                'ext': 'mp4',
                'title': 'Blogger',
                'thumbnail': r're:^https?://.*',
            },
        },
        # {
        #     # TODO: find another test
        #     # http://schema.org/VideoObject
        #     'url': 'https://flipagram.com/f/nyvTSJMKId',
        #     'md5': '888dcf08b7ea671381f00fab74692755',
        #     'info_dict': {
        #         'id': 'nyvTSJMKId',
        #         'ext': 'mp4',
        #         'title': 'Flipagram by sjuria101 featuring Midnight Memories by One Direction',
        #         'description': '#love for cats.',
        #         'timestamp': 1461244995,
        #         'upload_date': '20160421',
        #     },
        #     'params': {
        #         'force_generic_extractor': True,
        #     },
        # },
        {
            # VHX Embed
            'url': 'https://demo.vhx.tv/category-c/videos/file-example-mp4-480-1-5mg-copy',
            'info_dict': {
                'id': '858208',
                'ext': 'mp4',
                'title': 'Untitled',
                'uploader_id': 'user80538407',
                'uploader': 'OTT Videos',
            },
        },
        {
            # ArcPublishing PoWa video player
            'url': 'https://www.adn.com/politics/2020/11/02/video-senate-candidates-campaign-in-anchorage-on-eve-of-election-day/',
            'md5': 'b03b2fac8680e1e5a7cc81a5c27e71b3',
            'info_dict': {
                'id': '8c99cb6e-b29c-4bc9-9173-7bf9979225ab',
                'ext': 'mp4',
                'title': 'Senate candidates wave to voters on Anchorage streets',
                'description': 'md5:91f51a6511f090617353dc720318b20e',
                'timestamp': 1604378735,
                'upload_date': '20201103',
                'duration': 1581,
            },
        },
        {
            # MyChannels SDK embed
            # https://www.24kitchen.nl/populair/deskundige-dit-waarom-sommigen-gevoelig-zijn-voor-voedselallergieen
            'url': 'https://www.demorgen.be/nieuws/burgemeester-rotterdam-richt-zich-in-videoboodschap-tot-relschoppers-voelt-het-goed~b0bcfd741/',
            'md5': '90c0699c37006ef18e198c032d81739c',
            'info_dict': {
                'id': '194165',
                'ext': 'mp4',
                'title': 'Burgemeester Aboutaleb spreekt relschoppers toe',
                'timestamp': 1611740340,
                'upload_date': '20210127',
                'duration': 159,
            },
        },
        {
            # Simplecast player embed
            'url': 'https://www.bio.org/podcast',
            'info_dict': {
                'id': 'podcast',
                'title': 'I AM BIO Podcast | BIO',
            },
            'playlist_mincount': 52,
        }, {
            # WimTv embed player
            'url': 'http://www.msmotor.tv/wearefmi-pt-2-2021/',
            'info_dict': {
                'id': 'wearefmi-pt-2-2021',
                'title': '#WEAREFMI – PT.2 – 2021 – MsMotorTV',
            },
            'playlist_count': 1,
        }, {
            # KVS Player
            'url': 'https://www.kvs-demo.com/videos/105/kelis-4th-of-july/',
            'info_dict': {
                'id': '105',
                'display_id': 'kelis-4th-of-july',
                'ext': 'mp4',
                'title': 'Kelis - 4th Of July',
                'description': 'Kelis - 4th Of July',
                'thumbnail': r're:https://(?:www\.)?kvs-demo.com/contents/videos_screenshots/0/105/preview.jpg',
            },
            'params': {
                'skip_download': True,
            },
            'expected_warnings': ['Untested major version'],
        }, {
            # KVS Player
            'url': 'https://www.kvs-demo.com/embed/105/',
            'info_dict': {
                'id': '105',
                'display_id': 'kelis-4th-of-july',
                'ext': 'mp4',
                'title': 'Kelis - 4th Of July / Embed Player',
                'thumbnail': r're:https://(?:www\.)?kvs-demo.com/contents/videos_screenshots/0/105/preview.jpg',
            },
            'params': {
                'skip_download': True,
            },
        }, {
            'url': 'https://youix.com/video/leningrad-zoj/',
            'md5': '94f96ba95706dc3880812b27b7d8a2b8',
            'info_dict': {
                'id': '18485',
                'display_id': 'leningrad-zoj',
                'ext': 'mp4',
                'title': 'Клип: Ленинград - ЗОЖ скачать, смотреть онлайн | Youix.com',
                'thumbnail': r're:https://youix.com/contents/videos_screenshots/18000/18485/preview(?:_480x320_youix_com.mp4)?\.jpg',
            },
        }, {
            # KVS Player
            'url': 'https://youix.com/embed/18485',
            'md5': '94f96ba95706dc3880812b27b7d8a2b8',
            'info_dict': {
                'id': '18485',
                'display_id': 'leningrad-zoj',
                'ext': 'mp4',
                'title': 'Ленинград - ЗОЖ',
                'thumbnail': r're:https://youix.com/contents/videos_screenshots/18000/18485/preview(?:_480x320_youix_com.mp4)?\.jpg',
            },
        }, {
            # KVS Player
            'url': 'https://bogmedia.org/videos/21217/40-nochey-40-nights-2016/',
            'md5': '94166bdb26b4cb1fb9214319a629fc51',
            'info_dict': {
                'id': '21217',
                'display_id': '40-nochey-2016',
                'ext': 'mp4',
                'title': '40 ночей (2016) - BogMedia.org',
                'description': 'md5:4e6d7d622636eb7948275432eb256dc3',
                'thumbnail': 'https://bogmedia.org/contents/videos_screenshots/21000/21217/preview_480p.mp4.jpg',
            },
        },
        {
            # KVS Player (for sites that serve kt_player.js via non-https urls)
            'url': 'http://www.camhub.world/embed/389508',
            'md5': 'fbe89af4cfb59c8fd9f34a202bb03e32',
            'info_dict': {
                'id': '389508',
                'display_id': 'syren-de-mer-onlyfans-05-07-2020have-a-happy-safe-holiday5f014e68a220979bdb8cd-source',
                'ext': 'mp4',
                'title': 'Syren De Mer onlyfans_05-07-2020Have_a_happy_safe_holiday5f014e68a220979bdb8cd_source / Embed плеер',
                'thumbnail': r're:https?://www\.camhub\.world/contents/videos_screenshots/389000/389508/preview\.mp4\.jpg',
            },
        },
        {
            # Reddit-hosted video that will redirect and be processed by RedditIE
            # Redirects to https://www.reddit.com/r/videos/comments/6rrwyj/that_small_heart_attack/
            'url': 'https://v.redd.it/zv89llsvexdz',
            'md5': '87f5f02f6c1582654146f830f21f8662',
            'info_dict': {
                'id': 'zv89llsvexdz',
                'ext': 'mp4',
                'timestamp': 1501941939.0,
                'title': 'That small heart attack.',
                'upload_date': '20170805',
                'uploader': 'Antw87',
            },
        },
        {
            # 1080p Reddit-hosted video that will redirect and be processed by RedditIE
            'url': 'https://v.redd.it/33hgok7dfbz71/',
            'md5': '7a1d587940242c9bb3bd6eb320b39258',
            'info_dict': {
                'id': '33hgok7dfbz71',
                'ext': 'mp4',
                'title': "The game Didn't want me to Knife that Guy I guess",
                'uploader': 'paraf1ve',
                'timestamp': 1636788683.0,
                'upload_date': '20211113',
            },
        },
        {
            # MainStreaming player
            'url': 'https://www.lactv.it/2021/10/03/lac-news24-la-settimana-03-10-2021/',
            'info_dict': {
                'id': 'EUlZfGWkGpOd',
                'title': 'La Settimana ',
                'description': '03 Ottobre ore 02:00',
                'ext': 'mp4',
                'live_status': 'not_live',
                'thumbnail': r're:https?://[A-Za-z0-9-]*\.msvdn.net/image/\w+/poster',
                'duration': 1512,
            },
        },
        {
            # Multiple gfycat iframe embeds
            'url': 'https://www.gezip.net/bbs/board.php?bo_table=entertaine&wr_id=613422',
            'info_dict': {
                'title': '재이, 윤, 세은 황금 드레스를 입고 빛난다',
                'id': 'board',
            },
            'playlist_count': 8,
        },
        {
            # Multiple gfycat gifs (direct links)
            'url': 'https://www.gezip.net/bbs/board.php?bo_table=entertaine&wr_id=612199',
            'info_dict': {
                'title': '옳게 된 크롭 니트 스테이씨 아이사',
                'id': 'board',
            },
            'playlist_count': 6,
        },
        {
            # Multiple gfycat embeds, with uppercase "IFR" in urls
            'url': 'https://kkzz.kr/?vid=2295',
            'info_dict': {
                'title': '지방시 앰버서더 에스파 카리나 움짤',
                'id': '?vid=2295',
            },
            'playlist_count': 9,
        },
        {
            # Panopto embeds
            'url': 'https://www.monash.edu/learning-teaching/teachhq/learning-technologies/panopto/how-to/insert-a-quiz-into-a-panopto-video',
            'info_dict': {
                'ext': 'mp4',
                'id': '0bd3f16c-824a-436a-8486-ac5900693aef',
                'title': 'Quizzes in Panopto',
            },
        },
        {
            # Ruutu embed
            'url': 'https://www.nelonen.fi/ohjelmat/madventures-suomi/2160731-riku-ja-tunna-lahtevat-peurajahtiin-tv-sta-tutun-biologin-kanssa---metsastysreissu-huipentuu-kasvissyojan-painajaiseen',
            'md5': 'a2513a98d3496099e6eced40f7e6a14b',
            'info_dict': {
                'id': '4044426',
                'ext': 'mp4',
                'title': 'Riku ja Tunna lähtevät peurajahtiin tv:stä tutun biologin kanssa – metsästysreissu huipentuu kasvissyöjän painajaiseen!',
                'thumbnail': r're:^https?://.+\.jpg$',
                'duration': 108,
                'series': 'Madventures Suomi',
                'description': 'md5:aa55b44bd06a1e337a6f1d0b46507381',
                'categories': ['Matkailu', 'Elämäntyyli'],
                'age_limit': 0,
                'upload_date': '20220308',
            },
        },
        {
            # Multiple Ruutu embeds
            'url': 'https://www.hs.fi/kotimaa/art-2000008762560.html',
            'info_dict': {
                'title': 'Koronavirus | Epidemiahuippu voi olla Suomessa ohi, mutta koronaviruksen poistamista yleisvaarallisten tautien joukosta harkitaan vasta syksyllä',
                'id': 'art-2000008762560',
            },
            'playlist_count': 3,
        },
        {
            # Ruutu embed in hs.fi with a single video
            'url': 'https://www.hs.fi/kotimaa/art-2000008793421.html',
            'md5': 'f8964e65d8fada6e8a562389bf366bb4',
            'info_dict': {
                'id': '4081841',
                'ext': 'mp4',
                'title': 'Puolustusvoimat siirsi panssariajoneuvoja harjoituksiin Niinisaloon 2.5.2022',
                'thumbnail': r're:^https?://.+\.jpg$',
                'duration': 138,
                'age_limit': 0,
                'upload_date': '20220504',
            },
        },
        {
            # Webpage contains double BOM
            'url': 'https://www.filmarkivet.se/movies/paris-d-moll/',
            'md5': 'df02cadc719dcc63d43288366f037754',
            'info_dict': {
                'id': 'paris-d-moll',
                'ext': 'mp4',
                'upload_date': '20220518',
                'title': 'Paris d-moll',
                'description': 'md5:319e37ea5542293db37e1e13072fe330',
                'thumbnail': 'https://www.filmarkivet.se/wp-content/uploads/parisdmoll2.jpg',
                'timestamp': 1652833414,
                'age_limit': 0,
            },
        },
        {
            'url': 'https://www.mollymovieclub.com/p/interstellar?s=r#details',
            'md5': '198bde8bed23d0b23c70725c83c9b6d9',
            'info_dict': {
                'id': '53602801',
                'ext': 'mpga',
                'title': 'Interstellar',
                'description': 'Listen now | Episode One',
                'thumbnail': 'md5:c30d9c83f738e16d8551d7219d321538',
                'uploader': 'Molly Movie Club',
                'uploader_id': '839621',
            },
        },
        {
            'url': 'https://www.blockedandreported.org/p/episode-117-lets-talk-about-depp?s=r',
            'md5': 'c0cc44ee7415daeed13c26e5b56d6aa0',
            'info_dict': {
                'id': '57962052',
                'ext': 'mpga',
                'title': 'md5:855b2756f0ee10f6723fa00b16266f8d',
                'description': 'md5:fe512a5e94136ad260c80bde00ea4eef',
                'thumbnail': 'md5:2218f27dfe517bb5ac16c47d0aebac59',
                'uploader': 'Blocked and Reported',
                'uploader_id': '500230',
            },
        },
        {
            'url': 'https://www.skimag.com/video/ski-people-1980/',
            'md5': '022a7e31c70620ebec18deeab376ee03',
            'info_dict': {
                'id': 'YTmgRiNU',
                'ext': 'mp4',
                'title': '1980 Ski People',
                'timestamp': 1610407738,
                'description': 'md5:cf9c3d101452c91e141f292b19fe4843',
                'thumbnail': 'https://cdn.jwplayer.com/v2/media/YTmgRiNU/poster.jpg?width=720',
                'duration': 5688.0,
                'upload_date': '20210111',
            },
        },
        {
            'note': 'JSON LD with multiple @type',
            'url': 'https://www.nu.nl/280161/video/hoe-een-bladvlo-dit-verwoestende-japanse-onkruid-moet-vernietigen.html',
            'md5': 'c7949f34f57273013fb7ccb1156393db',
            'info_dict': {
                'id': 'ipy2AcGL',
                'ext': 'mp4',
                'description': 'md5:6a9d644bab0dc2dc06849c2505d8383d',
                'thumbnail': r're:https://media\.nu\.nl/m/.+\.jpg',
                'title': 'Hoe een bladvlo dit verwoestende Japanse onkruid moet vernietigen',
                'timestamp': 1586577474,
                'upload_date': '20200411',
                'age_limit': 0,
                'duration': 111.0,
            },
        },
        {
            'note': 'JSON LD with unexpected data type',
            'url': 'https://www.autoweek.nl/autotests/artikel/porsche-911-gt3-rs-rij-impressie-2/',
            'info_dict': {
                'id': 'porsche-911-gt3-rs-rij-impressie-2',
                'ext': 'mp4',
                'title': 'Test: Porsche 911 GT3 RS',
                'description': 'Je ziet het niet, maar het is er wel. Downforce, hebben we het dan over. En in de nieuwe Porsche 911 GT3 RS is er zelfs heel veel downforce.',
                'timestamp': 1664920902,
                'upload_date': '20221004',
                'thumbnail': r're:^https://media.autoweek.nl/m/.+\.jpg$',
                'age_limit': 0,
                'direct': True,
            },
        },
        {
            'note': 'server returns data in brotli compression by default if `accept-encoding: *` is specified.',
            'url': 'https://www.extra.cz/cauky-lidi-70-dil-babis-predstavil-pohadky-prymulanek-nebo-andrejovy-nove-saty-ac867',
            'info_dict': {
                'id': 'cauky-lidi-70-dil-babis-predstavil-pohadky-prymulanek-nebo-andrejovy-nove-saty-ac867',
                'ext': 'mp4',
                'title': 'čauky lidi 70 finall',
                'description': 'čauky lidi 70 finall',
                'thumbnail': 'h',
                'upload_date': '20220606',
                'timestamp': 1654513791,
                'duration': 318.0,
                'direct': True,
                'age_limit': 0,
            },
        },
        {
            'url': 'https://shooshtime.com/videos/284002/just-out-of-the-shower-joi/',
            'md5': 'e2f0a4c329f7986280b7328e24036d60',
            'info_dict': {
                'id': '284002',
                'display_id': 'just-out-of-the-shower-joi',
                'ext': 'mp4',
                'title': 'Just Out Of The Shower JOI - Shooshtime',
                'thumbnail': 'https://i.shoosh.co/contents/videos_screenshots/284000/284002/preview.mp4.jpg',
                'height': 720,
                'age_limit': 18,
            },
        },
        {
            'note': 'Live HLS direct link',
            'url': 'https://d18j67ugtrocuq.cloudfront.net/out/v1/2767aec339144787926bd0322f72c6e9/index.m3u8',
            'info_dict': {
                'id': 'index',
                'title': r're:index',
                'ext': 'mp4',
                'live_status': 'is_live',
            },
            'params': {
                'skip_download': 'm3u8',
            },
        },
        {
            'note': 'Video.js VOD HLS',
            'url': 'https://gist.githubusercontent.com/bashonly/2aae0862c50f4a4b84f220c315767208/raw/e3380d413749dabbe804c9c2d8fd9a45142475c7/videojs_hls_test.html',
            'info_dict': {
                'id': 'videojs_hls_test',
                'title': 'video',
                'ext': 'mp4',
                'age_limit': 0,
                'duration': 1800,
            },
            'params': {
                'skip_download': 'm3u8',
            },
        },
    ]

    def report_following_redirect(self, new_url):
        """Report information extraction."""
        self._downloader.to_screen(f'[redirect] Following redirect to {new_url}')

    def report_detected(self, name, num=1, note=None):
        if num > 1:
            name += 's'
        elif not num:
            return
        else:
            num = 'a'

        self._downloader.write_debug(f'Identified {num} {name}{format_field(note, None, "; %s")}')

    def _extra_manifest_info(self, info, manifest_url):
        fragment_query = self._configuration_arg('fragment_query', [None], casesense=True)[0]
        if fragment_query is not None:
            info['extra_param_to_segment_url'] = (
                urllib.parse.urlparse(fragment_query).query or fragment_query
                or urllib.parse.urlparse(manifest_url).query or None)

        key_query = self._configuration_arg('key_query', [None], casesense=True)[0]
        if key_query is not None:
            info['extra_param_to_key_url'] = (
                urllib.parse.urlparse(key_query).query or key_query
                or urllib.parse.urlparse(manifest_url).query or None)

        def hex_or_none(value):
            return value if re.fullmatch(r'(0x)?[\da-f]+', value, re.IGNORECASE) else None

        info['hls_aes'] = traverse_obj(self._configuration_arg('hls_key', casesense=True), {
            'uri': (0, {url_or_none}), 'key': (0, {hex_or_none}), 'iv': (1, {hex_or_none}),
        }) or None

        variant_query = self._configuration_arg('variant_query', [None], casesense=True)[0]
        if variant_query is not None:
            query = urllib.parse.parse_qs(
                urllib.parse.urlparse(variant_query).query or variant_query
                or urllib.parse.urlparse(manifest_url).query)
            for fmt in self._downloader._get_formats(info):
                fmt['url'] = update_url_query(fmt['url'], query)

        # Attempt to detect live HLS or set VOD duration
        m3u8_format = next((f for f in self._downloader._get_formats(info)
                            if determine_protocol(f) == 'm3u8_native'), None)
        if m3u8_format:
            is_live = self._configuration_arg('is_live', [None])[0]
            if is_live is not None:
                info['live_status'] = 'not_live' if is_live == 'false' else 'is_live'
                return
            headers = m3u8_format.get('http_headers') or info.get('http_headers')
            duration = self._extract_m3u8_vod_duration(
                m3u8_format['url'], info.get('id'), note='Checking m3u8 live status',
                errnote='Failed to download m3u8 media playlist', headers=headers)
            if not duration:
                info['live_status'] = 'is_live'
            info['duration'] = info.get('duration') or duration

    def _extract_rss(self, url, video_id, doc):
        NS_MAP = {
            'itunes': 'http://www.itunes.com/dtds/podcast-1.0.dtd',
        }

        entries = []
        for it in doc.findall('./channel/item'):
            next_url = next(
                (e.attrib.get('url') for e in it.findall('./enclosure')),
                xpath_text(it, 'link', fatal=False))
            if not next_url:
                continue

            guid = try_call(lambda: it.find('guid').text)
            if guid:
                next_url = smuggle_url(next_url, {'force_videoid': guid})

            def itunes(key):
                return xpath_text(it, xpath_with_ns(f'./itunes:{key}', NS_MAP), default=None)

            entries.append({
                '_type': 'url_transparent',
                'url': next_url,
                'title': try_call(lambda: it.find('title').text),
                'description': xpath_text(it, 'description', default=None),
                'timestamp': unified_timestamp(xpath_text(it, 'pubDate', default=None)),
                'duration': parse_duration(itunes('duration')),
                'thumbnail': url_or_none(xpath_attr(it, xpath_with_ns('./itunes:image', NS_MAP), 'href')),
                'episode': itunes('title'),
                'episode_number': int_or_none(itunes('episode')),
                'season_number': int_or_none(itunes('season')),
                'age_limit': {'true': 18, 'yes': 18, 'false': 0, 'no': 0}.get((itunes('explicit') or '').lower()),
            })

        return {
            '_type': 'playlist',
            'id': url,
            'title': try_call(lambda: doc.find('./channel/title').text),
            'description': try_call(lambda: doc.find('./channel/description').text),
            'entries': entries,
        }

    @classmethod
    def _kvs_get_real_url(cls, video_url, license_code):
        if not video_url.startswith('function/0/'):
            return video_url  # not obfuscated

        parsed = urllib.parse.urlparse(video_url[len('function/0/'):])
        license_token = cls._kvs_get_license_token(license_code)
        urlparts = parsed.path.split('/')

        HASH_LENGTH = 32
        hash_ = urlparts[3][:HASH_LENGTH]
        indices = list(range(HASH_LENGTH))

        # Swap indices of hash according to the destination calculated from the license token
        accum = 0
        for src in reversed(range(HASH_LENGTH)):
            accum += license_token[src]
            dest = (src + accum) % HASH_LENGTH
            indices[src], indices[dest] = indices[dest], indices[src]

        urlparts[3] = ''.join(hash_[index] for index in indices) + urlparts[3][HASH_LENGTH:]
        return urllib.parse.urlunparse(parsed._replace(path='/'.join(urlparts)))

    @staticmethod
    def _kvs_get_license_token(license_code):
        license_code = license_code.replace('$', '')
        license_values = [int(char) for char in license_code]

        modlicense = license_code.replace('0', '1')
        center = len(modlicense) // 2
        fronthalf = int(modlicense[:center + 1])
        backhalf = int(modlicense[center:])
        modlicense = str(4 * abs(fronthalf - backhalf))[:center + 1]

        return [
            (license_values[index + offset] + current) % 10
            for index, current in enumerate(map(int, modlicense))
            for offset in range(4)
        ]

    def _extract_kvs(self, url, webpage, video_id):
        flashvars = self._search_json(
            r'(?s:<script\b[^>]*>.*?var\s+flashvars\s*=)',
            webpage, 'flashvars', video_id, transform_source=js_to_json)

        # extract the part after the last / as the display_id from the
        # canonical URL.
        display_id = self._search_regex(
            r'(?:<link href="https?://[^"]+/(.+?)/?" rel="canonical"\s*/?>'
            r'|<link rel="canonical" href="https?://[^"]+/(.+?)/?"\s*/?>)',
            webpage, 'display_id', fatal=False)
        title = self._html_search_regex(r'<(?:h1|title)>(?:Video: )?(.+?)</(?:h1|title)>', webpage, 'title')

        thumbnail = flashvars['preview_url']
        if thumbnail.startswith('//'):
            protocol, _, _ = url.partition('/')
            thumbnail = protocol + thumbnail

        url_keys = list(filter(re.compile(r'^video_(?:url|alt_url\d*)$').match, flashvars.keys()))
        formats = []
        for key in url_keys:
            if '/get_file/' not in flashvars[key]:
                continue
            format_id = flashvars.get(f'{key}_text', key)
            formats.append({
                'url': urljoin(url, self._kvs_get_real_url(flashvars[key], flashvars['license_code'])),
                'format_id': format_id,
                'ext': 'mp4',
                **(parse_resolution(format_id) or parse_resolution(flashvars[key])),
                'http_headers': {'Referer': url},
            })
            if not formats[-1].get('height'):
                formats[-1]['quality'] = 1

        return {
            'id': flashvars['video_id'],
            'display_id': display_id,
            'title': title,
            'thumbnail': urljoin(url, thumbnail),
            'formats': formats,
        }

    def _real_extract(self, url):
        if url.startswith('//'):
            return self.url_result(self.http_scheme() + url)

        parsed_url = urllib.parse.urlparse(url)
        if not parsed_url.scheme:
            default_search = self.get_param('default_search')
            if default_search is None:
                default_search = 'fixup_error'

            if default_search in ('auto', 'auto_warning', 'fixup_error'):
                if re.match(r'[^\s/]+\.[^\s/]+/', url):
                    self.report_warning('The url doesn\'t specify the protocol, trying with http')
                    return self.url_result('http://' + url)
                elif default_search != 'fixup_error':
                    if default_search == 'auto_warning':
                        if re.match(r'^(?:url|URL)$', url):
                            raise ExtractorError(
                                f'Invalid URL:  {url!r} . Call yt-dlp like this:  yt-dlp -v "https://www.youtube.com/watch?v=BaW_jenozKc"  ',
                                expected=True)
                        else:
                            self.report_warning(
                                f'Falling back to youtube search for  {url} . Set --default-search "auto" to suppress this warning.')
                    return self.url_result('ytsearch:' + url)

            if default_search in ('error', 'fixup_error'):
                raise ExtractorError(
                    f'{url!r} is not a valid URL. '
                    f'Set --default-search "ytsearch" (or run  yt-dlp "ytsearch:{url}" ) to search YouTube', expected=True)
            else:
                if ':' not in default_search:
                    default_search += ':'
                return self.url_result(default_search + url)

        original_url = url
        url, smuggled_data = unsmuggle_url(url, {})
        force_videoid = None
        is_intentional = smuggled_data.get('to_generic')
        if 'force_videoid' in smuggled_data:
            force_videoid = smuggled_data['force_videoid']
            video_id = force_videoid
        else:
            video_id = self._generic_id(url)

        # Try to impersonate a web-browser by default if possible
        # Skip impersonation if not available to omit the warning
        impersonate = self._configuration_arg('impersonate', [''])
        if 'false' in impersonate or not self._downloader._impersonate_target_available(ImpersonateTarget()):
            impersonate = None

        # Some webservers may serve compressed content of rather big size (e.g. gzipped flac)
        # making it impossible to download only chunk of the file (yet we need only 512kB to
        # test whether it's HTML or not). According to yt-dlp default Accept-Encoding
        # that will always result in downloading the whole file that is not desirable.
        # Therefore for extraction pass we have to override Accept-Encoding to any in order
        # to accept raw bytes and being able to download only a chunk.
        # It may probably better to solve this by checking Content-Type for application/octet-stream
        # after a HEAD request, but not sure if we can rely on this.
        full_response = self._request_webpage(url, video_id, headers=filter_dict({
            'Accept-Encoding': 'identity',
            'Referer': smuggled_data.get('referer'),
<<<<<<< HEAD
        }), expected_status=404)
=======
        }), impersonate=impersonate)
>>>>>>> 64d84d75
        new_url = full_response.url
        if new_url != extract_basic_auth(url)[0]:
            self.report_following_redirect(new_url)
            if force_videoid:
                new_url = smuggle_url(new_url, {'force_videoid': force_videoid})
            return self.url_result(new_url)

        info_dict = {
            'id': video_id,
            'title': self._generic_title(url),
            'timestamp': unified_timestamp(full_response.headers.get('Last-Modified')),
        }

        # Check for direct link to a video
        content_type = full_response.headers.get('Content-Type', '').lower()
        m = re.match(r'(?P<type>audio|video|application(?=/(?:ogg$|(?:vnd\.apple\.|x-)?mpegurl)))/(?P<format_id>[^;\s]+)', content_type)
        if m:
            self.report_detected('direct video link')
            headers = filter_dict({'Referer': smuggled_data.get('referer')})
            format_id = str(m.group('format_id'))
            ext = determine_ext(url, default_ext=None) or urlhandle_detect_ext(full_response)
            subtitles = {}
            if format_id.endswith('mpegurl') or ext == 'm3u8':
                formats, subtitles = self._extract_m3u8_formats_and_subtitles(url, video_id, 'mp4', headers=headers)
            elif format_id.endswith(('mpd', 'dash+xml')) or ext == 'mpd':
                formats, subtitles = self._extract_mpd_formats_and_subtitles(url, video_id, headers=headers)
            elif format_id == 'f4m' or ext == 'f4m':
                formats = self._extract_f4m_formats(url, video_id, headers=headers)
            else:
                formats = [{
                    'format_id': format_id,
                    'url': url,
                    'ext': ext,
                    'vcodec': 'none' if m.group('type') == 'audio' else None,
                }]
                info_dict['direct'] = True
            info_dict.update({
                'formats': formats,
                'subtitles': subtitles,
                'http_headers': headers or None,
            })
            self._extra_manifest_info(info_dict, url)
            return info_dict

        if not self.get_param('test', False) and not is_intentional:
            force = self.get_param('force_generic_extractor', False)
            self.report_warning('%s generic information extractor' % ('Forcing' if force else 'Falling back on'))

        first_bytes = full_response.read(512)

        # Is it an M3U playlist?
        if first_bytes.startswith(b'#EXTM3U'):
            self.report_detected('M3U playlist')
            info_dict['formats'], info_dict['subtitles'] = self._extract_m3u8_formats_and_subtitles(url, video_id, 'mp4')
            self._extra_manifest_info(info_dict, url)
            return info_dict

        # Maybe it's a direct link to a video?
        # Be careful not to download the whole thing!
        if not is_html(first_bytes):
            self.report_warning(
                'URL could be a direct video link, returning it as such.')
            ext = determine_ext(url)
            if ext not in _UnsafeExtensionError.ALLOWED_EXTENSIONS:
                ext = 'unknown_video'
            info_dict.update({
                'direct': True,
                'url': url,
                'ext': ext,
            })
            return info_dict

        webpage = self._webpage_read_content(
            full_response, url, video_id, prefix=first_bytes)

        if '<title>DPG Media Privacy Gate</title>' in webpage:
            webpage = self._download_webpage(url, video_id)

        self.report_extraction(video_id)

        # Is it an RSS feed, a SMIL file, an XSPF playlist or a MPD manifest?
        try:
            try:
                doc = compat_etree_fromstring(webpage)
            except xml.etree.ElementTree.ParseError:
                doc = compat_etree_fromstring(webpage.encode())
            if doc.tag == 'rss':
                self.report_detected('RSS feed')
                return self._extract_rss(url, video_id, doc)
            elif doc.tag == 'SmoothStreamingMedia':
                info_dict['formats'], info_dict['subtitles'] = self._parse_ism_formats_and_subtitles(doc, url)
                self.report_detected('ISM manifest')
                return info_dict
            elif re.match(r'^(?:{[^}]+})?smil$', doc.tag):
                smil = self._parse_smil(doc, url, video_id)
                self.report_detected('SMIL file')
                return smil
            elif doc.tag == '{http://xspf.org/ns/0/}playlist':
                self.report_detected('XSPF playlist')
                return self.playlist_result(
                    self._parse_xspf(
                        doc, video_id, xspf_url=url,
                        xspf_base_url=full_response.url),
                    video_id)
            elif re.match(r'(?i)^(?:{[^}]+})?MPD$', doc.tag):
                info_dict['formats'], info_dict['subtitles'] = self._parse_mpd_formats_and_subtitles(
                    doc,
                    mpd_base_url=full_response.url.rpartition('/')[0],
                    mpd_url=url)
                self._extra_manifest_info(info_dict, url)
                self.report_detected('DASH manifest')
                return info_dict
            elif re.match(r'^{http://ns\.adobe\.com/f4m/[12]\.0}manifest$', doc.tag):
                info_dict['formats'] = self._parse_f4m_formats(doc, url, video_id)
                self.report_detected('F4M manifest')
                return info_dict
        except xml.etree.ElementTree.ParseError:
            pass

        info_dict.update({
            # it's tempting to parse this further, but you would
            # have to take into account all the variations like
            #   Video Title - Site Name
            #   Site Name | Video Title
            #   Video Title - Tagline | Site Name
            # and so on and so forth; it's just not practical
            'title': self._generic_title('', webpage, default='video'),
            'description': self._og_search_description(webpage, default=None),
            'thumbnail': self._og_search_thumbnail(webpage, default=None),
            'age_limit': self._rta_search(webpage),
        })

        self._downloader.write_debug('Looking for embeds')
        embeds = list(self._extract_embeds(original_url, webpage, urlh=full_response, info_dict=info_dict))
        if len(embeds) == 1:
            return merge_dicts(embeds[0], info_dict)
        elif embeds:
            return self.playlist_result(embeds, **info_dict)
        raise UnsupportedError(url)

    def _extract_embeds(self, url, webpage, *, urlh=None, info_dict={}):
        """Returns an iterator of video entries"""
        info_dict = types.MappingProxyType(info_dict)  # Prevents accidental mutation
        video_id = traverse_obj(info_dict, 'display_id', 'id') or self._generic_id(url)
        url, smuggled_data = unsmuggle_url(url, {})
        actual_url = urlh.url if urlh else url

        # Sometimes embedded video player is hidden behind percent encoding
        # (e.g. https://github.com/ytdl-org/youtube-dl/issues/2448)
        # Unescaping the whole page allows to handle those cases in a generic way
        # FIXME: unescaping the whole page may break URLs, commenting out for now.
        # There probably should be a second run of generic extractor on unescaped webpage.
        # webpage = urllib.parse.unquote(webpage)

        embeds = []
        for ie in self._downloader._ies.values():
            if ie.ie_key() in smuggled_data.get('block_ies', []):
                continue
            gen = ie.extract_from_webpage(self._downloader, url, webpage)
            current_embeds = []
            try:
                while True:
                    current_embeds.append(next(gen))
            except self.StopExtraction:
                self.report_detected(f'{ie.IE_NAME} exclusive embed', len(current_embeds),
                                     embeds and 'discarding other embeds')
                return current_embeds
            except StopIteration:
                self.report_detected(f'{ie.IE_NAME} embed', len(current_embeds))
                embeds.extend(current_embeds)

        if embeds:
            return embeds

        jwplayer_data = self._find_jwplayer_data(
            webpage, video_id, transform_source=js_to_json)
        if jwplayer_data:
            if isinstance(jwplayer_data.get('playlist'), str):
                self.report_detected('JW Player playlist')
                return [self.url_result(jwplayer_data['playlist'], 'JWPlatform')]
            try:
                info = self._parse_jwplayer_data(
                    jwplayer_data, video_id, require_title=False, base_url=url)
                if traverse_obj(info, 'formats', ('entries', ..., 'formats')):
                    self.report_detected('JW Player data')
                    return [info]
            except ExtractorError:
                # See https://github.com/ytdl-org/youtube-dl/pull/16735
                pass

        # Video.js embed
        mobj = re.search(
            r'(?s)\bvideojs\s*\(.+?([a-zA-Z0-9_$]+)\.src\s*\(\s*((?:\[.+?\]|{.+?}))\s*\)\s*;',
            webpage)
        if mobj is not None:
            varname = mobj.group(1)
            sources = variadic(self._parse_json(
                mobj.group(2), video_id, transform_source=js_to_json, fatal=False) or [])
            formats, subtitles, src = [], {}, None
            for source in sources:
                src = source.get('src')
                if not src or not isinstance(src, str):
                    continue
                src = urllib.parse.urljoin(url, src)
                src_type = source.get('type')
                if isinstance(src_type, str):
                    src_type = src_type.lower()
                ext = determine_ext(src).lower()
                if src_type == 'video/youtube':
                    return [self.url_result(src, YoutubeIE.ie_key())]
                if src_type == 'application/dash+xml' or ext == 'mpd':
                    fmts, subs = self._extract_mpd_formats_and_subtitles(
                        src, video_id, mpd_id='dash', fatal=False)
                    formats.extend(fmts)
                    self._merge_subtitles(subs, target=subtitles)
                elif src_type == 'application/x-mpegurl' or ext == 'm3u8':
                    fmts, subs = self._extract_m3u8_formats_and_subtitles(
                        src, video_id, 'mp4', entry_protocol='m3u8_native',
                        m3u8_id='hls', fatal=False)
                    formats.extend(fmts)
                    self._merge_subtitles(subs, target=subtitles)

                if not formats:
                    formats.append({
                        'url': src,
                        'ext': (mimetype2ext(src_type)
                                or ext if ext in KNOWN_EXTENSIONS else 'mp4'),
                        'http_headers': {
                            'Referer': actual_url,
                        },
                    })
            # https://docs.videojs.com/player#addRemoteTextTrack
            # https://html.spec.whatwg.org/multipage/media.html#htmltrackelement
            for sub_match in re.finditer(rf'(?s){re.escape(varname)}' + r'\.addRemoteTextTrack\(({.+?})\s*,\s*(?:true|false)\)', webpage):
                sub = self._parse_json(
                    sub_match.group(1), video_id, transform_source=js_to_json, fatal=False) or {}
                sub_src = str_or_none(sub.get('src'))
                if not sub_src:
                    continue
                subtitles.setdefault(dict_get(sub, ('language', 'srclang')) or 'und', []).append({
                    'url': urllib.parse.urljoin(url, sub_src),
                    'name': sub.get('label'),
                    'http_headers': {
                        'Referer': actual_url,
                    },
                })
            if formats or subtitles:
                self.report_detected('video.js embed')
                info_dict = {'formats': formats, 'subtitles': subtitles}
                if formats:
                    self._extra_manifest_info(info_dict, src)
                return [info_dict]

        # Look for generic KVS player (before json-ld bc of some urls that break otherwise)
        found = self._search_regex((
            r'<script\b[^>]+?\bsrc\s*=\s*(["\'])https?://(?:(?!\1)[^?#])+/kt_player\.js\?v=(?P<ver>\d+(?:\.\d+)+)\1[^>]*>',
            r'kt_player\s*\(\s*(["\'])(?:(?!\1)[\w\W])+\1\s*,\s*(["\'])https?://(?:(?!\2)[^?#])+/kt_player\.swf\?v=(?P<ver>\d+(?:\.\d+)+)\2\s*,',
        ), webpage, 'KVS player', group='ver', default=False)
        if found:
            self.report_detected('KVS Player')
            if found.split('.')[0] not in ('4', '5', '6'):
                self.report_warning(f'Untested major version ({found}) in player engine - download may fail.')
            return [self._extract_kvs(url, webpage, video_id)]

        # Looking for http://schema.org/VideoObject
        json_ld = self._search_json_ld(webpage, video_id, default={})
        if json_ld.get('url') not in (url, None):
            self.report_detected('JSON LD')
            is_direct = json_ld.get('ext') not in (None, *MEDIA_EXTENSIONS.manifests)
            return [merge_dicts({
                '_type': 'video' if is_direct else 'url_transparent',
                'url': smuggle_url(json_ld['url'], {
                    'force_videoid': video_id,
                    'to_generic': True,
                    'referer': url,
                }),
            }, json_ld)]

        def check_video(vurl):
            if YoutubeIE.suitable(vurl):
                return True
            if RtmpIE.suitable(vurl):
                return True
            vpath = urllib.parse.urlparse(vurl).path
            vext = determine_ext(vpath, None)
            return vext not in (None, 'swf', 'png', 'jpg', 'srt', 'sbv', 'sub', 'vtt', 'ttml', 'js', 'xml')

        def filter_video(urls):
            return list(filter(check_video, urls))

        # Start with something easy: JW Player in SWFObject
        found = filter_video(re.findall(r'flashvars: [\'"](?:.*&)?file=(http[^\'"&]*)', webpage))
        if found:
            self.report_detected('JW Player in SFWObject')
        else:
            # Look for gorilla-vid style embedding
            found = filter_video(re.findall(r'''(?sx)
                (?:
                    jw_plugins|
                    JWPlayerOptions|
                    jwplayer\s*\(\s*["'][^'"]+["']\s*\)\s*\.setup
                )
                .*?
                ['"]?file['"]?\s*:\s*["\'](.*?)["\']''', webpage))
            if found:
                self.report_detected('JW Player embed')
        if not found:
            # Broaden the search a little bit
            found = filter_video(re.findall(r'[^A-Za-z0-9]?(?:file|source)=(http[^\'"&]*)', webpage))
            if found:
                self.report_detected('video file')
        if not found:
            # Broaden the findall a little bit: JWPlayer JS loader
            found = filter_video(re.findall(
                r'[^A-Za-z0-9]?(?:file|video_url)["\']?:\s*["\'](http(?![^\'"]+\.[0-9]+[\'"])[^\'"]+)["\']', webpage))
            if found:
                self.report_detected('JW Player JS loader')
        if not found:
            # Flow player
            found = filter_video(re.findall(r'''(?xs)
                flowplayer\("[^"]+",\s*
                    \{[^}]+?\}\s*,
                    \s*\{[^}]+? ["']?clip["']?\s*:\s*\{\s*
                        ["']?url["']?\s*:\s*["']([^"']+)["']
            ''', webpage))
            if found:
                self.report_detected('Flow Player')
        if not found:
            # Cinerama player
            found = re.findall(
                r"cinerama\.embedPlayer\(\s*\'[^']+\',\s*'([^']+)'", webpage)
            if found:
                self.report_detected('Cinerama player')
        if not found:
            # Try to find twitter cards info
            # twitter:player:stream should be checked before twitter:player since
            # it is expected to contain a raw stream (see
            # https://dev.twitter.com/cards/types/player#On_twitter.com_via_desktop_browser)
            found = filter_video(re.findall(
                r'<meta (?:property|name)="twitter:player:stream" (?:content|value)="(.+?)"', webpage))
            if found:
                self.report_detected('Twitter card')
        if not found:
            # We look for Open Graph info:
            # We have to match any number spaces between elements, some sites try to align them, e.g.: statigr.am
            m_video_type = re.findall(r'<meta.*?property="og:video:type".*?content="video/(.*?)"', webpage)
            # We only look in og:video if the MIME type is a video, don't try if it's a Flash player:
            if m_video_type is not None:
                found = filter_video(re.findall(r'<meta.*?property="og:(?:video|audio)".*?content="(.*?)"', webpage))
                if found:
                    self.report_detected('Open Graph video info')
        if not found:
            REDIRECT_REGEX = r'[0-9]{,2};\s*(?:URL|url)=\'?([^\'"]+)'
            found = re.search(
                r'(?i)<meta\s+(?=(?:[a-z-]+="[^"]+"\s+)*http-equiv="refresh")'
                rf'(?:[a-z-]+="[^"]+"\s+)*?content="{REDIRECT_REGEX}',
                webpage)
            if not found:
                # Look also in Refresh HTTP header
                refresh_header = urlh and urlh.headers.get('Refresh')
                if refresh_header:
                    found = re.search(REDIRECT_REGEX, refresh_header)
            if found:
                new_url = urllib.parse.urljoin(url, unescapeHTML(found.group(1)))
                if new_url != url:
                    self.report_following_redirect(new_url)
                    return [self.url_result(new_url)]
                else:
                    found = None

        if not found:
            # twitter:player is a https URL to iframe player that may or may not
            # be supported by yt-dlp thus this is checked the very last (see
            # https://dev.twitter.com/cards/types/player#On_twitter.com_via_desktop_browser)
            embed_url = self._html_search_meta('twitter:player', webpage, default=None)
            if embed_url and embed_url != url:
                self.report_detected('twitter:player iframe')
                return [self.url_result(embed_url)]

        if not found:
            return []

        domain_name = self._search_regex(r'^(?:https?://)?([^/]*)/.*', url, 'video uploader', default=None)

        entries = []
        for video_url in orderedSet(found):
            video_url = video_url.encode().decode('unicode-escape')
            video_url = unescapeHTML(video_url)
            video_url = video_url.replace('\\/', '/')
            video_url = urllib.parse.urljoin(url, video_url)
            video_id = urllib.parse.unquote(os.path.basename(video_url))

            # Sometimes, jwplayer extraction will result in a YouTube URL
            if YoutubeIE.suitable(video_url):
                entries.append(self.url_result(video_url, 'Youtube'))
                continue

            video_id = os.path.splitext(video_id)[0]
            headers = {
                'referer': actual_url,
            }

            entry_info_dict = {
                'id': video_id,
                'uploader': domain_name,
                'title': info_dict['title'],
                'age_limit': info_dict['age_limit'],
                'http_headers': headers,
            }

            if RtmpIE.suitable(video_url):
                entry_info_dict.update({
                    '_type': 'url_transparent',
                    'ie_key': RtmpIE.ie_key(),
                    'url': video_url,
                })
                entries.append(entry_info_dict)
                continue

            ext = determine_ext(video_url)
            if ext == 'smil':
                entry_info_dict = {**self._extract_smil_info(video_url, video_id), **entry_info_dict}
            elif ext == 'xspf':
                return [self._extract_xspf_playlist(video_url, video_id)]
            elif ext == 'm3u8':
                entry_info_dict['formats'], entry_info_dict['subtitles'] = self._extract_m3u8_formats_and_subtitles(video_url, video_id, ext='mp4', headers=headers)
                self._extra_manifest_info(entry_info_dict, video_url)
            elif ext == 'mpd':
                entry_info_dict['formats'], entry_info_dict['subtitles'] = self._extract_mpd_formats_and_subtitles(video_url, video_id, headers=headers)
                self._extra_manifest_info(entry_info_dict, video_url)
            elif ext == 'f4m':
                entry_info_dict['formats'] = self._extract_f4m_formats(video_url, video_id, headers=headers)
            elif re.search(r'(?i)\.(?:ism|smil)/manifest', video_url) and video_url != url:
                # Just matching .ism/manifest is not enough to be reliably sure
                # whether it's actually an ISM manifest or some other streaming
                # manifest since there are various streaming URL formats
                # possible (see [1]) as well as some other shenanigans like
                # .smil/manifest URLs that actually serve an ISM (see [2]) and
                # so on.
                # Thus the most reasonable way to solve this is to delegate
                # to generic extractor in order to look into the contents of
                # the manifest itself.
                # 1. https://azure.microsoft.com/en-us/documentation/articles/media-services-deliver-content-overview/#streaming-url-formats
                # 2. https://svs.itworkscdn.net/lbcivod/smil:itwfcdn/lbci/170976.smil/Manifest
                entry_info_dict = self.url_result(
                    smuggle_url(video_url, {'to_generic': True}),
                    GenericIE.ie_key())
            else:
                entry_info_dict['url'] = video_url

            entries.append(entry_info_dict)

        if len(entries) > 1:
            for num, e in enumerate(entries, start=1):
                # 'url' results don't have a title
                if e.get('title') is not None:
                    e['title'] = '{} ({})'.format(e['title'], num)
        return entries<|MERGE_RESOLUTION|>--- conflicted
+++ resolved
@@ -2391,11 +2391,7 @@
         full_response = self._request_webpage(url, video_id, headers=filter_dict({
             'Accept-Encoding': 'identity',
             'Referer': smuggled_data.get('referer'),
-<<<<<<< HEAD
-        }), expected_status=404)
-=======
-        }), impersonate=impersonate)
->>>>>>> 64d84d75
+        }), impersonate=impersonate, expected_status=404)
         new_url = full_response.url
         if new_url != extract_basic_auth(url)[0]:
             self.report_following_redirect(new_url)
