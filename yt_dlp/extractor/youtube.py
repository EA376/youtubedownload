--- conflicted
+++ resolved
@@ -473,14 +473,11 @@
         'ios_music': 'IOS_MUSIC',
         '_ios_embedded': 'IOS_MESSAGES_EXTENSION',
         '_ios_agegate': 'IOS',
-<<<<<<< HEAD
-        'mweb': 'MWEB'
-=======
         'web': 'WEB',
         'web_music': 'WEB_REMIX',
         '_web_embedded': 'WEB_EMBEDDED_PLAYER',
         '_web_agegate': 'TVHTML5',
->>>>>>> b4c055ba
+        'mweb': 'MWEB',
     }
 
     def _get_default_ytcfg(self, client='WEB'):
