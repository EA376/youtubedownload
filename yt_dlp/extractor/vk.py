import collections
import hashlib
import re

from .common import InfoExtractor
from .dailymotion import DailymotionIE
from .odnoklassniki import OdnoklassnikiIE
from .pladform import PladformIE
from .sibnet import SibnetEmbedIE
from .vimeo import VimeoIE
from .youtube import YoutubeIE
from ..utils import (
    ExtractorError,
    UserNotLive,
    clean_html,
    get_element_by_class,
    get_element_html_by_id,
    int_or_none,
    join_nonempty,
    parse_resolution,
    str_or_none,
    str_to_int,
    traverse_obj,
    try_call,
    unescapeHTML,
    unified_timestamp,
    update_url_query,
    url_or_none,
    urlencode_postdata,
    urljoin,
)


class VKBaseIE(InfoExtractor):
    _NETRC_MACHINE = 'vk'

    def _download_webpage_handle(self, url_or_request, video_id, *args, fatal=True, **kwargs):
        response = super()._download_webpage_handle(url_or_request, video_id, *args, fatal=fatal, **kwargs)
        challenge_url, cookie = response[1].url if response else '', None
        if challenge_url.startswith('https://vk.com/429.html?'):
            cookie = self._get_cookies(challenge_url).get('hash429')
        if not cookie:
            return response

        hash429 = hashlib.md5(cookie.value.encode('ascii')).hexdigest()
        self._request_webpage(
            update_url_query(challenge_url, {'key': hash429}), video_id, fatal=fatal,
            note='Resolving WAF challenge', errnote='Failed to bypass WAF challenge')
        return super()._download_webpage_handle(url_or_request, video_id, *args, fatal=True, **kwargs)

    def _perform_login(self, username, password):
        login_page, url_handle = self._download_webpage_handle(
            'https://vk.com', None, 'Downloading login page')

        login_form = self._hidden_inputs(login_page)

        login_form.update({
            'email': username.encode('cp1251'),
            'pass': password.encode('cp1251'),
        })

        # vk serves two same remixlhk cookies in Set-Cookie header and expects
        # first one to be actually set
        self._apply_first_set_cookie_header(url_handle, 'remixlhk')

        login_page = self._download_webpage(
            'https://vk.com/login', None,
            note='Logging in',
            data=urlencode_postdata(login_form))

        if re.search(r'onLoginFailed', login_page):
            raise ExtractorError(
                'Unable to login, incorrect username and/or password', expected=True)

    def _download_payload(self, path, video_id, data, fatal=True):
        endpoint = f'https://vk.com/{path}.php'
        data['al'] = 1
        code, payload = self._download_json(
            endpoint, video_id, data=urlencode_postdata(data), fatal=fatal,
            headers={
                'Referer': endpoint,
                'X-Requested-With': 'XMLHttpRequest',
            })['payload']
        if code == '3':
            self.raise_login_required()
        elif code == '8':
            raise ExtractorError(clean_html(payload[0][1:-1]), expected=True)
        return payload


class VKIE(VKBaseIE):
    IE_NAME = 'vk'
    IE_DESC = 'VK'
    _EMBED_REGEX = [r'<iframe[^>]+?src=(["\'])(?P<url>https?://vk\.com/video_ext\.php.+?)\1']
    _VALID_URL = r'''(?x)
                    https?://
                        (?:
                            (?:
                                (?:(?:m|new)\.)?vk\.com/video_|
                                (?:www\.)?daxab\.com/
                            )
                            ext\.php\?(?P<embed_query>.*?\boid=(?P<oid>-?\d+).*?\bid=(?P<id>\d+).*)|
                            (?:
                                (?:(?:m|new)\.)?vk\.com/(?:.+?\?.*?z=)?(?:video|clip)|
                                (?:www\.)?daxab\.com/embed/
                            )
                            (?P<videoid>-?\d+_\d+)(?:.*\blist=(?P<list_id>([\da-f]+)|(ln-[\da-zA-Z]+)))?
                        )
                    '''

    _TESTS = [
        {
            'url': 'http://vk.com/videos-77521?z=video-77521_162222515%2Fclub77521',
            'info_dict': {
                'id': '-77521_162222515',
                'ext': 'mp4',
                'title': 'ProtivoGunz - Хуёвая песня',
                'uploader': 're:(?:Noize MC|Alexander Ilyashenko).*',
                'uploader_id': '39545378',
                'duration': 195,
                'timestamp': 1329049880,
                'upload_date': '20120212',
                'comment_count': int,
                'like_count': int,
                'thumbnail': r're:https?://.+(?:\.jpg|getVideoPreview.*)$',
            },
            'params': {'skip_download': 'm3u8'},
        },
        {
            'url': 'http://vk.com/video205387401_165548505',
            'info_dict': {
                'id': '205387401_165548505',
                'ext': 'mp4',
                'title': 'No name',
                'uploader': 'Tom Cruise',
                'uploader_id': '205387401',
                'duration': 9,
                'timestamp': 1374364108,
                'upload_date': '20130720',
                'comment_count': int,
                'like_count': int,
                'thumbnail': r're:https?://.+(?:\.jpg|getVideoPreview.*)$',
            },
        },
        {
            'note': 'Embedded video',
            'url': 'https://vk.com/video_ext.php?oid=-77521&id=162222515&hash=87b046504ccd8bfa',
            'info_dict': {
                'id': '-77521_162222515',
                'ext': 'mp4',
                'uploader': 're:(?:Noize MC|Alexander Ilyashenko).*',
                'title': 'ProtivoGunz - Хуёвая песня',
                'duration': 195,
                'upload_date': '20120212',
                'timestamp': 1329049880,
                'uploader_id': '39545378',
                'thumbnail': r're:https?://.+(?:\.jpg|getVideoPreview.*)$',
            },
            'params': {'skip_download': 'm3u8'},
        },
        {
            'url': 'https://vk.com/video-93049196_456239755?list=ln-cBjJ7S4jYYx3ADnmDT',
            'info_dict': {
                'id': '-93049196_456239755',
                'ext': 'mp4',
                'title': '8 серия (озвучка)',
                'duration': 8383,
                'comment_count': int,
                'uploader': 'Dizi2021',
                'like_count': int,
                'timestamp': 1640162189,
                'upload_date': '20211222',
                'uploader_id': '-93049196',
                'thumbnail': r're:https?://.+(?:\.jpg|getVideoPreview.*)$',
            },
        },
        {
            'note': 'youtube embed',
            'url': 'https://vk.com/video276849682_170681728',
            'info_dict': {
                'id': 'V3K4mi0SYkc',
                'ext': 'mp4',
                'title': "DSWD Awards 'Children's Joy Foundation, Inc.' Certificate of Registration and License to Operate",
                'description': 'md5:bf9c26cfa4acdfb146362682edd3827a',
                'duration': 178,
                'upload_date': '20130117',
                'uploader': "Children's Joy Foundation Inc.",
                'uploader_id': 'thecjf',
                'view_count': int,
                'channel_id': 'UCgzCNQ11TmR9V97ECnhi3gw',
                'availability': 'public',
                'like_count': int,
                'live_status': 'not_live',
                'playable_in_embed': True,
                'channel': 'Children\'s Joy Foundation Inc.',
                'uploader_url': 'http://www.youtube.com/user/thecjf',
                'thumbnail': r're:https?://.+\.jpg$',
                'tags': 'count:27',
                'start_time': 0.0,
                'categories': ['Nonprofits & Activism'],
                'channel_url': 'https://www.youtube.com/channel/UCgzCNQ11TmR9V97ECnhi3gw',
                'channel_follower_count': int,
                'age_limit': 0,
            },
        },
        {
            'note': 'dailymotion embed',
            'url': 'https://vk.com/video-95168827_456239103?list=cca524a0f0d5557e16',
            'info_dict': {
                'id': 'x8gfli0',
                'ext': 'mp4',
                'title': 'md5:45410f60ccd4b2760da98cb5fc777d70',
                'description': 'md5:2e71c5c9413735cfa06cf1a166f16c84',
                'uploader': 'Movies and cinema.',
                'upload_date': '20221218',
                'uploader_id': 'x1jdavv',
                'timestamp': 1671387617,
                'age_limit': 0,
                'duration': 2918,
                'like_count': int,
                'view_count': int,
                'thumbnail': r're:https?://.+x1080$',
                'tags': list,
            },
        },
        {
            'url': 'https://vk.com/clips-74006511?z=clip-74006511_456247211',
            'info_dict': {
                'id': '-74006511_456247211',
                'ext': 'mp4',
                'comment_count': int,
                'duration': 9,
                'like_count': int,
                'thumbnail': r're:https?://.+(?:\.jpg|getVideoPreview.*)$',
                'timestamp': 1664995597,
                'title': 'Clip by @madempress',
                'upload_date': '20221005',
                'uploader': 'Шальная императрица',
                'uploader_id': '-74006511',
            },
        },
        {
            # video key is extra_data not url\d+
            'url': 'http://vk.com/video-110305615_171782105',
            'md5': 'e13fcda136f99764872e739d13fac1d1',
            'info_dict': {
                'id': '-110305615_171782105',
                'ext': 'mp4',
                'title': 'S-Dance, репетиции к The way show',
                'uploader': 'THE WAY SHOW | 17 апреля',
                'uploader_id': '-110305615',
                'timestamp': 1454859345,
                'upload_date': '20160207',
            },
            'skip': 'Removed',
        },
        {
            'note': 'finished live stream, postlive_mp4',
            'url': 'https://vk.com/videos-387766?z=video-387766_456242764%2Fpl_-387766_-2',
            'info_dict': {
                'id': '-387766_456242764',
                'ext': 'mp4',
                'title': 'ИгроМир 2016 День 1 — Игромания Утром',
                'uploader': 'Игромания',
                'duration': 5239,
                'upload_date': '20160929',
                'uploader_id': '-387766',
                'timestamp': 1475137527,
                'thumbnail': r're:https?://.+\.jpg$',
                'comment_count': int,
                'like_count': int,
            },
            'params': {
                'skip_download': True,
            },
        },
        {
            # live stream, hls and rtmp links, most likely already finished live
            # stream by the time you are reading this comment
            'url': 'https://vk.com/video-140332_456239111',
            'only_matching': True,
        },
        {
            # removed video, just testing that we match the pattern
            'url': 'http://vk.com/feed?z=video-43215063_166094326%2Fbb50cacd3177146d7a',
            'only_matching': True,
        },
        {
            # age restricted video, requires vk account credentials
            'url': 'https://vk.com/video205387401_164765225',
            'only_matching': True,
        },
        {
            # pladform embed
            'url': 'https://vk.com/video-76116461_171554880',
            'only_matching': True,
        },
        {
            'url': 'http://new.vk.com/video205387401_165548505',
            'only_matching': True,
        },
        {
            # This video is no longer available, because its author has been blocked.
            'url': 'https://vk.com/video-10639516_456240611',
            'only_matching': True,
        },
        {
            # The video is not available in your region.
            'url': 'https://vk.com/video-51812607_171445436',
            'only_matching': True,
        },
        {
            'url': 'https://vk.com/clip30014565_456240946',
            'only_matching': True,
        }]

    def _real_extract(self, url):
        mobj = self._match_valid_url(url)
        video_id = mobj.group('videoid')

        mv_data = {}
        if video_id:
            data = {
                'act': 'show',
                'video': video_id,
            }
            # Some videos (removed?) can only be downloaded with list id specified
            list_id = mobj.group('list_id')
            if list_id:
                data['list'] = list_id

            payload = self._download_payload('al_video', video_id, data)
            info_page = payload[1]
            opts = payload[-1]
            mv_data = opts.get('mvData') or {}
            player = opts.get('player') or {}
        else:
            video_id = '{}_{}'.format(mobj.group('oid'), mobj.group('id'))

            info_page = self._download_webpage(
                'http://vk.com/video_ext.php?' + mobj.group('embed_query'), video_id)

            error_message = self._html_search_regex(
                [r'(?s)<!><div[^>]+class="video_layer_message"[^>]*>(.+?)</div>',
                    r'(?s)<div[^>]+id="video_ext_msg"[^>]*>(.+?)</div>'],
                info_page, 'error message', default=None)
            if error_message:
                raise ExtractorError(error_message, expected=True)

            if re.search(r'<!>/login\.php\?.*\bact=security_check', info_page):
                raise ExtractorError(
                    'You are trying to log in from an unusual location. You should confirm ownership at vk.com to log in with this IP.',
                    expected=True)

            ERROR_COPYRIGHT = 'Video %s has been removed from public access due to rightholder complaint.'

            ERRORS = {
                r'>Видеозапись .*? была изъята из публичного доступа в связи с обращением правообладателя.<':
                ERROR_COPYRIGHT,

                r'>The video .*? was removed from public access by request of the copyright holder.<':
                ERROR_COPYRIGHT,

                r'<!>Please log in or <':
                'Video %s is only available for registered users, '
                'use --username and --password options to provide account credentials.',

                r'<!>Unknown error':
                'Video %s does not exist.',

                r'<!>Видео временно недоступно':
                'Video %s is temporarily unavailable.',

                r'<!>Access denied':
                'Access denied to video %s.',

                r'<!>Видеозапись недоступна, так как её автор был заблокирован.':
                'Video %s is no longer available, because its author has been blocked.',

                r'<!>This video is no longer available, because its author has been blocked.':
                'Video %s is no longer available, because its author has been blocked.',

                r'<!>This video is no longer available, because it has been deleted.':
                'Video %s is no longer available, because it has been deleted.',

                r'<!>The video .+? is not available in your region.':
                'Video %s is not available in your region.',
            }

            for error_re, error_msg in ERRORS.items():
                if re.search(error_re, info_page):
                    raise ExtractorError(error_msg % video_id, expected=True)

            player = self._parse_json(self._search_regex(
                r'var\s+playerParams\s*=\s*({.+?})\s*;\s*\n',
                info_page, 'player params'), video_id)

        youtube_url = YoutubeIE._extract_url(info_page)
        if youtube_url:
            return self.url_result(youtube_url, YoutubeIE.ie_key())

        vimeo_url = VimeoIE._extract_url(url, info_page)
        if vimeo_url is not None:
            return self.url_result(vimeo_url, VimeoIE.ie_key())

        pladform_url = PladformIE._extract_url(info_page)
        if pladform_url:
            return self.url_result(pladform_url, PladformIE.ie_key())

        m_rutube = re.search(
            r'\ssrc="((?:https?:)?//rutube\.ru\\?/(?:video|play)\\?/embed(?:.*?))\\?"', info_page)
        if m_rutube is not None:
            rutube_url = self._proto_relative_url(
                m_rutube.group(1).replace('\\', ''))
            return self.url_result(rutube_url)

        dailymotion_url = next(DailymotionIE._extract_embed_urls(url, info_page), None)
        if dailymotion_url:
            return self.url_result(dailymotion_url, DailymotionIE.ie_key())

        odnoklassniki_url = OdnoklassnikiIE._extract_url(info_page)
        if odnoklassniki_url:
            return self.url_result(odnoklassniki_url, OdnoklassnikiIE.ie_key())

        sibnet_url = next(SibnetEmbedIE._extract_embed_urls(url, info_page), None)
        if sibnet_url:
            return self.url_result(sibnet_url)

        m_opts = re.search(r'(?s)var\s+opts\s*=\s*({.+?});', info_page)
        if m_opts:
            m_opts_url = re.search(r"url\s*:\s*'((?!/\b)[^']+)", m_opts.group(1))
            if m_opts_url:
                opts_url = m_opts_url.group(1)
                if opts_url.startswith('//'):
                    opts_url = 'http:' + opts_url
                return self.url_result(opts_url)

        data = player['params'][0]
        title = unescapeHTML(data['md_title'])

        # 2 = live
        # 3 = post live (finished live)
        is_live = data.get('live') == 2

        timestamp = unified_timestamp(self._html_search_regex(
            r'class=["\']mv_info_date[^>]+>([^<]+)(?:<|from)', info_page,
            'upload date', default=None)) or int_or_none(data.get('date'))

        view_count = str_to_int(self._search_regex(
            r'class=["\']mv_views_count[^>]+>\s*([\d,.]+)',
            info_page, 'view count', default=None))

        formats = []
        subtitles = {}
        for format_id, format_url in data.items():
            format_url = url_or_none(format_url)
            if not format_url or not format_url.startswith(('http', '//', 'rtmp')):
                continue
            if (format_id.startswith(('url', 'cache'))
                    or format_id in ('extra_data', 'live_mp4', 'postlive_mp4')):
                height = int_or_none(self._search_regex(
                    r'^(?:url|cache)(\d+)', format_id, 'height', default=None))
                formats.append({
                    'format_id': format_id,
                    'url': format_url,
                    'ext': 'mp4',
                    'source_preference': 1,
                    'height': height,
                })
            elif format_id.startswith('hls') and format_id != 'hls_live_playback':
                fmts, subs = self._extract_m3u8_formats_and_subtitles(
                    format_url, video_id, 'mp4', 'm3u8_native',
                    m3u8_id=format_id, fatal=False, live=is_live)
                formats.extend(fmts)
                self._merge_subtitles(subs, target=subtitles)
            elif format_id.startswith('dash') and format_id not in ('dash_live_playback', 'dash_uni'):
                fmts, subs = self._extract_mpd_formats_and_subtitles(
                    format_url, video_id, mpd_id=format_id, fatal=False)
                formats.extend(fmts)
                self._merge_subtitles(subs, target=subtitles)
            elif format_id == 'rtmp':
                formats.append({
                    'format_id': format_id,
                    'url': format_url,
                    'ext': 'flv',
                })

        for sub in data.get('subs') or {}:
            subtitles.setdefault(sub.get('lang', 'en'), []).append({
                'ext': sub.get('title', '.srt').split('.')[-1],
                'url': url_or_none(sub.get('url')),
            })

        description = str_or_none(data.get('description'))
        duration2 = int_or_none(data.get('duration') or mv_data.get('duration'))
        return {
            'id': video_id,
            'formats': formats,
            'title': title,
            'description': description,
            'thumbnail': data.get('jpg'),
            'uploader': data.get('md_author'),
            'uploader_id': str_or_none(data.get('author_id') or mv_data.get('authorId')),
            'duration': duration2,
            'timestamp': timestamp,
            'view_count': view_count,
            'like_count': int_or_none(mv_data.get('likes')),
            'comment_count': int_or_none(mv_data.get('commcount')),
            'is_live': is_live,
            'subtitles': subtitles,
<<<<<<< HEAD
            'chapters': self._extract_chapters_from_description(description, duration2),
=======
            '_format_sort_fields': ('res', 'source'),
>>>>>>> ceaea731
        }


class VKUserVideosIE(VKBaseIE):
    IE_NAME = 'vk:uservideos'
    IE_DESC = "VK - User's Videos"
    _VALID_URL = r'https?://(?:(?:m|new)\.)?vk\.com/video/(?:playlist/)?(?P<id>[^?$#/&]+)(?!\?.*\bz=video)(?:[/?#&](?:.*?\bsection=(?P<section>\w+))?|$)'
    _TEMPLATE_URL = 'https://vk.com/videos'
    _TESTS = [{
        'url': 'https://vk.com/video/@mobidevices',
        'info_dict': {
            'id': '-17892518_all',
        },
        'playlist_mincount': 1355,
    }, {
        'url': 'https://vk.com/video/@mobidevices?section=uploaded',
        'info_dict': {
            'id': '-17892518_uploaded',
        },
        'playlist_mincount': 182,
    }, {
        'url': 'https://vk.com/video/playlist/-174476437_2',
        'info_dict': {
            'id': '-174476437_playlist_2',
            'title': 'Анонсы',
        },
        'playlist_mincount': 108,
    }]
    _VIDEO = collections.namedtuple('Video', ['owner_id', 'id'])

    def _entries(self, page_id, section):
        video_list_json = self._download_payload('al_video', page_id, {
            'act': 'load_videos_silent',
            'offset': 0,
            'oid': page_id,
            'section': section,
        })[0][section]
        count = video_list_json['count']
        total = video_list_json['total']
        video_list = video_list_json['list']

        while True:
            for video in video_list:
                v = self._VIDEO._make(video[:2])
                video_id = '%d_%d' % (v.owner_id, v.id)
                yield self.url_result(
                    'http://vk.com/video' + video_id, VKIE.ie_key(), video_id)
            if count >= total:
                break
            video_list_json = self._download_payload('al_video', page_id, {
                'act': 'load_videos_silent',
                'offset': count,
                'oid': page_id,
                'section': section,
            })[0][section]
            count += video_list_json['count']
            video_list = video_list_json['list']

    def _real_extract(self, url):
        u_id, section = self._match_valid_url(url).groups()
        webpage = self._download_webpage(url, u_id)

        if u_id.startswith('@'):
            page_id = self._search_regex(r'data-owner-id\s?=\s?"([^"]+)"', webpage, 'page_id')
        elif '_' in u_id:
            page_id, section = u_id.split('_', 1)
            section = f'playlist_{section}'
        else:
            raise ExtractorError('Invalid URL', expected=True)

        if not section:
            section = 'all'

        playlist_title = clean_html(get_element_by_class('VideoInfoPanel__title', webpage))
        return self.playlist_result(self._entries(page_id, section), f'{page_id}_{section}', playlist_title)


class VKWallPostIE(VKBaseIE):
    IE_NAME = 'vk:wallpost'
    _VALID_URL = r'https?://(?:(?:(?:(?:m|new)\.)?vk\.com/(?:[^?]+\?.*\bw=)?wall(?P<id>-?\d+_\d+)))'
    _TESTS = [{
        # public page URL, audio playlist
        'url': 'https://vk.com/bs.official?w=wall-23538238_35',
        'info_dict': {
            'id': '-23538238_35',
            'title': 'Black Shadow - Wall post -23538238_35',
            'description': 'md5:190c78f905a53e0de793d83933c6e67f',
        },
        'playlist': [{
            'md5': '5ba93864ec5b85f7ce19a9af4af080f6',
            'info_dict': {
                'id': '135220665_111806521',
                'ext': 'm4a',
                'title': 'Black Shadow - Слепое Верование',
                'duration': 370,
                'uploader': 'Black Shadow',
                'artist': 'Black Shadow',
                'track': 'Слепое Верование',
            },
        }, {
            'md5': '4cc7e804579122b17ea95af7834c9233',
            'info_dict': {
                'id': '135220665_111802303',
                'ext': 'm4a',
                'title': 'Black Shadow - Война - Негасимое Бездны Пламя!',
                'duration': 423,
                'uploader': 'Black Shadow',
                'artist': 'Black Shadow',
                'track': 'Война - Негасимое Бездны Пламя!',
            },
        }],
        'params': {
            'skip_download': True,
        },
    }, {
        # single YouTube embed with irrelevant reaction videos
        'url': 'https://vk.com/wall-32370614_7173954',
        'info_dict': {
            'id': '-32370614_7173954',
            'title': 'md5:9f93c405bbc00061d34007d78c75e3bc',
            'description': 'md5:953b811f26fa9f21ee5856e2ea8e68fc',
        },
        'playlist_count': 1,
    }, {
        # wall page URL
        'url': 'https://vk.com/wall-23538238_35',
        'only_matching': True,
    }, {
        # mobile wall page URL
        'url': 'https://m.vk.com/wall-23538238_35',
        'only_matching': True,
    }]
    _BASE64_CHARS = 'abcdefghijklmnopqrstuvwxyzABCDEFGHIJKLMN0PQRSTUVWXYZO123456789+/='
    _AUDIO = collections.namedtuple('Audio', ['id', 'owner_id', 'url', 'title', 'performer', 'duration', 'album_id', 'unk', 'author_link', 'lyrics', 'flags', 'context', 'extra', 'hashes', 'cover_url', 'ads'])

    def _decode(self, enc):
        dec = ''
        e = n = 0
        for c in enc:
            r = self._BASE64_CHARS.index(c)
            cond = n % 4
            e = 64 * e + r if cond else r
            n += 1
            if cond:
                dec += chr(255 & e >> (-2 * n & 6))
        return dec

    def _unmask_url(self, mask_url, vk_id):
        if 'audio_api_unavailable' in mask_url:
            extra = mask_url.split('?extra=')[1].split('#')
            func, base = self._decode(extra[1]).split(chr(11))
            mask_url = list(self._decode(extra[0]))
            url_len = len(mask_url)
            indexes = [None] * url_len
            index = int(base) ^ vk_id
            for n in range(url_len - 1, -1, -1):
                index = (url_len * (n + 1) ^ index + n) % url_len
                indexes[n] = index
            for n in range(1, url_len):
                c = mask_url[n]
                index = indexes[url_len - 1 - n]
                mask_url[n] = mask_url[index]
                mask_url[index] = c
            mask_url = ''.join(mask_url)
        return mask_url

    def _real_extract(self, url):
        post_id = self._match_id(url)

        webpage = self._download_payload('wkview', post_id, {
            'act': 'show',
            'w': 'wall' + post_id,
        })[1]

        uploader = clean_html(get_element_by_class('PostHeaderTitle__authorName', webpage))

        entries = []

        for audio in re.findall(r'data-audio="([^"]+)', webpage):
            audio = self._parse_json(unescapeHTML(audio), post_id)
            if not audio['url']:
                continue
            title = unescapeHTML(audio.get('title'))
            artist = unescapeHTML(audio.get('artist'))
            entries.append({
                'id': f'{audio["owner_id"]}_{audio["id"]}',
                'title': join_nonempty(artist, title, delim=' - '),
                'thumbnails': try_call(lambda: [{'url': u} for u in audio['coverUrl'].split(',')]),
                'duration': int_or_none(audio.get('duration')),
                'uploader': uploader,
                'artist': artist,
                'track': title,
                'formats': [{
                    'url': audio['url'],
                    'ext': 'm4a',
                    'vcodec': 'none',
                    'acodec': 'mp3',
                    'container': 'm4a_dash',
                }],
            })

        entries.extend(self.url_result(urljoin(url, entry), VKIE) for entry in set(re.findall(
            r'<a[^>]+href=(?:["\'])(/video(?:-?[\d_]+)[^"\']*)',
            get_element_html_by_id('wl_post_body', webpage))))

        return self.playlist_result(
            entries, post_id, join_nonempty(uploader, f'Wall post {post_id}', delim=' - '),
            clean_html(get_element_by_class('wall_post_text', webpage)))


class VKPlayBaseIE(InfoExtractor):
    _BASE_URL_RE = r'https?://(?:vkplay\.live|live\.vkplay\.ru)/'
    _RESOLUTIONS = {
        'tiny': '256x144',
        'lowest': '426x240',
        'low': '640x360',
        'medium': '852x480',
        'high': '1280x720',
        'full_hd': '1920x1080',
        'quad_hd': '2560x1440',
    }

    def _extract_from_initial_state(self, url, video_id, path):
        webpage = self._download_webpage(url, video_id)
        video_info = traverse_obj(self._search_json(
            r'<script[^>]+\bid="initial-state"[^>]*>', webpage, 'initial state', video_id),
            path, expected_type=dict)
        if not video_info:
            raise ExtractorError('Unable to extract video info from html inline initial state')
        return video_info

    def _extract_formats(self, stream_info, video_id):
        formats = []
        for stream in traverse_obj(stream_info, (
                'data', 0, 'playerUrls', lambda _, v: url_or_none(v['url']) and v['type'])):
            url = stream['url']
            format_id = str_or_none(stream['type'])
            if format_id in ('hls', 'live_hls', 'live_playback_hls') or '.m3u8' in url:
                formats.extend(self._extract_m3u8_formats(url, video_id, m3u8_id=format_id, fatal=False))
            elif format_id == 'dash':
                formats.extend(self._extract_mpd_formats(url, video_id, mpd_id=format_id, fatal=False))
            elif format_id in ('live_dash', 'live_playback_dash'):
                self.write_debug(f'Not extracting unsupported format "{format_id}"')
            else:
                formats.append({
                    'url': url,
                    'ext': 'mp4',
                    'format_id': format_id,
                    **parse_resolution(self._RESOLUTIONS.get(format_id)),
                })
        return formats

    def _extract_common_meta(self, stream_info):
        return traverse_obj(stream_info, {
            'id': ('id', {str_or_none}),
            'title': ('title', {str}),
            'release_timestamp': ('startTime', {int_or_none}),
            'thumbnail': ('previewUrl', {url_or_none}),
            'view_count': ('count', 'views', {int_or_none}),
            'like_count': ('count', 'likes', {int_or_none}),
            'categories': ('category', 'title', {str}, {lambda x: [x] if x else None}),
            'uploader': (('user', ('blog', 'owner')), 'nick', {str}),
            'uploader_id': (('user', ('blog', 'owner')), 'id', {str_or_none}),
            'duration': ('duration', {int_or_none}),
            'is_live': ('isOnline', {bool}),
            'concurrent_view_count': ('count', 'viewers', {int_or_none}),
        }, get_all=False)


class VKPlayIE(VKPlayBaseIE):
    _VALID_URL = rf'{VKPlayBaseIE._BASE_URL_RE}(?P<username>[^/#?]+)/record/(?P<id>[\da-f-]+)'
    _TESTS = [{
        'url': 'https://vkplay.live/zitsmann/record/f5e6e3b5-dc52-4d14-965d-0680dd2882da',
        'info_dict': {
            'id': 'f5e6e3b5-dc52-4d14-965d-0680dd2882da',
            'ext': 'mp4',
            'title': 'Atomic Heart (пробуем!) спасибо подписчику EKZO!',
            'uploader': 'ZitsmanN',
            'uploader_id': '13159830',
            'release_timestamp': 1683461378,
            'release_date': '20230507',
            'thumbnail': r're:https://[^/]+/public_video_stream/record/f5e6e3b5-dc52-4d14-965d-0680dd2882da/preview',
            'duration': 10608,
            'view_count': int,
            'like_count': int,
            'categories': ['Atomic Heart'],
        },
        'params': {'skip_download': 'm3u8'},
    }, {
        'url': 'https://live.vkplay.ru/lebwa/record/33a4e4ce-e3ef-49db-bb14-f006cc6fabc9/records',
        'only_matching': True,
    }]

    def _real_extract(self, url):
        username, video_id = self._match_valid_url(url).groups()

        record_info = traverse_obj(self._download_json(
            f'https://api.vkplay.live/v1/blog/{username}/public_video_stream/record/{video_id}', video_id, fatal=False),
            ('data', 'record', {dict}))
        if not record_info:
            record_info = self._extract_from_initial_state(url, video_id, ('record', 'currentRecord', 'data'))

        return {
            **self._extract_common_meta(record_info),
            'id': video_id,
            'formats': self._extract_formats(record_info, video_id),
        }


class VKPlayLiveIE(VKPlayBaseIE):
    _VALID_URL = rf'{VKPlayBaseIE._BASE_URL_RE}(?P<id>[^/#?]+)/?(?:[#?]|$)'
    _TESTS = [{
        'url': 'https://vkplay.live/bayda',
        'info_dict': {
            'id': 'f02c321e-427b-408d-b12f-ae34e53e0ea2',
            'ext': 'mp4',
            'title': r're:эскапизм крута .*',
            'uploader': 'Bayda',
            'uploader_id': '12279401',
            'release_timestamp': 1687209962,
            'release_date': '20230619',
            'thumbnail': r're:https://[^/]+/public_video_stream/12279401/preview',
            'view_count': int,
            'concurrent_view_count': int,
            'like_count': int,
            'categories': ['EVE Online'],
            'live_status': 'is_live',
        },
        'skip': 'livestream',
        'params': {'skip_download': True},
    }, {
        'url': 'https://live.vkplay.ru/lebwa',
        'only_matching': True,
    }]

    def _real_extract(self, url):
        username = self._match_id(url)

        stream_info = self._download_json(
            f'https://api.vkplay.live/v1/blog/{username}/public_video_stream', username, fatal=False)
        if not stream_info:
            stream_info = self._extract_from_initial_state(url, username, ('stream', 'stream', 'data', 'stream'))

        formats = self._extract_formats(stream_info, username)
        if not formats and not traverse_obj(stream_info, ('isOnline', {bool})):
            raise UserNotLive(video_id=username)

        return {
            **self._extract_common_meta(stream_info),
            'formats': formats,
        }<|MERGE_RESOLUTION|>--- conflicted
+++ resolved
@@ -508,11 +508,8 @@
             'comment_count': int_or_none(mv_data.get('commcount')),
             'is_live': is_live,
             'subtitles': subtitles,
-<<<<<<< HEAD
             'chapters': self._extract_chapters_from_description(description, duration2),
-=======
             '_format_sort_fields': ('res', 'source'),
->>>>>>> ceaea731
         }
 
 
