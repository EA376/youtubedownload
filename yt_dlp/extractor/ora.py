--- conflicted
+++ resolved
@@ -1,8 +1,5 @@
 import re
-<<<<<<< HEAD
-=======
 import urllib.parse
->>>>>>> 556aa516
 
 from .common import InfoExtractor
 from ..utils import (
