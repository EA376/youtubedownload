--- conflicted
+++ resolved
@@ -181,27 +181,6 @@
             },
         },
         {
-<<<<<<< HEAD
-=======
-            'url': 'https://www.dropout.tv/dimension-20-fantasy-high',
-            'note': 'Multi-season series with the season not in the url',
-            'playlist_count': 24,
-            'info_dict': {
-                'id': 'dimension-20-fantasy-high-season-1',
-                'title': 'Dimension 20 Fantasy High - Season 1',
-            },
-        },
-        {
-            'url': 'https://www.dropout.tv/dimension-20-shriek-week',
-            'note': 'Single-season series',
-            'playlist_count': 4,
-            'info_dict': {
-                'id': 'dimension-20-shriek-week-season-1',
-                'title': 'Dimension 20 Shriek Week - Season 1',
-            },
-        },
-        {
->>>>>>> add96eb9
             'url': 'https://www.dropout.tv/breaking-news-no-laugh-newsroom/season:3',
             'note': 'Multi-season series with season in the url that requires pagination',
             'playlist_count': 25,
