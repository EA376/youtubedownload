--- conflicted
+++ resolved
@@ -3,11 +3,7 @@
 from base64 import b64decode
 
 from .common import InfoExtractor
-<<<<<<< HEAD
-from ..networking.common import HEADRequest
-=======
 from ..networking import HEADRequest
->>>>>>> d05b35d7
 from ..networking.exceptions import HTTPError
 from ..utils import (
     ExtractorError,
