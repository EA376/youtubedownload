--- conflicted
+++ resolved
@@ -216,38 +216,17 @@
         proxy = select_proxy(request.url, self._get_proxies(request))
 
         try:
-<<<<<<< HEAD
             ssl_context = None
             sock = self._make_sock(proxy, request.url, timeout)
             if parse_uri(request.url).secure:
-                ssl_context = WebsocketsSSLContext(self._make_sslcontext())
-=======
-            if proxy:
-                socks_proxy_options = make_socks_proxy_opts(proxy)
-                sock = create_connection(
-                    address=(socks_proxy_options['addr'], socks_proxy_options['port']),
-                    _create_socket_func=functools.partial(
-                        create_socks_proxy_socket, (wsuri.host, wsuri.port), socks_proxy_options),
-                    **create_conn_kwargs,
-                )
-            else:
-                sock = create_connection(
-                    address=(wsuri.host, wsuri.port),
-                    **create_conn_kwargs,
-                )
-            ssl_ctx = self._make_sslcontext(legacy_ssl_support=request.extensions.get('legacy_ssl'))
->>>>>>> 150ecc45
+                ssl_context = WebsocketsSSLContext(self._make_sslcontext(legacy_ssl_support=request.extensions.get('legacy_ssl')))
             conn = websockets.sync.client.connect(
                 sock=sock,
                 uri=request.url,
                 additional_headers=headers,
                 open_timeout=timeout,
                 user_agent_header=None,
-<<<<<<< HEAD
                 ssl_context=ssl_context,
-=======
-                ssl_context=ssl_ctx if wsuri.secure else None,
->>>>>>> 150ecc45
                 close_timeout=0,  # not ideal, but prevents yt-dlp hanging
             )
             return WebsocketsResponseAdapter(conn, url=request.url)
