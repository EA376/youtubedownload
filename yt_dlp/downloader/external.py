from __future__ import unicode_literals

import os.path
import re
import subprocess
import sys
import time

from .fragment import FragmentFD
from ..compat import (
    compat_setenv,
    compat_str,
)
from ..postprocessor.ffmpeg import FFmpegPostProcessor, EXT_TO_OUT_FORMATS
from ..utils import (
    cli_option,
    cli_valueless_option,
    cli_bool_option,
    _configuration_args,
    encodeFilename,
    encodeArgument,
    handle_youtubedl_headers,
    check_executable,
    is_outdated_version,
    Popen,
    sanitize_open,
)


class ExternalFD(FragmentFD):
    SUPPORTED_PROTOCOLS = ('http', 'https', 'ftp', 'ftps')
    can_download_to_stdout = False

    def real_download(self, filename, info_dict):
        self.report_destination(filename)
        tmpfilename = self.temp_name(filename)

        try:
            started = time.time()
            retval = self._call_downloader(tmpfilename, info_dict)
        except KeyboardInterrupt:
            if not info_dict.get('is_live'):
                raise
            # Live stream downloading cancellation should be considered as
            # correct and expected termination thus all postprocessing
            # should take place
            retval = 0
            self.to_screen('[%s] Interrupted by user' % self.get_basename())

        if retval == 0:
            status = {
                'filename': filename,
                'status': 'finished',
                'elapsed': time.time() - started,
            }
            if filename != '-':
                fsize = os.path.getsize(encodeFilename(tmpfilename))
                self.to_screen('\r[%s] Downloaded %s bytes' % (self.get_basename(), fsize))
                self.try_rename(tmpfilename, filename)
                status.update({
                    'downloaded_bytes': fsize,
                    'total_bytes': fsize,
                })
            self._hook_progress(status, info_dict)
            return True
        else:
            self.to_stderr('\n')
            self.report_error('%s exited with code %d' % (
                self.get_basename(), retval))
            return False

    @classmethod
    def get_basename(cls):
        return cls.__name__[:-2].lower()

    @property
    def exe(self):
        return self.get_basename()

    @classmethod
    def available(cls, path=None):
        path = check_executable(path or cls.get_basename(), [cls.AVAILABLE_OPT])
        if path:
            cls.exe = path
            return path
        return False

    @classmethod
    def supports(cls, info_dict):
        return (
            (cls.can_download_to_stdout or not info_dict.get('to_stdout'))
            and info_dict['protocol'] in cls.SUPPORTED_PROTOCOLS)

    @classmethod
    def can_download(cls, info_dict, path=None):
        return cls.available(path) and cls.supports(info_dict)

    def _option(self, command_option, param):
        return cli_option(self.params, command_option, param)

    def _bool_option(self, command_option, param, true_value='true', false_value='false', separator=None):
        return cli_bool_option(self.params, command_option, param, true_value, false_value, separator)

    def _valueless_option(self, command_option, param, expected_value=True):
        return cli_valueless_option(self.params, command_option, param, expected_value)

    def _configuration_args(self, keys=None, *args, **kwargs):
        return _configuration_args(
            self.get_basename(), self.params.get('external_downloader_args'), self.get_basename(),
            keys, *args, **kwargs)

    def _call_downloader(self, tmpfilename, info_dict):
        """ Either overwrite this or implement _make_cmd """
        cmd = [encodeArgument(a) for a in self._make_cmd(tmpfilename, info_dict)]

        self._debug_cmd(cmd)

        if 'fragments' not in info_dict:
            p = Popen(cmd, stderr=subprocess.PIPE)
            _, stderr = p.communicate_or_kill()
            if p.returncode != 0:
                self.to_stderr(stderr.decode('utf-8', 'replace'))
            return p.returncode

        fragment_retries = self.params.get('fragment_retries', 0)
        skip_unavailable_fragments = self.params.get('skip_unavailable_fragments', True)

        count = 0
        while count <= fragment_retries:
            p = Popen(cmd, stderr=subprocess.PIPE)
            _, stderr = p.communicate_or_kill()
            if p.returncode == 0:
                break
            # TODO: Decide whether to retry based on error code
            # https://aria2.github.io/manual/en/html/aria2c.html#exit-status
            self.to_stderr(stderr.decode('utf-8', 'replace'))
            count += 1
            if count <= fragment_retries:
                self.to_screen(
                    '[%s] Got error. Retrying fragments (attempt %d of %s)...'
                    % (self.get_basename(), count, self.format_retries(fragment_retries)))
        if count > fragment_retries:
            if not skip_unavailable_fragments:
                self.report_error('Giving up after %s fragment retries' % fragment_retries)
                return -1

        decrypt_fragment = self.decrypter(info_dict)
        dest, _ = sanitize_open(tmpfilename, 'wb')
        for frag_index, fragment in enumerate(info_dict['fragments']):
            fragment_filename = '%s-Frag%d' % (tmpfilename, frag_index)
            try:
                src, _ = sanitize_open(fragment_filename, 'rb')
            except IOError as err:
                if skip_unavailable_fragments and frag_index > 1:
                    self.report_skip_fragment(frag_index, err)
                    continue
                self.report_error(f'Unable to open fragment {frag_index}; {err}')
                return -1
            dest.write(decrypt_fragment(fragment, src.read()))
            src.close()
            if not self.params.get('keep_fragments', False):
                os.remove(encodeFilename(fragment_filename))
        dest.close()
        os.remove(encodeFilename('%s.frag.urls' % tmpfilename))
        return 0


class CurlFD(ExternalFD):
    AVAILABLE_OPT = '-V'

    def _make_cmd(self, tmpfilename, info_dict):
        cmd = [self.exe, '--location', '-o', tmpfilename]
        if info_dict.get('http_headers') is not None:
            for key, val in info_dict['http_headers'].items():
                cmd += ['--header', '%s: %s' % (key, val)]

        cmd += self._bool_option('--continue-at', 'continuedl', '-', '0')
        cmd += self._valueless_option('--silent', 'noprogress')
        cmd += self._valueless_option('--verbose', 'verbose')
        cmd += self._option('--limit-rate', 'ratelimit')
        retry = self._option('--retry', 'retries')
        if len(retry) == 2:
            if retry[1] in ('inf', 'infinite'):
                retry[1] = '2147483647'
            cmd += retry
        cmd += self._option('--max-filesize', 'max_filesize')
        cmd += self._option('--interface', 'source_address')
        cmd += self._option('--proxy', 'proxy')
        cmd += self._valueless_option('--insecure', 'nocheckcertificate')
        cmd += self._configuration_args()
        cmd += ['--', info_dict['url']]
        return cmd

    def _call_downloader(self, tmpfilename, info_dict):
        cmd = [encodeArgument(a) for a in self._make_cmd(tmpfilename, info_dict)]

        self._debug_cmd(cmd)

        # curl writes the progress to stderr so don't capture it.
        p = Popen(cmd)
        p.communicate_or_kill()
        return p.returncode


class AxelFD(ExternalFD):
    AVAILABLE_OPT = '-V'

    def _make_cmd(self, tmpfilename, info_dict):
        cmd = [self.exe, '-o', tmpfilename]
        if info_dict.get('http_headers') is not None:
            for key, val in info_dict['http_headers'].items():
                cmd += ['-H', '%s: %s' % (key, val)]
        cmd += self._configuration_args()
        cmd += ['--', info_dict['url']]
        return cmd


class WgetFD(ExternalFD):
    AVAILABLE_OPT = '--version'

    def _make_cmd(self, tmpfilename, info_dict):
        cmd = [self.exe, '-O', tmpfilename, '-nv', '--no-cookies']
        if info_dict.get('http_headers') is not None:
            for key, val in info_dict['http_headers'].items():
                cmd += ['--header', '%s: %s' % (key, val)]
        cmd += self._option('--limit-rate', 'ratelimit')
        retry = self._option('--tries', 'retries')
        if len(retry) == 2:
            if retry[1] in ('inf', 'infinite'):
                retry[1] = '0'
            cmd += retry
        cmd += self._option('--bind-address', 'source_address')
        cmd += self._option('--proxy', 'proxy')
        cmd += self._valueless_option('--no-check-certificate', 'nocheckcertificate')
        cmd += self._configuration_args()
        cmd += ['--', info_dict['url']]
        return cmd


class Aria2cFD(ExternalFD):
    AVAILABLE_OPT = '-v'
    SUPPORTED_PROTOCOLS = ('http', 'https', 'ftp', 'ftps', 'dash_frag_urls', 'm3u8_frag_urls')

    @staticmethod
    def supports_manifest(manifest):
        UNSUPPORTED_FEATURES = [
            r'#EXT-X-BYTERANGE',  # playlists composed of byte ranges of media files [1]
            # 1. https://tools.ietf.org/html/draft-pantos-http-live-streaming-17#section-4.3.2.2
        ]
        check_results = (not re.search(feature, manifest) for feature in UNSUPPORTED_FEATURES)
        return all(check_results)

    def _make_cmd(self, tmpfilename, info_dict):
        cmd = [self.exe, '-c',
               '--console-log-level=warn', '--summary-interval=0', '--download-result=hide',
               '--file-allocation=none', '-x16', '-j16', '-s16']
        if 'fragments' in info_dict:
            cmd += ['--allow-overwrite=true', '--allow-piece-length-change=true']
        else:
            cmd += ['--min-split-size', '1M']

        if info_dict.get('http_headers') is not None:
            for key, val in info_dict['http_headers'].items():
                cmd += ['--header', '%s: %s' % (key, val)]
        cmd += self._option('--max-overall-download-limit', 'ratelimit')
        cmd += self._option('--interface', 'source_address')
        cmd += self._option('--all-proxy', 'proxy')
        cmd += self._bool_option('--check-certificate', 'nocheckcertificate', 'false', 'true', '=')
        cmd += self._bool_option('--remote-time', 'updatetime', 'true', 'false', '=')
        cmd += self._configuration_args()

        # aria2c strips out spaces from the beginning/end of filenames and paths.
        # We work around this issue by adding a "./" to the beginning of the
        # filename and relative path, and adding a "/" at the end of the path.
        # See: https://github.com/yt-dlp/yt-dlp/issues/276
        # https://github.com/ytdl-org/youtube-dl/issues/20312
        # https://github.com/aria2/aria2/issues/1373
        dn = os.path.dirname(tmpfilename)
        if dn:
            if not os.path.isabs(dn):
                dn = '.%s%s' % (os.path.sep, dn)
            cmd += ['--dir', dn + os.path.sep]
        if 'fragments' not in info_dict:
            cmd += ['--out', '.%s%s' % (os.path.sep, os.path.basename(tmpfilename))]
        cmd += ['--auto-file-renaming=false']

        if 'fragments' in info_dict:
            cmd += ['--file-allocation=none', '--uri-selector=inorder']
            url_list_file = '%s.frag.urls' % tmpfilename
            url_list = []
            for frag_index, fragment in enumerate(info_dict['fragments']):
                fragment_filename = '%s-Frag%d' % (os.path.basename(tmpfilename), frag_index)
                url_list.append('%s\n\tout=%s' % (fragment['url'], fragment_filename))
            stream, _ = sanitize_open(url_list_file, 'wb')
            stream.write('\n'.join(url_list).encode('utf-8'))
            stream.close()
            cmd += ['-i', url_list_file]
        else:
            cmd += ['--', info_dict['url']]
        return cmd


class HttpieFD(ExternalFD):
    AVAILABLE_OPT = '--version'

    @classmethod
    def available(cls, path=None):
        return ExternalFD.available(cls, path or 'http')

    def _make_cmd(self, tmpfilename, info_dict):
        cmd = ['http', '--download', '--output', tmpfilename, info_dict['url']]

        if info_dict.get('http_headers') is not None:
            for key, val in info_dict['http_headers'].items():
                cmd += ['%s:%s' % (key, val)]
        return cmd


class FFmpegFD(ExternalFD):
    SUPPORTED_PROTOCOLS = ('http', 'https', 'ftp', 'ftps', 'm3u8', 'm3u8_native', 'rtsp', 'rtmp', 'rtmp_ffmpeg', 'mms', 'http_dash_segments')
    can_download_to_stdout = True

    @classmethod
    def available(cls, path=None):
        # TODO: Fix path for ffmpeg
        # Fixme: This may be wrong when --ffmpeg-location is used
        return FFmpegPostProcessor().available

    @classmethod
    def supports(cls, info_dict):
        return all(proto in cls.SUPPORTED_PROTOCOLS for proto in info_dict['protocol'].split('+'))

    def on_process_started(self, proc, stdin):
        """ Override this in subclasses  """
        pass

    @classmethod
    def can_merge_formats(cls, info_dict, params):
        return (
            info_dict.get('requested_formats')
            and info_dict.get('protocol')
            and not params.get('allow_unplayable_formats')
            and 'no-direct-merge' not in params.get('compat_opts', [])
            and cls.can_download(info_dict))

    def _call_downloader(self, tmpfilename, info_dict):
        urls = [f['url'] for f in info_dict.get('requested_formats', [])] or [info_dict['url']]
        ffpp = FFmpegPostProcessor(downloader=self)
        if not ffpp.available:
            self.report_error('m3u8 download detected but ffmpeg could not be found. Please install')
            return False
        ffpp.check_version()

        args = [ffpp.executable, '-y']

        for log_level in ('quiet', 'verbose'):
            if self.params.get(log_level, False):
                args += ['-loglevel', log_level]
                break
        if not self.params.get('verbose'):
            args += ['-hide_banner']

        args += info_dict.get('_ffmpeg_args', [])

        # This option exists only for compatibility. Extractors should use `_ffmpeg_args` instead
        seekable = info_dict.get('_seekable')
        if seekable is not None:
            # setting -seekable prevents ffmpeg from guessing if the server
            # supports seeking(by adding the header `Range: bytes=0-`), which
            # can cause problems in some cases
            # https://github.com/ytdl-org/youtube-dl/issues/11800#issuecomment-275037127
            # http://trac.ffmpeg.org/ticket/6125#comment:10
            args += ['-seekable', '1' if seekable else '0']

        # start_time = info_dict.get('start_time') or 0
        # if start_time:
        #     args += ['-ss', compat_str(start_time)]
        # end_time = info_dict.get('end_time')
        # if end_time:
        #     args += ['-t', compat_str(end_time - start_time)]

        if info_dict.get('http_headers') is not None and re.match(r'^https?://', urls[0]):
            # Trailing \r\n after each HTTP header is important to prevent warning from ffmpeg/avconv:
            # [http @ 00000000003d2fa0] No trailing CRLF found in HTTP header.
            headers = handle_youtubedl_headers(info_dict['http_headers'])
            args += [
                '-headers',
                ''.join('%s: %s\r\n' % (key, val) for key, val in headers.items())]

        env = None
        proxy = self.params.get('proxy')
        if proxy:
            if not re.match(r'^[\da-zA-Z]+://', proxy):
                proxy = 'http://%s' % proxy

            if proxy.startswith('socks'):
                self.report_warning(
                    '%s does not support SOCKS proxies. Downloading is likely to fail. '
                    'Consider adding --hls-prefer-native to your command.' % self.get_basename())

            # Since December 2015 ffmpeg supports -http_proxy option (see
            # http://git.videolan.org/?p=ffmpeg.git;a=commit;h=b4eb1f29ebddd60c41a2eb39f5af701e38e0d3fd)
            # We could switch to the following code if we are able to detect version properly
            # args += ['-http_proxy', proxy]
            env = os.environ.copy()
            compat_setenv('HTTP_PROXY', proxy, env=env)
            compat_setenv('http_proxy', proxy, env=env)

        protocol = info_dict.get('protocol')

        if protocol == 'rtmp':
            player_url = info_dict.get('player_url')
            page_url = info_dict.get('page_url')
            app = info_dict.get('app')
            play_path = info_dict.get('play_path')
            tc_url = info_dict.get('tc_url')
            flash_version = info_dict.get('flash_version')
            live = info_dict.get('rtmp_live', False)
            conn = info_dict.get('rtmp_conn')
            if player_url is not None:
                args += ['-rtmp_swfverify', player_url]
            if page_url is not None:
                args += ['-rtmp_pageurl', page_url]
            if app is not None:
                args += ['-rtmp_app', app]
            if play_path is not None:
                args += ['-rtmp_playpath', play_path]
            if tc_url is not None:
                args += ['-rtmp_tcurl', tc_url]
            if flash_version is not None:
                args += ['-rtmp_flashver', flash_version]
            if live:
                args += ['-rtmp_live', 'live']
            if isinstance(conn, list):
                for entry in conn:
                    args += ['-rtmp_conn', entry]
            elif isinstance(conn, compat_str):
                args += ['-rtmp_conn', conn]

        for i, url in enumerate(urls):
            args += self._configuration_args((f'_i{i + 1}', '_i')) + ['-i', url]

        args += ['-c', 'copy']
        if info_dict.get('requested_formats') or protocol == 'http_dash_segments':
            for (i, fmt) in enumerate(info_dict.get('requested_formats') or [info_dict]):
                stream_number = fmt.get('manifest_stream_number', 0)
                a_or_v = 'a' if fmt.get('acodec') != 'none' else 'v'
                args.extend(['-map', f'{i}:{a_or_v}:{stream_number}'])

        if self.params.get('test', False):
            args += ['-fs', compat_str(self._TEST_FILE_SIZE)]

        ext = info_dict['ext']
        if protocol in ('m3u8', 'm3u8_native'):
            use_mpegts = (tmpfilename == '-') or self.params.get('hls_use_mpegts')
            if use_mpegts is None:
                use_mpegts = info_dict.get('is_live')
            if use_mpegts:
                args += ['-f', 'mpegts']
            else:
                args += ['-f', 'mp4']
                if (ffpp.basename == 'ffmpeg' and is_outdated_version(ffpp._versions['ffmpeg'], '3.2', False)) and (not info_dict.get('acodec') or info_dict['acodec'].split('.')[0] in ('aac', 'mp4a')):
                    args += ['-bsf:a', 'aac_adtstoasc']
        elif protocol == 'rtmp':
            args += ['-f', 'flv']
        elif ext == 'mp4' and tmpfilename == '-':
            args += ['-f', 'mpegts']
        else:
            args += ['-f', EXT_TO_OUT_FORMATS.get(ext, ext)]

        args += self._configuration_args(('_o1', '_o', ''))

        args = [encodeArgument(opt) for opt in args]
        args.append(encodeFilename(ffpp._ffmpeg_filename_argument(tmpfilename), True))
        self._debug_cmd(args)

<<<<<<< HEAD
        proc = subprocess.Popen(args, stderr=subprocess.PIPE, stdin=subprocess.PIPE, env=env, universal_newlines=True, encoding="utf8")
=======
        proc = Popen(args, stdin=subprocess.PIPE, env=env)
>>>>>>> 96565c7e
        if url in ('-', 'pipe:'):
            self.on_process_started(proc, proc.stdin)
        try:
            # Get ffmpeg progress by capturing and parsing the output
            start_time, end_time, total_time_to_dl = None, None, info_dict['duration']
            for i, arg in enumerate(args):
                if arg == "-ss" and i + 1 < len(args):
                    start_time = parse_ffmpeg_time_string(args[i + 1])
                elif (arg == "-sseof" or arg == "-t") and i + 1 < len(args):
                    start_time = info_dict['duration'] - parse_ffmpeg_time_string(args[i + 1])
                elif (arg == "-to" or arg == "-t") and i + 1 < len(args):
                    end_time = parse_ffmpeg_time_string(args[i + 1])
            if start_time is not None and end_time is None:
                total_time_to_dl = total_time_to_dl - start_time
            elif start_time is None and end_time is not None:
                total_time_to_dl = end_time
            elif start_time is not None and end_time is not None:
                total_time_to_dl = end_time - start_time
            started = time.time()
            if "filesize" in info_dict.keys():
                total_filesize = info_dict["filesize"] * total_time_to_dl / info_dict['duration']
            elif "filesize_approx" in info_dict.keys():
                total_filesize = info_dict["filesize_approx"]
            else:
                total_filesize = 0
            status = {
                'filename': info_dict['_filename'],
                'status': 'downloading',
                'total_bytes': total_filesize,
                'elapsed': time.time() - started
            }
            progress_pattern = re.compile(r'(size|time|bitrate|speed)\s*=\s*(\S+)')
            retval = proc.poll()
            while retval is None:
                output = proc.stderr.readline().rstrip(os.linesep) if proc.stderr is not None else ""
                if output != "":
                    sys.stderr.write(output)
                ffmpeg_output = {key: value for key, value in progress_pattern.findall(output.rstrip(os.linesep))}
                if ffmpeg_output != {}:
                    try:
                        speed = float(ffmpeg_output['speed'][1:])
                        eta_seconds = (total_time_to_dl - parse_ffmpeg_time_string(ffmpeg_output['time'])) / speed
                    except ValueError:
                        eta_seconds = 0
                    bitrate_int = None
                    bitrate_str = re.match(r"(?P<E>\d+)(\.(?P<f>\d+))?(?P<U>g|m|k)?bits/s", ffmpeg_output['bitrate'])
                    if bitrate_str:
                        bitrate_int = int(bitrate_str.group('E'))
                        if bitrate_str.group('f') is not None:
                            bitrate_int += int(bitrate_str.group('f'))
                        if bitrate_str.group('U') is not None:
                            if bitrate_str.group('U') == 'g':
                                bitrate_int *= 1_000_000_000
                            elif bitrate_str.group('U') == 'm':
                                bitrate_int *= 1_000_000
                            elif bitrate_str.group('U') == 'k':
                                bitrate_int *= 1_000
                    dl_bytes_int = 0
                    dl_bytes_str = re.match(r"(?P<E>\d+)(\.(?P<f>\d+))?(?P<U>g|m|k)?B", ffmpeg_output['size'])
                    if dl_bytes_str:
                        dl_bytes_int = int(dl_bytes_str.group('E'))
                        if dl_bytes_str.group('f') is not None:
                            dl_bytes_int += int(dl_bytes_str.group('f'))
                        if dl_bytes_str.group('U') is not None:
                            if dl_bytes_str.group('U') == 'g':
                                dl_bytes_int *= 1_000_000_000
                            elif dl_bytes_str.group('U') == 'm':
                                dl_bytes_int *= 1_000_000
                            elif dl_bytes_str.group('U') == 'k':
                                dl_bytes_int *= 1_000
                    status.update({
                        'downloaded_bytes': dl_bytes_int,
                        'speed': bitrate_int,
                        'eta': eta_seconds
                    })
                    self._hook_progress(status, info_dict)
                    ffmpeg_output = {}
                status.update({'elapsed': time.time() - started})
                retval = proc.poll()
            status.update({
                'status': 'finished',
                'downloaded_bytes': total_filesize
            })
            self._hook_progress(status, info_dict)
        except BaseException as e:
            # subprocces.run would send the SIGKILL signal to ffmpeg and the
            # mp4 file couldn't be played, but if we ask ffmpeg to quit it
            # produces a file that is playable (this is mostly useful for live
            # streams). Note that Windows is not affected and produces playable
            # files (see https://github.com/ytdl-org/youtube-dl/issues/8300).
            if isinstance(e, KeyboardInterrupt) and sys.platform != 'win32' and url not in ('-', 'pipe:'):
                proc.communicate_or_kill(b'q')
            else:
                proc.kill()
                proc.wait()
            raise
        return retval


class AVconvFD(FFmpegFD):
    pass


_BY_NAME = dict(
    (klass.get_basename(), klass)
    for name, klass in globals().items()
    if name.endswith('FD') and name not in ('ExternalFD', 'FragmentFD')
)


def parse_ffmpeg_time_string(time_string):
    time = 0
    reg1 = re.match(r"((?P<H>\d\d?):)?((?P<M>\d\d?):)?(?P<S>\d\d?)(\.(?P<f>\d{1,3}))?", time_string)
    reg2 = re.match(r"\d+(?P<U>s|ms|us)", time_string)
    if reg1:
        if reg1.group('H') is not None:
            time += 3600 * int(reg1.group('H'))
        if reg1.group('M') is not None:
            time += 60 * int(reg1.group('M'))
        time += int(reg1.group('S'))
        if reg1.group('f') is not None:
            time += int(reg1.group('f')) / 1_000
    elif reg2:
        time = int(reg2.group('U'))
        if reg2.group('U') == 'ms':
            time /= 1_000
        elif reg2.group('U') == 'us':
            time /= 1_000_000
    return time


def list_external_downloaders():
    return sorted(_BY_NAME.keys())


def get_external_downloader(external_downloader):
    """ Given the name of the executable, see whether we support the given
        downloader . """
    # Drop .exe extension on Windows
    bn = os.path.splitext(os.path.basename(external_downloader))[0]
    return _BY_NAME.get(bn)<|MERGE_RESOLUTION|>--- conflicted
+++ resolved
@@ -22,7 +22,7 @@
     handle_youtubedl_headers,
     check_executable,
     is_outdated_version,
-    Popen,
+    process_communicate_or_kill,
     sanitize_open,
 )
 
@@ -115,54 +115,55 @@
 
         self._debug_cmd(cmd)
 
-        if 'fragments' not in info_dict:
-            p = Popen(cmd, stderr=subprocess.PIPE)
-            _, stderr = p.communicate_or_kill()
+        if 'fragments' in info_dict:
+            fragment_retries = self.params.get('fragment_retries', 0)
+            skip_unavailable_fragments = self.params.get('skip_unavailable_fragments', True)
+
+            count = 0
+            while count <= fragment_retries:
+                p = subprocess.Popen(
+                    cmd, stderr=subprocess.PIPE)
+                _, stderr = process_communicate_or_kill(p)
+                if p.returncode == 0:
+                    break
+                # TODO: Decide whether to retry based on error code
+                # https://aria2.github.io/manual/en/html/aria2c.html#exit-status
+                self.to_stderr(stderr.decode('utf-8', 'replace'))
+                count += 1
+                if count <= fragment_retries:
+                    self.to_screen(
+                        '[%s] Got error. Retrying fragments (attempt %d of %s)...'
+                        % (self.get_basename(), count, self.format_retries(fragment_retries)))
+            if count > fragment_retries:
+                if not skip_unavailable_fragments:
+                    self.report_error('Giving up after %s fragment retries' % fragment_retries)
+                    return -1
+
+            decrypt_fragment = self.decrypter(info_dict)
+            dest, _ = sanitize_open(tmpfilename, 'wb')
+            for frag_index, fragment in enumerate(info_dict['fragments']):
+                fragment_filename = '%s-Frag%d' % (tmpfilename, frag_index)
+                try:
+                    src, _ = sanitize_open(fragment_filename, 'rb')
+                except IOError:
+                    if skip_unavailable_fragments and frag_index > 1:
+                        self.to_screen('[%s] Skipping fragment %d ...' % (self.get_basename(), frag_index))
+                        continue
+                    self.report_error('Unable to open fragment %d' % frag_index)
+                    return -1
+                dest.write(decrypt_fragment(fragment, src.read()))
+                src.close()
+                if not self.params.get('keep_fragments', False):
+                    os.remove(encodeFilename(fragment_filename))
+            dest.close()
+            os.remove(encodeFilename('%s.frag.urls' % tmpfilename))
+        else:
+            p = subprocess.Popen(
+                cmd, stderr=subprocess.PIPE)
+            _, stderr = process_communicate_or_kill(p)
             if p.returncode != 0:
                 self.to_stderr(stderr.decode('utf-8', 'replace'))
-            return p.returncode
-
-        fragment_retries = self.params.get('fragment_retries', 0)
-        skip_unavailable_fragments = self.params.get('skip_unavailable_fragments', True)
-
-        count = 0
-        while count <= fragment_retries:
-            p = Popen(cmd, stderr=subprocess.PIPE)
-            _, stderr = p.communicate_or_kill()
-            if p.returncode == 0:
-                break
-            # TODO: Decide whether to retry based on error code
-            # https://aria2.github.io/manual/en/html/aria2c.html#exit-status
-            self.to_stderr(stderr.decode('utf-8', 'replace'))
-            count += 1
-            if count <= fragment_retries:
-                self.to_screen(
-                    '[%s] Got error. Retrying fragments (attempt %d of %s)...'
-                    % (self.get_basename(), count, self.format_retries(fragment_retries)))
-        if count > fragment_retries:
-            if not skip_unavailable_fragments:
-                self.report_error('Giving up after %s fragment retries' % fragment_retries)
-                return -1
-
-        decrypt_fragment = self.decrypter(info_dict)
-        dest, _ = sanitize_open(tmpfilename, 'wb')
-        for frag_index, fragment in enumerate(info_dict['fragments']):
-            fragment_filename = '%s-Frag%d' % (tmpfilename, frag_index)
-            try:
-                src, _ = sanitize_open(fragment_filename, 'rb')
-            except IOError as err:
-                if skip_unavailable_fragments and frag_index > 1:
-                    self.report_skip_fragment(frag_index, err)
-                    continue
-                self.report_error(f'Unable to open fragment {frag_index}; {err}')
-                return -1
-            dest.write(decrypt_fragment(fragment, src.read()))
-            src.close()
-            if not self.params.get('keep_fragments', False):
-                os.remove(encodeFilename(fragment_filename))
-        dest.close()
-        os.remove(encodeFilename('%s.frag.urls' % tmpfilename))
-        return 0
+        return p.returncode
 
 
 class CurlFD(ExternalFD):
@@ -197,8 +198,8 @@
         self._debug_cmd(cmd)
 
         # curl writes the progress to stderr so don't capture it.
-        p = Popen(cmd)
-        p.communicate_or_kill()
+        p = subprocess.Popen(cmd)
+        process_communicate_or_kill(p)
         return p.returncode
 
 
@@ -325,10 +326,6 @@
         # TODO: Fix path for ffmpeg
         # Fixme: This may be wrong when --ffmpeg-location is used
         return FFmpegPostProcessor().available
-
-    @classmethod
-    def supports(cls, info_dict):
-        return all(proto in cls.SUPPORTED_PROTOCOLS for proto in info_dict['protocol'].split('+'))
 
     def on_process_started(self, proc, stdin):
         """ Override this in subclasses  """
@@ -472,36 +469,40 @@
 
         args = [encodeArgument(opt) for opt in args]
         args.append(encodeFilename(ffpp._ffmpeg_filename_argument(tmpfilename), True))
+        # ffmpeg_host = '127.0.0.1'
+        # ffmpeg_port = 9977
+        # args.extend(['-progress', f'http://{ffmpeg_host}:{ffmpeg_port}'])
+        args.extend(['-progress', 'pipe:1'])
         self._debug_cmd(args)
 
-<<<<<<< HEAD
-        proc = subprocess.Popen(args, stderr=subprocess.PIPE, stdin=subprocess.PIPE, env=env, universal_newlines=True, encoding="utf8")
-=======
-        proc = Popen(args, stdin=subprocess.PIPE, env=env)
->>>>>>> 96565c7e
+        proc = subprocess.Popen(args, env=env, universal_newlines=True, encoding="utf8",
+                                stdin=subprocess.PIPE, stdout=subprocess.PIPE)
         if url in ('-', 'pipe:'):
             self.on_process_started(proc, proc.stdin)
         try:
             # Get ffmpeg progress by capturing and parsing the output
-            start_time, end_time, total_time_to_dl = None, None, info_dict['duration']
-            for i, arg in enumerate(args):
-                if arg == "-ss" and i + 1 < len(args):
-                    start_time = parse_ffmpeg_time_string(args[i + 1])
-                elif (arg == "-sseof" or arg == "-t") and i + 1 < len(args):
-                    start_time = info_dict['duration'] - parse_ffmpeg_time_string(args[i + 1])
-                elif (arg == "-to" or arg == "-t") and i + 1 < len(args):
-                    end_time = parse_ffmpeg_time_string(args[i + 1])
-            if start_time is not None and end_time is None:
-                total_time_to_dl = total_time_to_dl - start_time
-            elif start_time is None and end_time is not None:
-                total_time_to_dl = end_time
-            elif start_time is not None and end_time is not None:
-                total_time_to_dl = end_time - start_time
-            started = time.time()
-            if "filesize" in info_dict.keys():
-                total_filesize = info_dict["filesize"] * total_time_to_dl / info_dict['duration']
-            elif "filesize_approx" in info_dict.keys():
-                total_filesize = info_dict["filesize_approx"]
+            if "duration" in info_dict.keys() and info_dict["duration"] is not None and info_dict['duration'] != 0:
+                start_time, end_time, total_time_to_dl = None, None, info_dict['duration']
+                for i, arg in enumerate(args):
+                    if arg == "-ss" and i + 1 < len(args):
+                        start_time = parse_ffmpeg_time_string(args[i + 1])
+                    elif (arg == "-sseof" or arg == "-t") and i + 1 < len(args):
+                        start_time = info_dict['duration'] - parse_ffmpeg_time_string(args[i + 1])
+                    elif (arg == "-to" or arg == "-t") and i + 1 < len(args):
+                        end_time = parse_ffmpeg_time_string(args[i + 1])
+                if start_time is not None and end_time is None:
+                    total_time_to_dl = total_time_to_dl - start_time
+                elif start_time is None and end_time is not None:
+                    total_time_to_dl = end_time
+                elif start_time is not None and end_time is not None:
+                    total_time_to_dl = end_time - start_time
+                started = time.time()
+                if "filesize" in info_dict.keys() and info_dict["filesize"] is not None:
+                    total_filesize = info_dict["filesize"] * total_time_to_dl / info_dict['duration']
+                elif "filesize_approx" in info_dict.keys() and info_dict["filesize_approx"] is not None:
+                    total_filesize = info_dict["filesize_approx"] * total_time_to_dl / info_dict['duration']
+                else:
+                    total_filesize = 0
             else:
                 total_filesize = 0
             status = {
@@ -510,52 +511,38 @@
                 'total_bytes': total_filesize,
                 'elapsed': time.time() - started
             }
-            progress_pattern = re.compile(r'(size|time|bitrate|speed)\s*=\s*(\S+)')
+            progress_pattern = re.compile(r'(frame=\s*(?P<frame>\S+)\nfps=\s*(?P<fps>\S+)\nstream_0_0_q=\s*(?P<stream_0_0_q>\S+)\n)?bitrate=\s*(?P<bitrate>\S+)\ntotal_size=\s*(?P<total_size>\S+)\nout_time_us=\s*(?P<out_time_us>\S+)\nout_time_ms=\s*(?P<out_time_ms>\S+)\nout_time=\s*(?P<out_time>\S+)\ndup_frames=\s*(?P<dup_frames>\S+)\ndrop_frames=\s*(?P<drop_frames>\S+)\nspeed=\s*(?P<speed>\S+)\nprogress=\s*(?P<progress>\S+)')
             retval = proc.poll()
+            ffpmeg_stdout_buffer = ""
+
             while retval is None:
-                output = proc.stderr.readline().rstrip(os.linesep) if proc.stderr is not None else ""
-                if output != "":
-                    sys.stderr.write(output)
-                ffmpeg_output = {key: value for key, value in progress_pattern.findall(output.rstrip(os.linesep))}
-                if ffmpeg_output != {}:
-                    try:
-                        speed = float(ffmpeg_output['speed'][1:])
-                        eta_seconds = (total_time_to_dl - parse_ffmpeg_time_string(ffmpeg_output['time'])) / speed
-                    except ValueError:
-                        eta_seconds = 0
-                    bitrate_int = None
-                    bitrate_str = re.match(r"(?P<E>\d+)(\.(?P<f>\d+))?(?P<U>g|m|k)?bits/s", ffmpeg_output['bitrate'])
-                    if bitrate_str:
-                        bitrate_int = int(bitrate_str.group('E'))
-                        if bitrate_str.group('f') is not None:
-                            bitrate_int += int(bitrate_str.group('f'))
-                        if bitrate_str.group('U') is not None:
-                            if bitrate_str.group('U') == 'g':
-                                bitrate_int *= 1_000_000_000
-                            elif bitrate_str.group('U') == 'm':
-                                bitrate_int *= 1_000_000
-                            elif bitrate_str.group('U') == 'k':
-                                bitrate_int *= 1_000
-                    dl_bytes_int = 0
-                    dl_bytes_str = re.match(r"(?P<E>\d+)(\.(?P<f>\d+))?(?P<U>g|m|k)?B", ffmpeg_output['size'])
-                    if dl_bytes_str:
-                        dl_bytes_int = int(dl_bytes_str.group('E'))
-                        if dl_bytes_str.group('f') is not None:
-                            dl_bytes_int += int(dl_bytes_str.group('f'))
-                        if dl_bytes_str.group('U') is not None:
-                            if dl_bytes_str.group('U') == 'g':
-                                dl_bytes_int *= 1_000_000_000
-                            elif dl_bytes_str.group('U') == 'm':
-                                dl_bytes_int *= 1_000_000
-                            elif dl_bytes_str.group('U') == 'k':
-                                dl_bytes_int *= 1_000
-                    status.update({
-                        'downloaded_bytes': dl_bytes_int,
-                        'speed': bitrate_int,
-                        'eta': eta_seconds
-                    })
-                    self._hook_progress(status, info_dict)
-                    ffmpeg_output = {}
+                ffmpeg_stdout = proc.stdout.readline() if proc.stdout is not None else ""
+                if ffmpeg_stdout != "":
+                    ffpmeg_stdout_buffer += ffmpeg_stdout
+                    ffmpeg_prog_infos = re.match(progress_pattern, ffpmeg_stdout_buffer)
+                    if ffmpeg_prog_infos:
+                        sys.stdout.write(ffpmeg_stdout_buffer)
+                        ffmpeg_stdout = ""
+                        speed = 0 if ffmpeg_prog_infos['speed'] == "N/A" else float(ffmpeg_prog_infos['speed'][:-1])
+                        if speed != 0:
+                            eta_seconds = (total_time_to_dl - parse_ffmpeg_time_string(ffmpeg_prog_infos['out_time'])) / speed
+                        else:
+                            eta_seconds = 0
+                        bitrate_int = None
+                        bitrate_str = re.match(r"(?P<E>\d+)(\.(?P<f>\d+))?(?P<U>g|m|k)?bits/s", ffmpeg_prog_infos['bitrate'])
+                        if bitrate_str:
+                            bitrate_int = compute_prefix(bitrate_str)
+                        dl_bytes_int = 0
+                        dl_bytes_str = re.match(r"(?P<E>\d+)(\.(?P<f>\d+))?(?P<U>g|m|k)?B", ffmpeg_prog_infos['total_size'])
+                        if dl_bytes_str:
+                            dl_bytes_int = compute_prefix(dl_bytes_str)
+                        status.update({
+                            'downloaded_bytes': dl_bytes_int,
+                            'speed': bitrate_int,
+                            'eta': eta_seconds
+                        })
+                        self._hook_progress(status, info_dict)
+                        ffpmeg_stdout_buffer = ""
                 status.update({'elapsed': time.time() - started})
                 retval = proc.poll()
             status.update({
@@ -570,7 +557,7 @@
             # streams). Note that Windows is not affected and produces playable
             # files (see https://github.com/ytdl-org/youtube-dl/issues/8300).
             if isinstance(e, KeyboardInterrupt) and sys.platform != 'win32' and url not in ('-', 'pipe:'):
-                proc.communicate_or_kill(b'q')
+                process_communicate_or_kill(proc, b'q')
             else:
                 proc.kill()
                 proc.wait()
@@ -610,6 +597,20 @@
     return time
 
 
+def compute_prefix(match):
+    res = int(match.group('E'))
+    if match.group('f') is not None:
+        res += int(match.group('f'))
+    if match.group('U') is not None:
+        if match.group('U') == 'g':
+            res *= 1_000_000_000
+        elif match.group('U') == 'm':
+            res *= 1_000_000
+        elif match.group('U') == 'k':
+            res *= 1_000
+    return res
+
+
 def list_external_downloaders():
     return sorted(_BY_NAME.keys())
 
