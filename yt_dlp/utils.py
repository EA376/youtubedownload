--- conflicted
+++ resolved
@@ -5408,7 +5408,6 @@
 def traverse_obj(
         obj, *paths, default=NO_DEFAULT, expected_type=None, get_all=True,
         casesense=True, is_user_input=False, traverse_string=False):
-<<<<<<< HEAD
     ''' Traverse nested list/dict/tuple
     @param path_list        A list of paths which are checked one by one.
                             Each path is a list of keys where each key is a:
@@ -5483,60 +5482,6 @@
                 except IndexError:
                     return None
         return obj
-=======
-    """
-    Safely traverse nested `dict`s and `Sequence`s
-
-    >>> obj = [{}, {"key": "value"}]
-    >>> traverse_obj(obj, (1, "key"))
-    "value"
-
-    Each of the provided `paths` is tested and the first producing a valid result will be returned.
-    The next path will also be tested if the path branched but no results could be found.
-    Supported values for traversal are `Mapping`, `Sequence` and `re.Match`.
-    A value of None is treated as the absence of a value.
-
-    The paths will be wrapped in `variadic`, so that `'key'` is conveniently the same as `('key', )`.
-
-    The keys in the path can be one of:
-        - `None`:           Return the current object.
-        - `str`/`int`:      Return `obj[key]`. For `re.Match`, return `obj.group(key)`.
-        - `slice`:          Branch out and return all values in `obj[key]`.
-        - `Ellipsis`:       Branch out and return a list of all values.
-        - `tuple`/`list`:   Branch out and return a list of all matching values.
-                            Read as: `[traverse_obj(obj, branch) for branch in branches]`.
-        - `function`:       Branch out and return values filtered by the function.
-                            Read as: `[value for key, value in obj if function(key, value)]`.
-                            For `Sequence`s, `key` is the index of the value.
-        - `dict`            Transform the current object and return a matching dict.
-                            Read as: `{key: traverse_obj(obj, path) for key, path in dct.items()}`.
-
-        `tuple`, `list`, and `dict` all support nested paths and branches.
-
-    @params paths           Paths which to traverse by.
-    @param default          Value to return if the paths do not match.
-    @param expected_type    If a `type`, only accept final values of this type.
-                            If any other callable, try to call the function on each result.
-    @param get_all          If `False`, return the first matching result, otherwise all matching ones.
-    @param casesense        If `False`, consider string dictionary keys as case insensitive.
-
-    The following are only meant to be used by YoutubeDL.prepare_outtmpl and are not part of the API
-
-    @param is_user_input    Whether the keys are generated from user input.
-                            If `True` strings get converted to `int`/`slice` if needed.
-    @param traverse_string  Whether to traverse into objects as strings.
-                            If `True`, any non-compatible object will first be
-                            converted into a string and then traversed into.
-
-
-    @returns                The result of the object traversal.
-                            If successful, `get_all=True`, and the path branches at least once,
-                            then a list of results is returned instead.
-                            A list is always returned if the last path branches and no `default` is given.
-    """
-    is_sequence = lambda x: isinstance(x, collections.abc.Sequence) and not isinstance(x, (str, bytes))
-    casefold = lambda k: k.casefold() if isinstance(k, str) else k
->>>>>>> 7287ab92
 
     if isinstance(expected_type, type):
         type_test = lambda val: val if isinstance(val, expected_type) else None
@@ -6010,13 +5955,7 @@
         bound_args.apply_defaults()
         key = tuple(bound_args.arguments.values())[1:]
 
-<<<<<<< HEAD
-        if not hasattr(self, '__cached_method__cache'):
-            self.__cached_method__cache = {}
-        cache = self.__cached_method__cache.setdefault(f.__name__, default_cache)
-=======
         cache = vars(self).setdefault('_cached_method__cache', {}).setdefault(f.__name__, {})
->>>>>>> 7287ab92
         if key not in cache:
             cache[key] = f(self, *args, **kwargs)
         return cache[key]
