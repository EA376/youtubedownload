from __future__ import annotations

import atexit
import base64
import binascii
import calendar
import codecs
import collections
import contextlib
import ctypes
import datetime
import email.header
import email.utils
import errno
import hashlib
import hmac
import html.entities
import html.parser
import http.client
import http.cookiejar
import importlib.util
import itertools
import json
import locale
import math
import mimetypes
import operator
import os
import platform
import random
import re
import shlex
import socket
import ssl
import struct
import subprocess
import sys
import tempfile
import traceback
import types
import urllib.error
import urllib.parse
import urllib.request
import xml.etree.ElementTree
import zlib

import typing

from .compat import asyncio, functools  # isort: split
from .compat import (
    compat_etree_fromstring,
    compat_expanduser,
    compat_HTMLParseError,
    compat_os_name,
    compat_shlex_quote,
)
from .dependencies import certifi, websockets, xattr

if typing.TYPE_CHECKING:
    from networking.common import Response


# This is not clearly defined otherwise
compiled_regex_type = type(re.compile(''))

NO_DEFAULT = object()
IDENTITY = lambda x: x

ENGLISH_MONTH_NAMES = [
    'January', 'February', 'March', 'April', 'May', 'June',
    'July', 'August', 'September', 'October', 'November', 'December']

MONTH_NAMES = {
    'en': ENGLISH_MONTH_NAMES,
    'fr': [
        'janvier', 'février', 'mars', 'avril', 'mai', 'juin',
        'juillet', 'août', 'septembre', 'octobre', 'novembre', 'décembre'],
}

KNOWN_EXTENSIONS = (
    'mp4', 'm4a', 'm4p', 'm4b', 'm4r', 'm4v', 'aac',
    'flv', 'f4v', 'f4a', 'f4b',
    'webm', 'ogg', 'ogv', 'oga', 'ogx', 'spx', 'opus',
    'mkv', 'mka', 'mk3d',
    'avi', 'divx',
    'mov',
    'asf', 'wmv', 'wma',
    '3gp', '3g2',
    'mp3',
    'flac',
    'ape',
    'wav',
    'f4f', 'f4m', 'm3u8', 'smil')

# needed for sanitizing filenames in restricted mode
ACCENT_CHARS = dict(zip('ÂÃÄÀÁÅÆÇÈÉÊËÌÍÎÏÐÑÒÓÔÕÖŐØŒÙÚÛÜŰÝÞßàáâãäåæçèéêëìíîïðñòóôõöőøœùúûüűýþÿ',
                        itertools.chain('AAAAAA', ['AE'], 'CEEEEIIIIDNOOOOOOO', ['OE'], 'UUUUUY', ['TH', 'ss'],
                                        'aaaaaa', ['ae'], 'ceeeeiiiionooooooo', ['oe'], 'uuuuuy', ['th'], 'y')))

DATE_FORMATS = (
    '%d %B %Y',
    '%d %b %Y',
    '%B %d %Y',
    '%B %dst %Y',
    '%B %dnd %Y',
    '%B %drd %Y',
    '%B %dth %Y',
    '%b %d %Y',
    '%b %dst %Y',
    '%b %dnd %Y',
    '%b %drd %Y',
    '%b %dth %Y',
    '%b %dst %Y %I:%M',
    '%b %dnd %Y %I:%M',
    '%b %drd %Y %I:%M',
    '%b %dth %Y %I:%M',
    '%Y %m %d',
    '%Y-%m-%d',
    '%Y.%m.%d.',
    '%Y/%m/%d',
    '%Y/%m/%d %H:%M',
    '%Y/%m/%d %H:%M:%S',
    '%Y%m%d%H%M',
    '%Y%m%d%H%M%S',
    '%Y%m%d',
    '%Y-%m-%d %H:%M',
    '%Y-%m-%d %H:%M:%S',
    '%Y-%m-%d %H:%M:%S.%f',
    '%Y-%m-%d %H:%M:%S:%f',
    '%d.%m.%Y %H:%M',
    '%d.%m.%Y %H.%M',
    '%Y-%m-%dT%H:%M:%SZ',
    '%Y-%m-%dT%H:%M:%S.%fZ',
    '%Y-%m-%dT%H:%M:%S.%f0Z',
    '%Y-%m-%dT%H:%M:%S',
    '%Y-%m-%dT%H:%M:%S.%f',
    '%Y-%m-%dT%H:%M',
    '%b %d %Y at %H:%M',
    '%b %d %Y at %H:%M:%S',
    '%B %d %Y at %H:%M',
    '%B %d %Y at %H:%M:%S',
    '%H:%M %d-%b-%Y',
)

DATE_FORMATS_DAY_FIRST = list(DATE_FORMATS)
DATE_FORMATS_DAY_FIRST.extend([
    '%d-%m-%Y',
    '%d.%m.%Y',
    '%d.%m.%y',
    '%d/%m/%Y',
    '%d/%m/%y',
    '%d/%m/%Y %H:%M:%S',
])

DATE_FORMATS_MONTH_FIRST = list(DATE_FORMATS)
DATE_FORMATS_MONTH_FIRST.extend([
    '%m-%d-%Y',
    '%m.%d.%Y',
    '%m/%d/%Y',
    '%m/%d/%y',
    '%m/%d/%Y %H:%M:%S',
])

PACKED_CODES_RE = r"}\('(.+)',(\d+),(\d+),'([^']+)'\.split\('\|'\)"
JSON_LD_RE = r'(?is)<script[^>]+type=(["\']?)application/ld\+json\1[^>]*>(?P<json_ld>.+?)</script>'

NUMBER_RE = r'\d+(?:\.\d+)?'


@functools.cache
def preferredencoding():
    """Get preferred encoding.

    Returns the best encoding scheme for the system, based on
    locale.getpreferredencoding() and some further tweaks.
    """
    try:
        pref = locale.getpreferredencoding()
        'TEST'.encode(pref)
    except Exception:
        pref = 'UTF-8'

    return pref


def write_json_file(obj, fn):
    """ Encode obj as JSON and write it to fn, atomically if possible """

    tf = tempfile.NamedTemporaryFile(
        prefix=f'{os.path.basename(fn)}.', dir=os.path.dirname(fn),
        suffix='.tmp', delete=False, mode='w', encoding='utf-8')

    try:
        with tf:
            json.dump(obj, tf, ensure_ascii=False)
        if sys.platform == 'win32':
            # Need to remove existing file on Windows, else os.rename raises
            # WindowsError or FileExistsError.
            with contextlib.suppress(OSError):
                os.unlink(fn)
        with contextlib.suppress(OSError):
            mask = os.umask(0)
            os.umask(mask)
            os.chmod(tf.name, 0o666 & ~mask)
        os.rename(tf.name, fn)
    except Exception:
        with contextlib.suppress(OSError):
            os.remove(tf.name)
        raise


def find_xpath_attr(node, xpath, key, val=None):
    """ Find the xpath xpath[@key=val] """
    assert re.match(r'^[a-zA-Z_-]+$', key)
    expr = xpath + ('[@%s]' % key if val is None else f"[@{key}='{val}']")
    return node.find(expr)

# On python2.6 the xml.etree.ElementTree.Element methods don't support
# the namespace parameter


def xpath_with_ns(path, ns_map):
    components = [c.split(':') for c in path.split('/')]
    replaced = []
    for c in components:
        if len(c) == 1:
            replaced.append(c[0])
        else:
            ns, tag = c
            replaced.append('{%s}%s' % (ns_map[ns], tag))
    return '/'.join(replaced)


def xpath_element(node, xpath, name=None, fatal=False, default=NO_DEFAULT):
    def _find_xpath(xpath):
        return node.find(xpath)

    if isinstance(xpath, str):
        n = _find_xpath(xpath)
    else:
        for xp in xpath:
            n = _find_xpath(xp)
            if n is not None:
                break

    if n is None:
        if default is not NO_DEFAULT:
            return default
        elif fatal:
            name = xpath if name is None else name
            raise ExtractorError('Could not find XML element %s' % name)
        else:
            return None
    return n


def xpath_text(node, xpath, name=None, fatal=False, default=NO_DEFAULT):
    n = xpath_element(node, xpath, name, fatal=fatal, default=default)
    if n is None or n == default:
        return n
    if n.text is None:
        if default is not NO_DEFAULT:
            return default
        elif fatal:
            name = xpath if name is None else name
            raise ExtractorError('Could not find XML element\'s text %s' % name)
        else:
            return None
    return n.text


def xpath_attr(node, xpath, key, name=None, fatal=False, default=NO_DEFAULT):
    n = find_xpath_attr(node, xpath, key)
    if n is None:
        if default is not NO_DEFAULT:
            return default
        elif fatal:
            name = f'{xpath}[@{key}]' if name is None else name
            raise ExtractorError('Could not find XML attribute %s' % name)
        else:
            return None
    return n.attrib[key]


def get_element_by_id(id, html, **kwargs):
    """Return the content of the tag with the specified ID in the passed HTML document"""
    return get_element_by_attribute('id', id, html, **kwargs)


def get_element_html_by_id(id, html, **kwargs):
    """Return the html of the tag with the specified ID in the passed HTML document"""
    return get_element_html_by_attribute('id', id, html, **kwargs)


def get_element_by_class(class_name, html):
    """Return the content of the first tag with the specified class in the passed HTML document"""
    retval = get_elements_by_class(class_name, html)
    return retval[0] if retval else None


def get_element_html_by_class(class_name, html):
    """Return the html of the first tag with the specified class in the passed HTML document"""
    retval = get_elements_html_by_class(class_name, html)
    return retval[0] if retval else None


def get_element_by_attribute(attribute, value, html, **kwargs):
    retval = get_elements_by_attribute(attribute, value, html, **kwargs)
    return retval[0] if retval else None


def get_element_html_by_attribute(attribute, value, html, **kargs):
    retval = get_elements_html_by_attribute(attribute, value, html, **kargs)
    return retval[0] if retval else None


def get_elements_by_class(class_name, html, **kargs):
    """Return the content of all tags with the specified class in the passed HTML document as a list"""
    return get_elements_by_attribute(
        'class', r'[^\'"]*(?<=[\'"\s])%s(?=[\'"\s])[^\'"]*' % re.escape(class_name),
        html, escape_value=False)


def get_elements_html_by_class(class_name, html):
    """Return the html of all tags with the specified class in the passed HTML document as a list"""
    return get_elements_html_by_attribute(
        'class', r'[^\'"]*(?<=[\'"\s])%s(?=[\'"\s])[^\'"]*' % re.escape(class_name),
        html, escape_value=False)


def get_elements_by_attribute(*args, **kwargs):
    """Return the content of the tag with the specified attribute in the passed HTML document"""
    return [content for content, _ in get_elements_text_and_html_by_attribute(*args, **kwargs)]


def get_elements_html_by_attribute(*args, **kwargs):
    """Return the html of the tag with the specified attribute in the passed HTML document"""
    return [whole for _, whole in get_elements_text_and_html_by_attribute(*args, **kwargs)]


def get_elements_text_and_html_by_attribute(attribute, value, html, escape_value=True):
    """
    Return the text (content) and the html (whole) of the tag with the specified
    attribute in the passed HTML document
    """

    quote = '' if re.match(r'''[\s"'`=<>]''', value) else '?'

    value = re.escape(value) if escape_value else value

    partial_element_re = rf'''(?x)
        <(?P<tag>[a-zA-Z0-9:._-]+)
         (?:\s(?:[^>"']|"[^"]*"|'[^']*')*)?
         \s{re.escape(attribute)}\s*=\s*(?P<_q>['"]{quote})(?-x:{value})(?P=_q)
        '''

    for m in re.finditer(partial_element_re, html):
        content, whole = get_element_text_and_html_by_tag(m.group('tag'), html[m.start():])

        yield (
            unescapeHTML(re.sub(r'^(?P<q>["\'])(?P<content>.*)(?P=q)$', r'\g<content>', content, flags=re.DOTALL)),
            whole
        )


class HTMLBreakOnClosingTagParser(html.parser.HTMLParser):
    """
    HTML parser which raises HTMLBreakOnClosingTagException upon reaching the
    closing tag for the first opening tag it has encountered, and can be used
    as a context manager
    """

    class HTMLBreakOnClosingTagException(Exception):
        pass

    def __init__(self):
        self.tagstack = collections.deque()
        html.parser.HTMLParser.__init__(self)

    def __enter__(self):
        return self

    def __exit__(self, *_):
        self.close()

    def close(self):
        # handle_endtag does not return upon raising HTMLBreakOnClosingTagException,
        # so data remains buffered; we no longer have any interest in it, thus
        # override this method to discard it
        pass

    def handle_starttag(self, tag, _):
        self.tagstack.append(tag)

    def handle_endtag(self, tag):
        if not self.tagstack:
            raise compat_HTMLParseError('no tags in the stack')
        while self.tagstack:
            inner_tag = self.tagstack.pop()
            if inner_tag == tag:
                break
        else:
            raise compat_HTMLParseError(f'matching opening tag for closing {tag} tag not found')
        if not self.tagstack:
            raise self.HTMLBreakOnClosingTagException()


def get_element_text_and_html_by_tag(tag, html):
    """
    For the first element with the specified tag in the passed HTML document
    return its' content (text) and the whole element (html)
    """
    def find_or_raise(haystack, needle, exc):
        try:
            return haystack.index(needle)
        except ValueError:
            raise exc
    closing_tag = f'</{tag}>'
    whole_start = find_or_raise(
        html, f'<{tag}', compat_HTMLParseError(f'opening {tag} tag not found'))
    content_start = find_or_raise(
        html[whole_start:], '>', compat_HTMLParseError(f'malformed opening {tag} tag'))
    content_start += whole_start + 1
    with HTMLBreakOnClosingTagParser() as parser:
        parser.feed(html[whole_start:content_start])
        if not parser.tagstack or parser.tagstack[0] != tag:
            raise compat_HTMLParseError(f'parser did not match opening {tag} tag')
        offset = content_start
        while offset < len(html):
            next_closing_tag_start = find_or_raise(
                html[offset:], closing_tag,
                compat_HTMLParseError(f'closing {tag} tag not found'))
            next_closing_tag_end = next_closing_tag_start + len(closing_tag)
            try:
                parser.feed(html[offset:offset + next_closing_tag_end])
                offset += next_closing_tag_end
            except HTMLBreakOnClosingTagParser.HTMLBreakOnClosingTagException:
                return html[content_start:offset + next_closing_tag_start], \
                    html[whole_start:offset + next_closing_tag_end]
        raise compat_HTMLParseError('unexpected end of html')


class HTMLAttributeParser(html.parser.HTMLParser):
    """Trivial HTML parser to gather the attributes for a single element"""

    def __init__(self):
        self.attrs = {}
        html.parser.HTMLParser.__init__(self)

    def handle_starttag(self, tag, attrs):
        self.attrs = dict(attrs)


class HTMLListAttrsParser(html.parser.HTMLParser):
    """HTML parser to gather the attributes for the elements of a list"""

    def __init__(self):
        html.parser.HTMLParser.__init__(self)
        self.items = []
        self._level = 0

    def handle_starttag(self, tag, attrs):
        if tag == 'li' and self._level == 0:
            self.items.append(dict(attrs))
        self._level += 1

    def handle_endtag(self, tag):
        self._level -= 1


def extract_attributes(html_element):
    """Given a string for an HTML element such as
    <el
         a="foo" B="bar" c="&98;az" d=boz
         empty= noval entity="&amp;"
         sq='"' dq="'"
    >
    Decode and return a dictionary of attributes.
    {
        'a': 'foo', 'b': 'bar', c: 'baz', d: 'boz',
        'empty': '', 'noval': None, 'entity': '&',
        'sq': '"', 'dq': '\''
    }.
    """
    parser = HTMLAttributeParser()
    with contextlib.suppress(compat_HTMLParseError):
        parser.feed(html_element)
        parser.close()
    return parser.attrs


def parse_list(webpage):
    """Given a string for an series of HTML <li> elements,
    return a dictionary of their attributes"""
    parser = HTMLListAttrsParser()
    parser.feed(webpage)
    parser.close()
    return parser.items


def clean_html(html):
    """Clean an HTML snippet into a readable string"""

    if html is None:  # Convenience for sanitizing descriptions etc.
        return html

    html = re.sub(r'\s+', ' ', html)
    html = re.sub(r'(?u)\s?<\s?br\s?/?\s?>\s?', '\n', html)
    html = re.sub(r'(?u)<\s?/\s?p\s?>\s?<\s?p[^>]*>', '\n', html)
    # Strip html tags
    html = re.sub('<.*?>', '', html)
    # Replace html entities
    html = unescapeHTML(html)
    return html.strip()


class LenientJSONDecoder(json.JSONDecoder):
    def __init__(self, *args, transform_source=None, ignore_extra=False, **kwargs):
        self.transform_source, self.ignore_extra = transform_source, ignore_extra
        super().__init__(*args, **kwargs)

    def decode(self, s):
        if self.transform_source:
            s = self.transform_source(s)
        if self.ignore_extra:
            return self.raw_decode(s.lstrip())[0]
        return super().decode(s)


def sanitize_open(filename, open_mode):
    """Try to open the given filename, and slightly tweak it if this fails.

    Attempts to open the given filename. If this fails, it tries to change
    the filename slightly, step by step, until it's either able to open it
    or it fails and raises a final exception, like the standard open()
    function.

    It returns the tuple (stream, definitive_file_name).
    """
    if filename == '-':
        if sys.platform == 'win32':
            import msvcrt
            msvcrt.setmode(sys.stdout.fileno(), os.O_BINARY)
        return (sys.stdout.buffer if hasattr(sys.stdout, 'buffer') else sys.stdout, filename)

    for attempt in range(2):
        try:
            try:
                if sys.platform == 'win32':
                    # FIXME: An exclusive lock also locks the file from being read.
                    # Since windows locks are mandatory, don't lock the file on windows (for now).
                    # Ref: https://github.com/yt-dlp/yt-dlp/issues/3124
                    raise LockingUnsupportedError()
                stream = locked_file(filename, open_mode, block=False).__enter__()
            except OSError:
                stream = open(filename, open_mode)
            return stream, filename
        except OSError as err:
            if attempt or err.errno in (errno.EACCES,):
                raise
            old_filename, filename = filename, sanitize_path(filename)
            if old_filename == filename:
                raise


def timeconvert(timestr):
    """Convert RFC 2822 defined time string into system timestamp"""
    timestamp = None
    timetuple = email.utils.parsedate_tz(timestr)
    if timetuple is not None:
        timestamp = email.utils.mktime_tz(timetuple)
    return timestamp


def sanitize_filename(s, restricted=False, is_id=NO_DEFAULT):
    """Sanitizes a string so it could be used as part of a filename.
    @param restricted   Use a stricter subset of allowed characters
    @param is_id        Whether this is an ID that should be kept unchanged if possible.
                        If unset, yt-dlp's new sanitization rules are in effect
    """
    if s == '':
        return ''

    def replace_insane(char):
        if restricted and char in ACCENT_CHARS:
            return ACCENT_CHARS[char]
        elif not restricted and char == '\n':
            return '\0 '
        elif char == '?' or ord(char) < 32 or ord(char) == 127:
            return ''
        elif char == '"':
            return '' if restricted else '\''
        elif char == ':':
            return '\0_\0-' if restricted else '\0 \0-'
        elif char in '\\/|*<>':
            return '\0_'
        if restricted and (char in '!&\'()[]{}$;`^,#' or char.isspace() or ord(char) > 127):
            return '\0_'
        return char

    s = re.sub(r'[0-9]+(?::[0-9]+)+', lambda m: m.group(0).replace(':', '_'), s)  # Handle timestamps
    result = ''.join(map(replace_insane, s))
    if is_id is NO_DEFAULT:
        result = re.sub('(\0.)(?:(?=\\1)..)+', r'\1', result)  # Remove repeated substitute chars
        STRIP_RE = '(?:\0.|[ _-])*'
        result = re.sub(f'^\0.{STRIP_RE}|{STRIP_RE}\0.$', '', result)  # Remove substitute chars from start/end
    result = result.replace('\0', '') or '_'

    if not is_id:
        while '__' in result:
            result = result.replace('__', '_')
        result = result.strip('_')
        # Common case of "Foreign band name - English song title"
        if restricted and result.startswith('-_'):
            result = result[2:]
        if result.startswith('-'):
            result = '_' + result[len('-'):]
        result = result.lstrip('.')
        if not result:
            result = '_'
    return result


def sanitize_path(s, force=False):
    """Sanitizes and normalizes path on Windows"""
    if sys.platform == 'win32':
        force = False
        drive_or_unc, _ = os.path.splitdrive(s)
    elif force:
        drive_or_unc = ''
    else:
        return s

    norm_path = os.path.normpath(remove_start(s, drive_or_unc)).split(os.path.sep)
    if drive_or_unc:
        norm_path.pop(0)
    sanitized_path = [
        path_part if path_part in ['.', '..'] else re.sub(r'(?:[/<>:"\|\\?\*]|[\s.]$)', '#', path_part)
        for path_part in norm_path]
    if drive_or_unc:
        sanitized_path.insert(0, drive_or_unc + os.path.sep)
    elif force and s and s[0] == os.path.sep:
        sanitized_path.insert(0, os.path.sep)
    return os.path.join(*sanitized_path)


def sanitize_url(url):
    # Prepend protocol-less URLs with `http:` scheme in order to mitigate
    # the number of unwanted failures due to missing protocol
    if url is None:
        return
    elif url.startswith('//'):
        return 'http:%s' % url
    # Fix some common typos seen so far
    COMMON_TYPOS = (
        # https://github.com/ytdl-org/youtube-dl/issues/15649
        (r'^httpss://', r'https://'),
        # https://bx1.be/lives/direct-tv/
        (r'^rmtp([es]?)://', r'rtmp\1://'),
    )
    for mistake, fixup in COMMON_TYPOS:
        if re.match(mistake, url):
            return re.sub(mistake, fixup, url)
    return url


def extract_basic_auth(url):
    parts = urllib.parse.urlsplit(url)
    if parts.username is None:
        return url, None
    url = urllib.parse.urlunsplit(parts._replace(netloc=(
        parts.hostname if parts.port is None
        else '%s:%d' % (parts.hostname, parts.port))))
    auth_payload = base64.b64encode(
        ('%s:%s' % (parts.username, parts.password or '')).encode())
    return url, f'Basic {auth_payload.decode()}'


def expand_path(s):
    """Expand shell variables and ~"""
    return os.path.expandvars(compat_expanduser(s))


def orderedSet(iterable, *, lazy=False):
    """Remove all duplicates from the input iterable"""
    def _iter():
        seen = []  # Do not use set since the items can be unhashable
        for x in iterable:
            if x not in seen:
                seen.append(x)
                yield x

    return _iter() if lazy else list(_iter())


def _htmlentity_transform(entity_with_semicolon):
    """Transforms an HTML entity to a character."""
    entity = entity_with_semicolon[:-1]

    # Known non-numeric HTML entity
    if entity in html.entities.name2codepoint:
        return chr(html.entities.name2codepoint[entity])

    # TODO: HTML5 allows entities without a semicolon. For example,
    # '&Eacuteric' should be decoded as 'Éric'.
    if entity_with_semicolon in html.entities.html5:
        return html.entities.html5[entity_with_semicolon]

    mobj = re.match(r'#(x[0-9a-fA-F]+|[0-9]+)', entity)
    if mobj is not None:
        numstr = mobj.group(1)
        if numstr.startswith('x'):
            base = 16
            numstr = '0%s' % numstr
        else:
            base = 10
        # See https://github.com/ytdl-org/youtube-dl/issues/7518
        with contextlib.suppress(ValueError):
            return chr(int(numstr, base))

    # Unknown entity in name, return its literal representation
    return '&%s;' % entity


def unescapeHTML(s):
    if s is None:
        return None
    assert isinstance(s, str)

    return re.sub(
        r'&([^&;]+;)', lambda m: _htmlentity_transform(m.group(1)), s)


def escapeHTML(text):
    return (
        text
        .replace('&', '&amp;')
        .replace('<', '&lt;')
        .replace('>', '&gt;')
        .replace('"', '&quot;')
        .replace("'", '&#39;')
    )


def process_communicate_or_kill(p, *args, **kwargs):
    write_string('DeprecationWarning: yt_dlp.utils.process_communicate_or_kill is deprecated '
                 'and may be removed in a future version. Use yt_dlp.utils.Popen.communicate_or_kill instead')
    return Popen.communicate_or_kill(p, *args, **kwargs)


class Popen(subprocess.Popen):
    if sys.platform == 'win32':
        _startupinfo = subprocess.STARTUPINFO()
        _startupinfo.dwFlags |= subprocess.STARTF_USESHOWWINDOW
    else:
        _startupinfo = None

    def __init__(self, *args, text=False, **kwargs):
        if text is True:
            kwargs['universal_newlines'] = True  # For 3.6 compatibility
            kwargs.setdefault('encoding', 'utf-8')
            kwargs.setdefault('errors', 'replace')
        super().__init__(*args, **kwargs, startupinfo=self._startupinfo)

    def communicate_or_kill(self, *args, **kwargs):
        try:
            return self.communicate(*args, **kwargs)
        except BaseException:  # Including KeyboardInterrupt
            self.kill(timeout=None)
            raise

    def kill(self, *, timeout=0):
        super().kill()
        if timeout != 0:
            self.wait(timeout=timeout)

    @classmethod
    def run(cls, *args, **kwargs):
        with cls(*args, **kwargs) as proc:
            stdout, stderr = proc.communicate_or_kill()
            return stdout or '', stderr or '', proc.returncode


def get_subprocess_encoding():
    if sys.platform == 'win32' and sys.getwindowsversion()[0] >= 5:
        # For subprocess calls, encode with locale encoding
        # Refer to http://stackoverflow.com/a/9951851/35070
        encoding = preferredencoding()
    else:
        encoding = sys.getfilesystemencoding()
    if encoding is None:
        encoding = 'utf-8'
    return encoding


def encodeFilename(s, for_subprocess=False):
    assert isinstance(s, str)
    return s


def decodeFilename(b, for_subprocess=False):
    return b


def encodeArgument(s):
    # Legacy code that uses byte strings
    # Uncomment the following line after fixing all post processors
    # assert isinstance(s, str), 'Internal error: %r should be of type %r, is %r' % (s, str, type(s))
    return s if isinstance(s, str) else s.decode('ascii')


def decodeArgument(b):
    return b


def decodeOption(optval):
    if optval is None:
        return optval
    if isinstance(optval, bytes):
        optval = optval.decode(preferredencoding())

    assert isinstance(optval, str)
    return optval


_timetuple = collections.namedtuple('Time', ('hours', 'minutes', 'seconds', 'milliseconds'))


def timetuple_from_msec(msec):
    secs, msec = divmod(msec, 1000)
    mins, secs = divmod(secs, 60)
    hrs, mins = divmod(mins, 60)
    return _timetuple(hrs, mins, secs, msec)


def formatSeconds(secs, delim=':', msec=False):
    time = timetuple_from_msec(secs * 1000)
    if time.hours:
        ret = '%d%s%02d%s%02d' % (time.hours, delim, time.minutes, delim, time.seconds)
    elif time.minutes:
        ret = '%d%s%02d' % (time.minutes, delim, time.seconds)
    else:
        ret = '%d' % time.seconds
    return '%s.%03d' % (ret, time.milliseconds) if msec else ret


def bug_reports_message(before=';'):
    from .update import REPOSITORY

    msg = (f'please report this issue on  https://github.com/{REPOSITORY}/issues?q= , '
           'filling out the appropriate issue template. Confirm you are on the latest version using  yt-dlp -U')

    before = before.rstrip()
    if not before or before.endswith(('.', '!', '?')):
        msg = msg[0].title() + msg[1:]

    return (before + ' ' if before else '') + msg


class YoutubeDLError(Exception):
    """Base exception for YoutubeDL errors."""
    msg = None

    def __init__(self, msg=None):
        if msg is not None:
            self.msg = msg
        elif self.msg is None:
            self.msg = type(self).__name__
        super().__init__(self.msg)


class RequestError(YoutubeDLError):
    def __init__(self, msg=None, cause=None, handler=None):
        self.handler = handler
        self.cause = cause
        if not msg and cause:
            msg = str(cause)
        super().__init__(msg)

    def __str__(self):
        return self.msg + (f' (caused by {self.cause.__class__.__name__})' if self.cause else '')


class UnsupportedRequest(RequestError):
    """raised when a handler cannot handle a request"""
    pass


class TransportError(RequestError):
    """Network related errors"""


# Backwards compatible with urllib.error.HTTPError
class HTTPError(urllib.error.HTTPError, RequestError):
    def __init__(self, response: Response, redirect_loop=False):
        self.response = response
        msg = response.reason or ''
        if redirect_loop:
            msg += ' (redirect loop detected)'
        super().__init__(
            url=response.url, code=response.code, msg=msg, hdrs=response.headers, fp=response)


# Backwards compat with http.client.IncompleteRead
class IncompleteRead(TransportError, http.client.IncompleteRead):
    def __init__(self, partial, cause=None, expected=None):
        self.partial = partial
        self.expected = expected
        super().__init__(msg=repr(self), cause=cause)
        http.client.IncompleteRead.__init__(self, partial=partial, expected=expected)


class SSLError(TransportError):
    def __init__(self, *args, **kwargs):
        super().__init__(*args, **kwargs)
        for ssl_err_str in ('SSLV3_ALERT_HANDSHAKE_FAILURE', 'UNSAFE_LEGACY_RENEGOTIATION_DISABLED'):
            if ssl_err_str in str(self.msg):
                self.msg = f'{ssl_err_str}: Try using --legacy-server-connect'
                break


class ProxyError(TransportError):
    pass


network_exceptions = (HTTPError, TransportError)


class ExtractorError(YoutubeDLError):
    """Error during info extraction."""

    def __init__(self, msg, tb=None, expected=False, cause=None, video_id=None, ie=None):
        """ tb, if given, is the original traceback (so that it can be printed out).
        If expected is set, this is a normal error message and most likely not a bug in yt-dlp.
        """
        if sys.exc_info()[0] in network_exceptions:
            expected = True

        self.orig_msg = str(msg)
        self.traceback = tb
        self.expected = expected
        self.cause = cause
        self.video_id = video_id
        self.ie = ie
        self.exc_info = sys.exc_info()  # preserve original exception
        if isinstance(self.exc_info[1], ExtractorError):
            self.exc_info = self.exc_info[1].exc_info

        super().__init__(''.join((
            format_field(ie, None, '[%s] '),
            format_field(video_id, None, '%s: '),
            msg,
            format_field(cause, None, ' (caused by %r)'),
            '' if expected else bug_reports_message())))

    def format_traceback(self):
        return join_nonempty(
            self.traceback and ''.join(traceback.format_tb(self.traceback)),
            self.cause and ''.join(traceback.format_exception(None, self.cause, self.cause.__traceback__)[1:]),
            delim='\n') or None


class UnsupportedError(ExtractorError):
    def __init__(self, url):
        super().__init__(
            'Unsupported URL: %s' % url, expected=True)
        self.url = url


class RegexNotFoundError(ExtractorError):
    """Error when a regex didn't match"""
    pass


class GeoRestrictedError(ExtractorError):
    """Geographic restriction Error exception.

    This exception may be thrown when a video is not available from your
    geographic location due to geographic restrictions imposed by a website.
    """

    def __init__(self, msg, countries=None, **kwargs):
        kwargs['expected'] = True
        super().__init__(msg, **kwargs)
        self.countries = countries


class DownloadError(YoutubeDLError):
    """Download Error exception.

    This exception may be thrown by FileDownloader objects if they are not
    configured to continue on errors. They will contain the appropriate
    error message.
    """

    def __init__(self, msg, exc_info=None):
        """ exc_info, if given, is the original exception that caused the trouble (as returned by sys.exc_info()). """
        super().__init__(msg)
        self.exc_info = exc_info


class EntryNotInPlaylist(YoutubeDLError):
    """Entry not in playlist exception.

    This exception will be thrown by YoutubeDL when a requested entry
    is not found in the playlist info_dict
    """
    msg = 'Entry not found in info'


class SameFileError(YoutubeDLError):
    """Same File exception.

    This exception will be thrown by FileDownloader objects if they detect
    multiple files would have to be downloaded to the same file on disk.
    """
    msg = 'Fixed output name but more than one file to download'

    def __init__(self, filename=None):
        if filename is not None:
            self.msg += f': {filename}'
        super().__init__(self.msg)


class PostProcessingError(YoutubeDLError):
    """Post Processing exception.

    This exception may be raised by PostProcessor's .run() method to
    indicate an error in the postprocessing task.
    """


class DownloadCancelled(YoutubeDLError):
    """ Exception raised when the download queue should be interrupted """
    msg = 'The download was cancelled'


class ExistingVideoReached(DownloadCancelled):
    """ --break-on-existing triggered """
    msg = 'Encountered a video that is already in the archive, stopping due to --break-on-existing'


class RejectedVideoReached(DownloadCancelled):
    """ --break-on-reject triggered """
    msg = 'Encountered a video that did not match filter, stopping due to --break-on-reject'


class MaxDownloadsReached(DownloadCancelled):
    """ --max-downloads limit has been reached. """
    msg = 'Maximum number of downloads reached, stopping due to --max-downloads'


class ReExtractInfo(YoutubeDLError):
    """ Video info needs to be re-extracted. """

    def __init__(self, msg, expected=False):
        super().__init__(msg)
        self.expected = expected


class ThrottledDownload(ReExtractInfo):
    """ Download speed below --throttled-rate. """
    msg = 'The download speed is below throttle limit'

    def __init__(self):
        super().__init__(self.msg, expected=False)


class UnavailableVideoError(YoutubeDLError):
    """Unavailable Format exception.

    This exception will be thrown when a video is requested
    in a format that is not available for that video.
    """
    msg = 'Unable to download video'

    def __init__(self, err=None):
        if err is not None:
            self.msg += f': {err}'
        super().__init__(self.msg)


class ContentTooShortError(YoutubeDLError):
    """Content Too Short exception.

    This exception may be raised by FileDownloader objects when a file they
    download is too small for what the server announced first, indicating
    the connection was probably interrupted.
    """

    def __init__(self, downloaded, expected):
        super().__init__(f'Downloaded {downloaded} bytes, expected {expected} bytes')
        # Both in bytes
        self.downloaded = downloaded
        self.expected = expected


class XAttrMetadataError(YoutubeDLError):
    def __init__(self, code=None, msg='Unknown error'):
        super().__init__(msg)
        self.code = code
        self.msg = msg

        # Parsing code and msg
        if (self.code in (errno.ENOSPC, errno.EDQUOT)
                or 'No space left' in self.msg or 'Disk quota exceeded' in self.msg):
            self.reason = 'NO_SPACE'
        elif self.code == errno.E2BIG or 'Argument list too long' in self.msg:
            self.reason = 'VALUE_TOO_LONG'
        else:
            self.reason = 'NOT_SUPPORTED'


class XAttrUnavailableError(YoutubeDLError):
    pass


def extract_timezone(date_str):
    m = re.search(
        r'''(?x)
            ^.{8,}?                                              # >=8 char non-TZ prefix, if present
            (?P<tz>Z|                                            # just the UTC Z, or
                (?:(?<=.\b\d{4}|\b\d{2}:\d\d)|                   # preceded by 4 digits or hh:mm or
                   (?<!.\b[a-zA-Z]{3}|[a-zA-Z]{4}|..\b\d\d))     # not preceded by 3 alpha word or >= 4 alpha or 2 digits
                   [ ]?                                          # optional space
                (?P<sign>\+|-)                                   # +/-
                (?P<hours>[0-9]{2}):?(?P<minutes>[0-9]{2})       # hh[:]mm
            $)
        ''', date_str)
    if not m:
        timezone = datetime.timedelta()
    else:
        date_str = date_str[:-len(m.group('tz'))]
        if not m.group('sign'):
            timezone = datetime.timedelta()
        else:
            sign = 1 if m.group('sign') == '+' else -1
            timezone = datetime.timedelta(
                hours=sign * int(m.group('hours')),
                minutes=sign * int(m.group('minutes')))
    return timezone, date_str


def parse_iso8601(date_str, delimiter='T', timezone=None):
    """ Return a UNIX timestamp from the given date """

    if date_str is None:
        return None

    date_str = re.sub(r'\.[0-9]+', '', date_str)

    if timezone is None:
        timezone, date_str = extract_timezone(date_str)

    with contextlib.suppress(ValueError):
        date_format = f'%Y-%m-%d{delimiter}%H:%M:%S'
        dt = datetime.datetime.strptime(date_str, date_format) - timezone
        return calendar.timegm(dt.timetuple())


def date_formats(day_first=True):
    return DATE_FORMATS_DAY_FIRST if day_first else DATE_FORMATS_MONTH_FIRST


def unified_strdate(date_str, day_first=True):
    """Return a string with the date in the format YYYYMMDD"""

    if date_str is None:
        return None
    upload_date = None
    # Replace commas
    date_str = date_str.replace(',', ' ')
    # Remove AM/PM + timezone
    date_str = re.sub(r'(?i)\s*(?:AM|PM)(?:\s+[A-Z]+)?', '', date_str)
    _, date_str = extract_timezone(date_str)

    for expression in date_formats(day_first):
        with contextlib.suppress(ValueError):
            upload_date = datetime.datetime.strptime(date_str, expression).strftime('%Y%m%d')
    if upload_date is None:
        timetuple = email.utils.parsedate_tz(date_str)
        if timetuple:
            with contextlib.suppress(ValueError):
                upload_date = datetime.datetime(*timetuple[:6]).strftime('%Y%m%d')
    if upload_date is not None:
        return str(upload_date)


def unified_timestamp(date_str, day_first=True):
    if date_str is None:
        return None

    date_str = re.sub(r'[,|]', '', date_str)

    pm_delta = 12 if re.search(r'(?i)PM', date_str) else 0
    timezone, date_str = extract_timezone(date_str)

    # Remove AM/PM + timezone
    date_str = re.sub(r'(?i)\s*(?:AM|PM)(?:\s+[A-Z]+)?', '', date_str)

    # Remove unrecognized timezones from ISO 8601 alike timestamps
    m = re.search(r'\d{1,2}:\d{1,2}(?:\.\d+)?(?P<tz>\s*[A-Z]+)$', date_str)
    if m:
        date_str = date_str[:-len(m.group('tz'))]

    # Python only supports microseconds, so remove nanoseconds
    m = re.search(r'^([0-9]{4,}-[0-9]{1,2}-[0-9]{1,2}T[0-9]{1,2}:[0-9]{1,2}:[0-9]{1,2}\.[0-9]{6})[0-9]+$', date_str)
    if m:
        date_str = m.group(1)

    for expression in date_formats(day_first):
        with contextlib.suppress(ValueError):
            dt = datetime.datetime.strptime(date_str, expression) - timezone + datetime.timedelta(hours=pm_delta)
            return calendar.timegm(dt.timetuple())
    timetuple = email.utils.parsedate_tz(date_str)
    if timetuple:
        return calendar.timegm(timetuple) + pm_delta * 3600


def determine_ext(url, default_ext='unknown_video'):
    if url is None or '.' not in url:
        return default_ext
    guess = url.partition('?')[0].rpartition('.')[2]
    if re.match(r'^[A-Za-z0-9]+$', guess):
        return guess
    # Try extract ext from URLs like http://example.com/foo/bar.mp4/?download
    elif guess.rstrip('/') in KNOWN_EXTENSIONS:
        return guess.rstrip('/')
    else:
        return default_ext


def subtitles_filename(filename, sub_lang, sub_format, expected_real_ext=None):
    return replace_extension(filename, sub_lang + '.' + sub_format, expected_real_ext)


def datetime_from_str(date_str, precision='auto', format='%Y%m%d'):
    R"""
    Return a datetime object from a string.
    Supported format:
        (now|today|yesterday|DATE)([+-]\d+(microsecond|second|minute|hour|day|week|month|year)s?)?

    @param format       strftime format of DATE
    @param precision    Round the datetime object: auto|microsecond|second|minute|hour|day
                        auto: round to the unit provided in date_str (if applicable).
    """
    auto_precision = False
    if precision == 'auto':
        auto_precision = True
        precision = 'microsecond'
    today = datetime_round(datetime.datetime.utcnow(), precision)
    if date_str in ('now', 'today'):
        return today
    if date_str == 'yesterday':
        return today - datetime.timedelta(days=1)
    match = re.match(
        r'(?P<start>.+)(?P<sign>[+-])(?P<time>\d+)(?P<unit>microsecond|second|minute|hour|day|week|month|year)s?',
        date_str)
    if match is not None:
        start_time = datetime_from_str(match.group('start'), precision, format)
        time = int(match.group('time')) * (-1 if match.group('sign') == '-' else 1)
        unit = match.group('unit')
        if unit == 'month' or unit == 'year':
            new_date = datetime_add_months(start_time, time * 12 if unit == 'year' else time)
            unit = 'day'
        else:
            if unit == 'week':
                unit = 'day'
                time *= 7
            delta = datetime.timedelta(**{unit + 's': time})
            new_date = start_time + delta
        if auto_precision:
            return datetime_round(new_date, unit)
        return new_date

    return datetime_round(datetime.datetime.strptime(date_str, format), precision)


def date_from_str(date_str, format='%Y%m%d', strict=False):
    R"""
    Return a date object from a string using datetime_from_str

    @param strict  Restrict allowed patterns to "YYYYMMDD" and
                   (now|today|yesterday)(-\d+(day|week|month|year)s?)?
    """
    if strict and not re.fullmatch(r'\d{8}|(now|today|yesterday)(-\d+(day|week|month|year)s?)?', date_str):
        raise ValueError(f'Invalid date format "{date_str}"')
    return datetime_from_str(date_str, precision='microsecond', format=format).date()


def datetime_add_months(dt, months):
    """Increment/Decrement a datetime object by months."""
    month = dt.month + months - 1
    year = dt.year + month // 12
    month = month % 12 + 1
    day = min(dt.day, calendar.monthrange(year, month)[1])
    return dt.replace(year, month, day)


def datetime_round(dt, precision='day'):
    """
    Round a datetime object's time to a specific precision
    """
    if precision == 'microsecond':
        return dt

    unit_seconds = {
        'day': 86400,
        'hour': 3600,
        'minute': 60,
        'second': 1,
    }
    roundto = lambda x, n: ((x + n / 2) // n) * n
    timestamp = calendar.timegm(dt.timetuple())
    return datetime.datetime.utcfromtimestamp(roundto(timestamp, unit_seconds[precision]))


def hyphenate_date(date_str):
    """
    Convert a date in 'YYYYMMDD' format to 'YYYY-MM-DD' format"""
    match = re.match(r'^(\d\d\d\d)(\d\d)(\d\d)$', date_str)
    if match is not None:
        return '-'.join(match.groups())
    else:
        return date_str


class DateRange:
    """Represents a time interval between two dates"""

    def __init__(self, start=None, end=None):
        """start and end must be strings in the format accepted by date"""
        if start is not None:
            self.start = date_from_str(start, strict=True)
        else:
            self.start = datetime.datetime.min.date()
        if end is not None:
            self.end = date_from_str(end, strict=True)
        else:
            self.end = datetime.datetime.max.date()
        if self.start > self.end:
            raise ValueError('Date range: "%s" , the start date must be before the end date' % self)

    @classmethod
    def day(cls, day):
        """Returns a range that only contains the given day"""
        return cls(day, day)

    def __contains__(self, date):
        """Check if the date is in the range"""
        if not isinstance(date, datetime.date):
            date = date_from_str(date)
        return self.start <= date <= self.end

    def __str__(self):
        return f'{self.start.isoformat()} - {self.end.isoformat()}'


def platform_name():
    """ Returns the platform name as a str """
    res = platform.platform()
    if isinstance(res, bytes):
        res = res.decode(preferredencoding())

    assert isinstance(res, str)
    return res


@functools.cache
def get_windows_version():
    ''' Get Windows version. returns () if it's not running on Windows '''
    if compat_os_name == 'nt':
        return version_tuple(platform.win32_ver()[1])
    else:
        return ()


def write_string(s, out=None, encoding=None):
    assert isinstance(s, str)
    out = out or sys.stderr

    if compat_os_name == 'nt' and supports_terminal_sequences(out):
        s = re.sub(r'([\r\n]+)', r' \1', s)

    enc, buffer = None, out
    if 'b' in getattr(out, 'mode', ''):
        enc = encoding or preferredencoding()
    elif hasattr(out, 'buffer'):
        buffer = out.buffer
        enc = encoding or getattr(out, 'encoding', None) or preferredencoding()

    buffer.write(s.encode(enc, 'ignore') if enc else s)
    out.flush()


def bytes_to_intlist(bs):
    if not bs:
        return []
    if isinstance(bs[0], int):  # Python 3
        return list(bs)
    else:
        return [ord(c) for c in bs]


def intlist_to_bytes(xs):
    if not xs:
        return b''
    return struct.pack('%dB' % len(xs), *xs)


class LockingUnsupportedError(OSError):
    msg = 'File locking is not supported'

    def __init__(self):
        super().__init__(self.msg)


# Cross-platform file locking
if sys.platform == 'win32':
    import ctypes.wintypes
    import msvcrt

    class OVERLAPPED(ctypes.Structure):
        _fields_ = [
            ('Internal', ctypes.wintypes.LPVOID),
            ('InternalHigh', ctypes.wintypes.LPVOID),
            ('Offset', ctypes.wintypes.DWORD),
            ('OffsetHigh', ctypes.wintypes.DWORD),
            ('hEvent', ctypes.wintypes.HANDLE),
        ]

    kernel32 = ctypes.windll.kernel32
    LockFileEx = kernel32.LockFileEx
    LockFileEx.argtypes = [
        ctypes.wintypes.HANDLE,     # hFile
        ctypes.wintypes.DWORD,      # dwFlags
        ctypes.wintypes.DWORD,      # dwReserved
        ctypes.wintypes.DWORD,      # nNumberOfBytesToLockLow
        ctypes.wintypes.DWORD,      # nNumberOfBytesToLockHigh
        ctypes.POINTER(OVERLAPPED)  # Overlapped
    ]
    LockFileEx.restype = ctypes.wintypes.BOOL
    UnlockFileEx = kernel32.UnlockFileEx
    UnlockFileEx.argtypes = [
        ctypes.wintypes.HANDLE,     # hFile
        ctypes.wintypes.DWORD,      # dwReserved
        ctypes.wintypes.DWORD,      # nNumberOfBytesToLockLow
        ctypes.wintypes.DWORD,      # nNumberOfBytesToLockHigh
        ctypes.POINTER(OVERLAPPED)  # Overlapped
    ]
    UnlockFileEx.restype = ctypes.wintypes.BOOL
    whole_low = 0xffffffff
    whole_high = 0x7fffffff

    def _lock_file(f, exclusive, block):
        overlapped = OVERLAPPED()
        overlapped.Offset = 0
        overlapped.OffsetHigh = 0
        overlapped.hEvent = 0
        f._lock_file_overlapped_p = ctypes.pointer(overlapped)

        if not LockFileEx(msvcrt.get_osfhandle(f.fileno()),
                          (0x2 if exclusive else 0x0) | (0x0 if block else 0x1),
                          0, whole_low, whole_high, f._lock_file_overlapped_p):
            # NB: No argument form of "ctypes.FormatError" does not work on PyPy
            raise BlockingIOError(f'Locking file failed: {ctypes.FormatError(ctypes.GetLastError())!r}')

    def _unlock_file(f):
        assert f._lock_file_overlapped_p
        handle = msvcrt.get_osfhandle(f.fileno())
        if not UnlockFileEx(handle, 0, whole_low, whole_high, f._lock_file_overlapped_p):
            raise OSError('Unlocking file failed: %r' % ctypes.FormatError())

else:
    try:
        import fcntl

        def _lock_file(f, exclusive, block):
            flags = fcntl.LOCK_EX if exclusive else fcntl.LOCK_SH
            if not block:
                flags |= fcntl.LOCK_NB
            try:
                fcntl.flock(f, flags)
            except BlockingIOError:
                raise
            except OSError:  # AOSP does not have flock()
                fcntl.lockf(f, flags)

        def _unlock_file(f):
            try:
                fcntl.flock(f, fcntl.LOCK_UN)
            except OSError:
                fcntl.lockf(f, fcntl.LOCK_UN)

    except ImportError:

        def _lock_file(f, exclusive, block):
            raise LockingUnsupportedError()

        def _unlock_file(f):
            raise LockingUnsupportedError()


class locked_file:
    locked = False

    def __init__(self, filename, mode, block=True, encoding=None):
        if mode not in {'r', 'rb', 'a', 'ab', 'w', 'wb'}:
            raise NotImplementedError(mode)
        self.mode, self.block = mode, block

        writable = any(f in mode for f in 'wax+')
        readable = any(f in mode for f in 'r+')
        flags = functools.reduce(operator.ior, (
            getattr(os, 'O_CLOEXEC', 0),  # UNIX only
            getattr(os, 'O_BINARY', 0),  # Windows only
            getattr(os, 'O_NOINHERIT', 0),  # Windows only
            os.O_CREAT if writable else 0,  # O_TRUNC only after locking
            os.O_APPEND if 'a' in mode else 0,
            os.O_EXCL if 'x' in mode else 0,
            os.O_RDONLY if not writable else os.O_RDWR if readable else os.O_WRONLY,
        ))

        self.f = os.fdopen(os.open(filename, flags, 0o666), mode, encoding=encoding)

    def __enter__(self):
        exclusive = 'r' not in self.mode
        try:
            _lock_file(self.f, exclusive, self.block)
            self.locked = True
        except OSError:
            self.f.close()
            raise
        if 'w' in self.mode:
            try:
                self.f.truncate()
            except OSError as e:
                if e.errno not in (
                    errno.ESPIPE,  # Illegal seek - expected for FIFO
                    errno.EINVAL,  # Invalid argument - expected for /dev/null
                ):
                    raise
        return self

    def unlock(self):
        if not self.locked:
            return
        try:
            _unlock_file(self.f)
        finally:
            self.locked = False

    def __exit__(self, *_):
        try:
            self.unlock()
        finally:
            self.f.close()

    open = __enter__
    close = __exit__

    def __getattr__(self, attr):
        return getattr(self.f, attr)

    def __iter__(self):
        return iter(self.f)


@functools.cache
def get_filesystem_encoding():
    encoding = sys.getfilesystemencoding()
    return encoding if encoding is not None else 'utf-8'


def shell_quote(args):
    quoted_args = []
    encoding = get_filesystem_encoding()
    for a in args:
        if isinstance(a, bytes):
            # We may get a filename encoded with 'encodeFilename'
            a = a.decode(encoding)
        quoted_args.append(compat_shlex_quote(a))
    return ' '.join(quoted_args)


def smuggle_url(url, data):
    """ Pass additional data in a URL for internal use. """

    url, idata = unsmuggle_url(url, {})
    data.update(idata)
    sdata = urllib.parse.urlencode(
        {'__youtubedl_smuggle': json.dumps(data)})
    return url + '#' + sdata


def unsmuggle_url(smug_url, default=None):
    if '#__youtubedl_smuggle' not in smug_url:
        return smug_url, default
    url, _, sdata = smug_url.rpartition('#')
    jsond = urllib.parse.parse_qs(sdata)['__youtubedl_smuggle'][0]
    data = json.loads(jsond)
    return url, data


def format_decimal_suffix(num, fmt='%d%s', *, factor=1000):
    """ Formats numbers with decimal sufixes like K, M, etc """
    num, factor = float_or_none(num), float(factor)
    if num is None or num < 0:
        return None
    POSSIBLE_SUFFIXES = 'kMGTPEZY'
    exponent = 0 if num == 0 else min(int(math.log(num, factor)), len(POSSIBLE_SUFFIXES))
    suffix = ['', *POSSIBLE_SUFFIXES][exponent]
    if factor == 1024:
        suffix = {'k': 'Ki', '': ''}.get(suffix, f'{suffix}i')
    converted = num / (factor ** exponent)
    return fmt % (converted, suffix)


def format_bytes(bytes):
    return format_decimal_suffix(bytes, '%.2f%sB', factor=1024) or 'N/A'


def lookup_unit_table(unit_table, s):
    units_re = '|'.join(re.escape(u) for u in unit_table)
    m = re.match(
        r'(?P<num>[0-9]+(?:[,.][0-9]*)?)\s*(?P<unit>%s)\b' % units_re, s)
    if not m:
        return None
    num_str = m.group('num').replace(',', '.')
    mult = unit_table[m.group('unit')]
    return int(float(num_str) * mult)


def parse_filesize(s):
    if s is None:
        return None

    # The lower-case forms are of course incorrect and unofficial,
    # but we support those too
    _UNIT_TABLE = {
        'B': 1,
        'b': 1,
        'bytes': 1,
        'KiB': 1024,
        'KB': 1000,
        'kB': 1024,
        'Kb': 1000,
        'kb': 1000,
        'kilobytes': 1000,
        'kibibytes': 1024,
        'MiB': 1024 ** 2,
        'MB': 1000 ** 2,
        'mB': 1024 ** 2,
        'Mb': 1000 ** 2,
        'mb': 1000 ** 2,
        'megabytes': 1000 ** 2,
        'mebibytes': 1024 ** 2,
        'GiB': 1024 ** 3,
        'GB': 1000 ** 3,
        'gB': 1024 ** 3,
        'Gb': 1000 ** 3,
        'gb': 1000 ** 3,
        'gigabytes': 1000 ** 3,
        'gibibytes': 1024 ** 3,
        'TiB': 1024 ** 4,
        'TB': 1000 ** 4,
        'tB': 1024 ** 4,
        'Tb': 1000 ** 4,
        'tb': 1000 ** 4,
        'terabytes': 1000 ** 4,
        'tebibytes': 1024 ** 4,
        'PiB': 1024 ** 5,
        'PB': 1000 ** 5,
        'pB': 1024 ** 5,
        'Pb': 1000 ** 5,
        'pb': 1000 ** 5,
        'petabytes': 1000 ** 5,
        'pebibytes': 1024 ** 5,
        'EiB': 1024 ** 6,
        'EB': 1000 ** 6,
        'eB': 1024 ** 6,
        'Eb': 1000 ** 6,
        'eb': 1000 ** 6,
        'exabytes': 1000 ** 6,
        'exbibytes': 1024 ** 6,
        'ZiB': 1024 ** 7,
        'ZB': 1000 ** 7,
        'zB': 1024 ** 7,
        'Zb': 1000 ** 7,
        'zb': 1000 ** 7,
        'zettabytes': 1000 ** 7,
        'zebibytes': 1024 ** 7,
        'YiB': 1024 ** 8,
        'YB': 1000 ** 8,
        'yB': 1024 ** 8,
        'Yb': 1000 ** 8,
        'yb': 1000 ** 8,
        'yottabytes': 1000 ** 8,
        'yobibytes': 1024 ** 8,
    }

    return lookup_unit_table(_UNIT_TABLE, s)


def parse_count(s):
    if s is None:
        return None

    s = re.sub(r'^[^\d]+\s', '', s).strip()

    if re.match(r'^[\d,.]+$', s):
        return str_to_int(s)

    _UNIT_TABLE = {
        'k': 1000,
        'K': 1000,
        'm': 1000 ** 2,
        'M': 1000 ** 2,
        'kk': 1000 ** 2,
        'KK': 1000 ** 2,
        'b': 1000 ** 3,
        'B': 1000 ** 3,
    }

    ret = lookup_unit_table(_UNIT_TABLE, s)
    if ret is not None:
        return ret

    mobj = re.match(r'([\d,.]+)(?:$|\s)', s)
    if mobj:
        return str_to_int(mobj.group(1))


def parse_resolution(s, *, lenient=False):
    if s is None:
        return {}

    if lenient:
        mobj = re.search(r'(?P<w>\d+)\s*[xX×,]\s*(?P<h>\d+)', s)
    else:
        mobj = re.search(r'(?<![a-zA-Z0-9])(?P<w>\d+)\s*[xX×,]\s*(?P<h>\d+)(?![a-zA-Z0-9])', s)
    if mobj:
        return {
            'width': int(mobj.group('w')),
            'height': int(mobj.group('h')),
        }

    mobj = re.search(r'(?<![a-zA-Z0-9])(\d+)[pPiI](?![a-zA-Z0-9])', s)
    if mobj:
        return {'height': int(mobj.group(1))}

    mobj = re.search(r'\b([48])[kK]\b', s)
    if mobj:
        return {'height': int(mobj.group(1)) * 540}

    return {}


def parse_bitrate(s):
    if not isinstance(s, str):
        return
    mobj = re.search(r'\b(\d+)\s*kbps', s)
    if mobj:
        return int(mobj.group(1))


def month_by_name(name, lang='en'):
    """ Return the number of a month by (locale-independently) English name """

    month_names = MONTH_NAMES.get(lang, MONTH_NAMES['en'])

    try:
        return month_names.index(name) + 1
    except ValueError:
        return None


def month_by_abbreviation(abbrev):
    """ Return the number of a month by (locale-independently) English
        abbreviations """

    try:
        return [s[:3] for s in ENGLISH_MONTH_NAMES].index(abbrev) + 1
    except ValueError:
        return None


def fix_xml_ampersands(xml_str):
    """Replace all the '&' by '&amp;' in XML"""
    return re.sub(
        r'&(?!amp;|lt;|gt;|apos;|quot;|#x[0-9a-fA-F]{,4};|#[0-9]{,4};)',
        '&amp;',
        xml_str)


def setproctitle(title):
    assert isinstance(title, str)

    # ctypes in Jython is not complete
    # http://bugs.jython.org/issue2148
    if sys.platform.startswith('java'):
        return

    try:
        libc = ctypes.cdll.LoadLibrary('libc.so.6')
    except OSError:
        return
    except TypeError:
        # LoadLibrary in Windows Python 2.7.13 only expects
        # a bytestring, but since unicode_literals turns
        # every string into a unicode string, it fails.
        return
    title_bytes = title.encode()
    buf = ctypes.create_string_buffer(len(title_bytes))
    buf.value = title_bytes
    try:
        libc.prctl(15, buf, 0, 0, 0)
    except AttributeError:
        return  # Strange libc, just skip this


def remove_start(s, start):
    return s[len(start):] if s is not None and s.startswith(start) else s


def remove_end(s, end):
    return s[:-len(end)] if s is not None and s.endswith(end) else s


def remove_quotes(s):
    if s is None or len(s) < 2:
        return s
    for quote in ('"', "'", ):
        if s[0] == quote and s[-1] == quote:
            return s[1:-1]
    return s


def get_domain(url):
    domain = re.match(r'(?:https?:\/\/)?(?:www\.)?(?P<domain>[^\n\/]+\.[^\n\/]+)(?:\/(.*))?', url)
    return domain.group('domain') if domain else None


def url_basename(url):
    path = urllib.parse.urlparse(url).path
    return path.strip('/').split('/')[-1]


def base_url(url):
    return re.match(r'https?://[^?#&]+/', url).group()


def urljoin(base, path):
    if isinstance(path, bytes):
        path = path.decode()
    if not isinstance(path, str) or not path:
        return None
    if re.match(r'^(?:[a-zA-Z][a-zA-Z0-9+-.]*:)?//', path):
        return path
    if isinstance(base, bytes):
        base = base.decode()
    if not isinstance(base, str) or not re.match(
            r'^(?:https?:)?//', base):
        return None
    return urllib.parse.urljoin(base, path)


def int_or_none(v, scale=1, default=None, get_attr=None, invscale=1):
    if get_attr and v is not None:
        v = getattr(v, get_attr, None)
    try:
        return int(v) * invscale // scale
    except (ValueError, TypeError, OverflowError):
        return default


def str_or_none(v, default=None):
    return default if v is None else str(v)


def str_to_int(int_str):
    """ A more relaxed version of int_or_none """
    if isinstance(int_str, int):
        return int_str
    elif isinstance(int_str, str):
        int_str = re.sub(r'[,\.\+]', '', int_str)
        return int_or_none(int_str)


def float_or_none(v, scale=1, invscale=1, default=None):
    if v is None:
        return default
    try:
        return float(v) * invscale / scale
    except (ValueError, TypeError):
        return default


def bool_or_none(v, default=None):
    return v if isinstance(v, bool) else default


def strip_or_none(v, default=None):
    return v.strip() if isinstance(v, str) else default


def url_or_none(url):
    if not url or not isinstance(url, str):
        return None
    url = url.strip()
    return url if re.match(r'^(?:(?:https?|rt(?:m(?:pt?[es]?|fp)|sp[su]?)|mms|ftps?):)?//', url) else None


def strftime_or_none(timestamp, date_format, default=None):
    datetime_object = None
    try:
        if isinstance(timestamp, (int, float)):  # unix timestamp
            datetime_object = datetime.datetime.utcfromtimestamp(timestamp)
        elif isinstance(timestamp, str):  # assume YYYYMMDD
            datetime_object = datetime.datetime.strptime(timestamp, '%Y%m%d')
        return datetime_object.strftime(date_format)
    except (ValueError, TypeError, AttributeError):
        return default


def parse_duration(s):
    if not isinstance(s, str):
        return None
    s = s.strip()
    if not s:
        return None

    days, hours, mins, secs, ms = [None] * 5
    m = re.match(r'''(?x)
            (?P<before_secs>
                (?:(?:(?P<days>[0-9]+):)?(?P<hours>[0-9]+):)?(?P<mins>[0-9]+):)?
            (?P<secs>(?(before_secs)[0-9]{1,2}|[0-9]+))
            (?P<ms>[.:][0-9]+)?Z?$
        ''', s)
    if m:
        days, hours, mins, secs, ms = m.group('days', 'hours', 'mins', 'secs', 'ms')
    else:
        m = re.match(
            r'''(?ix)(?:P?
                (?:
                    [0-9]+\s*y(?:ears?)?,?\s*
                )?
                (?:
                    [0-9]+\s*m(?:onths?)?,?\s*
                )?
                (?:
                    [0-9]+\s*w(?:eeks?)?,?\s*
                )?
                (?:
                    (?P<days>[0-9]+)\s*d(?:ays?)?,?\s*
                )?
                T)?
                (?:
                    (?P<hours>[0-9]+)\s*h(?:ours?)?,?\s*
                )?
                (?:
                    (?P<mins>[0-9]+)\s*m(?:in(?:ute)?s?)?,?\s*
                )?
                (?:
                    (?P<secs>[0-9]+)(?P<ms>\.[0-9]+)?\s*s(?:ec(?:ond)?s?)?\s*
                )?Z?$''', s)
        if m:
            days, hours, mins, secs, ms = m.groups()
        else:
            m = re.match(r'(?i)(?:(?P<hours>[0-9.]+)\s*(?:hours?)|(?P<mins>[0-9.]+)\s*(?:mins?\.?|minutes?)\s*)Z?$', s)
            if m:
                hours, mins = m.groups()
            else:
                return None

    if ms:
        ms = ms.replace(':', '.')
    return sum(float(part or 0) * mult for part, mult in (
        (days, 86400), (hours, 3600), (mins, 60), (secs, 1), (ms, 1)))


def prepend_extension(filename, ext, expected_real_ext=None):
    name, real_ext = os.path.splitext(filename)
    return (
        f'{name}.{ext}{real_ext}'
        if not expected_real_ext or real_ext[1:] == expected_real_ext
        else f'{filename}.{ext}')


def replace_extension(filename, ext, expected_real_ext=None):
    name, real_ext = os.path.splitext(filename)
    return '{}.{}'.format(
        name if not expected_real_ext or real_ext[1:] == expected_real_ext else filename,
        ext)


def check_executable(exe, args=[]):
    """ Checks if the given binary is installed somewhere in PATH, and returns its name.
    args can be a list of arguments for a short output (like -version) """
    try:
        Popen.run([exe] + args, stdout=subprocess.PIPE, stderr=subprocess.PIPE)
    except OSError:
        return False
    return exe


def _get_exe_version_output(exe, args, *, to_screen=None):
    if to_screen:
        to_screen(f'Checking exe version: {shell_quote([exe] + args)}')
    try:
        # STDIN should be redirected too. On UNIX-like systems, ffmpeg triggers
        # SIGTTOU if yt-dlp is run in the background.
        # See https://github.com/ytdl-org/youtube-dl/issues/955#issuecomment-209789656
        stdout, _, _ = Popen.run([encodeArgument(exe)] + args, text=True,
                                 stdin=subprocess.PIPE, stdout=subprocess.PIPE, stderr=subprocess.STDOUT)
    except OSError:
        return False
    return stdout


def detect_exe_version(output, version_re=None, unrecognized='present'):
    assert isinstance(output, str)
    if version_re is None:
        version_re = r'version\s+([-0-9._a-zA-Z]+)'
    m = re.search(version_re, output)
    if m:
        return m.group(1)
    else:
        return unrecognized


def get_exe_version(exe, args=['--version'],
                    version_re=None, unrecognized='present'):
    """ Returns the version of the specified executable,
    or False if the executable is not present """
    out = _get_exe_version_output(exe, args)
    return detect_exe_version(out, version_re, unrecognized) if out else False


def frange(start=0, stop=None, step=1):
    """Float range"""
    if stop is None:
        start, stop = 0, start
    sign = [-1, 1][step > 0] if step else 0
    while sign * start < sign * stop:
        yield start
        start += step


class LazyList(collections.abc.Sequence):
    """Lazy immutable list from an iterable
    Note that slices of a LazyList are lists and not LazyList"""

    class IndexError(IndexError):
        pass

    def __init__(self, iterable, *, reverse=False, _cache=None):
        self._iterable = iter(iterable)
        self._cache = [] if _cache is None else _cache
        self._reversed = reverse

    def __iter__(self):
        if self._reversed:
            # We need to consume the entire iterable to iterate in reverse
            yield from self.exhaust()
            return
        yield from self._cache
        for item in self._iterable:
            self._cache.append(item)
            yield item

    def _exhaust(self):
        self._cache.extend(self._iterable)
        self._iterable = []  # Discard the emptied iterable to make it pickle-able
        return self._cache

    def exhaust(self):
        """Evaluate the entire iterable"""
        return self._exhaust()[::-1 if self._reversed else 1]

    @staticmethod
    def _reverse_index(x):
        return None if x is None else -(x + 1)

    def __getitem__(self, idx):
        if isinstance(idx, slice):
            if self._reversed:
                idx = slice(self._reverse_index(idx.start), self._reverse_index(idx.stop), -(idx.step or 1))
            start, stop, step = idx.start, idx.stop, idx.step or 1
        elif isinstance(idx, int):
            if self._reversed:
                idx = self._reverse_index(idx)
            start, stop, step = idx, idx, 0
        else:
            raise TypeError('indices must be integers or slices')
        if ((start or 0) < 0 or (stop or 0) < 0
                or (start is None and step < 0)
                or (stop is None and step > 0)):
            # We need to consume the entire iterable to be able to slice from the end
            # Obviously, never use this with infinite iterables
            self._exhaust()
            try:
                return self._cache[idx]
            except IndexError as e:
                raise self.IndexError(e) from e
        n = max(start or 0, stop or 0) - len(self._cache) + 1
        if n > 0:
            self._cache.extend(itertools.islice(self._iterable, n))
        try:
            return self._cache[idx]
        except IndexError as e:
            raise self.IndexError(e) from e

    def __bool__(self):
        try:
            self[-1] if self._reversed else self[0]
        except self.IndexError:
            return False
        return True

    def __len__(self):
        self._exhaust()
        return len(self._cache)

    def __reversed__(self):
        return type(self)(self._iterable, reverse=not self._reversed, _cache=self._cache)

    def __copy__(self):
        return type(self)(self._iterable, reverse=self._reversed, _cache=self._cache)

    def __repr__(self):
        # repr and str should mimic a list. So we exhaust the iterable
        return repr(self.exhaust())

    def __str__(self):
        return repr(self.exhaust())


class PagedList:

    class IndexError(IndexError):
        pass

    def __len__(self):
        # This is only useful for tests
        return len(self.getslice())

    def __init__(self, pagefunc, pagesize, use_cache=True):
        self._pagefunc = pagefunc
        self._pagesize = pagesize
        self._pagecount = float('inf')
        self._use_cache = use_cache
        self._cache = {}

    def getpage(self, pagenum):
        page_results = self._cache.get(pagenum)
        if page_results is None:
            page_results = [] if pagenum > self._pagecount else list(self._pagefunc(pagenum))
        if self._use_cache:
            self._cache[pagenum] = page_results
        return page_results

    def getslice(self, start=0, end=None):
        return list(self._getslice(start, end))

    def _getslice(self, start, end):
        raise NotImplementedError('This method must be implemented by subclasses')

    def __getitem__(self, idx):
        assert self._use_cache, 'Indexing PagedList requires cache'
        if not isinstance(idx, int) or idx < 0:
            raise TypeError('indices must be non-negative integers')
        entries = self.getslice(idx, idx + 1)
        if not entries:
            raise self.IndexError()
        return entries[0]


class OnDemandPagedList(PagedList):
    """Download pages until a page with less than maximum results"""

    def _getslice(self, start, end):
        for pagenum in itertools.count(start // self._pagesize):
            firstid = pagenum * self._pagesize
            nextfirstid = pagenum * self._pagesize + self._pagesize
            if start >= nextfirstid:
                continue

            startv = (
                start % self._pagesize
                if firstid <= start < nextfirstid
                else 0)
            endv = (
                ((end - 1) % self._pagesize) + 1
                if (end is not None and firstid <= end <= nextfirstid)
                else None)

            try:
                page_results = self.getpage(pagenum)
            except Exception:
                self._pagecount = pagenum - 1
                raise
            if startv != 0 or endv is not None:
                page_results = page_results[startv:endv]
            yield from page_results

            # A little optimization - if current page is not "full", ie. does
            # not contain page_size videos then we can assume that this page
            # is the last one - there are no more ids on further pages -
            # i.e. no need to query again.
            if len(page_results) + startv < self._pagesize:
                break

            # If we got the whole page, but the next page is not interesting,
            # break out early as well
            if end == nextfirstid:
                break


class InAdvancePagedList(PagedList):
    """PagedList with total number of pages known in advance"""

    def __init__(self, pagefunc, pagecount, pagesize):
        PagedList.__init__(self, pagefunc, pagesize, True)
        self._pagecount = pagecount

    def _getslice(self, start, end):
        start_page = start // self._pagesize
        end_page = self._pagecount if end is None else min(self._pagecount, end // self._pagesize + 1)
        skip_elems = start - start_page * self._pagesize
        only_more = None if end is None else end - start
        for pagenum in range(start_page, end_page):
            page_results = self.getpage(pagenum)
            if skip_elems:
                page_results = page_results[skip_elems:]
                skip_elems = None
            if only_more is not None:
                if len(page_results) < only_more:
                    only_more -= len(page_results)
                else:
                    yield from page_results[:only_more]
                    break
            yield from page_results


class PlaylistEntries:
    MissingEntry = object()
    is_exhausted = False

    def __init__(self, ydl, info_dict):
        self.ydl = ydl

        # _entries must be assigned now since infodict can change during iteration
        entries = info_dict.get('entries')
        if entries is None:
            raise EntryNotInPlaylist('There are no entries')
        elif isinstance(entries, list):
            self.is_exhausted = True

        requested_entries = info_dict.get('requested_entries')
        self.is_incomplete = bool(requested_entries)
        if self.is_incomplete:
            assert self.is_exhausted
            self._entries = [self.MissingEntry] * max(requested_entries)
            for i, entry in zip(requested_entries, entries):
                self._entries[i - 1] = entry
        elif isinstance(entries, (list, PagedList, LazyList)):
            self._entries = entries
        else:
            self._entries = LazyList(entries)

    PLAYLIST_ITEMS_RE = re.compile(r'''(?x)
        (?P<start>[+-]?\d+)?
        (?P<range>[:-]
            (?P<end>[+-]?\d+|inf(?:inite)?)?
            (?::(?P<step>[+-]?\d+))?
        )?''')

    @classmethod
    def parse_playlist_items(cls, string):
        for segment in string.split(','):
            if not segment:
                raise ValueError('There is two or more consecutive commas')
            mobj = cls.PLAYLIST_ITEMS_RE.fullmatch(segment)
            if not mobj:
                raise ValueError(f'{segment!r} is not a valid specification')
            start, end, step, has_range = mobj.group('start', 'end', 'step', 'range')
            if int_or_none(step) == 0:
                raise ValueError(f'Step in {segment!r} cannot be zero')
            yield slice(int_or_none(start), float_or_none(end), int_or_none(step)) if has_range else int(start)

    def get_requested_items(self):
        playlist_items = self.ydl.params.get('playlist_items')
        playlist_start = self.ydl.params.get('playliststart', 1)
        playlist_end = self.ydl.params.get('playlistend')
        # For backwards compatibility, interpret -1 as whole list
        if playlist_end in (-1, None):
            playlist_end = ''
        if not playlist_items:
            playlist_items = f'{playlist_start}:{playlist_end}'
        elif playlist_start != 1 or playlist_end:
            self.ydl.report_warning('Ignoring playliststart and playlistend because playlistitems was given', only_once=True)

        for index in self.parse_playlist_items(playlist_items):
            for i, entry in self[index]:
                yield i, entry
                if not entry:
                    continue
                try:
                    # TODO: Add auto-generated fields
                    self.ydl._match_entry(entry, incomplete=True, silent=True)
                except (ExistingVideoReached, RejectedVideoReached):
                    return

    def get_full_count(self):
        if self.is_exhausted and not self.is_incomplete:
            return len(self)
        elif isinstance(self._entries, InAdvancePagedList):
            if self._entries._pagesize == 1:
                return self._entries._pagecount

    @functools.cached_property
    def _getter(self):
        if isinstance(self._entries, list):
            def get_entry(i):
                try:
                    entry = self._entries[i]
                except IndexError:
                    entry = self.MissingEntry
                    if not self.is_incomplete:
                        raise self.IndexError()
                if entry is self.MissingEntry:
                    raise EntryNotInPlaylist(f'Entry {i} cannot be found')
                return entry
        else:
            def get_entry(i):
                try:
                    return type(self.ydl)._handle_extraction_exceptions(lambda _, i: self._entries[i])(self.ydl, i)
                except (LazyList.IndexError, PagedList.IndexError):
                    raise self.IndexError()
        return get_entry

    def __getitem__(self, idx):
        if isinstance(idx, int):
            idx = slice(idx, idx)

        # NB: PlaylistEntries[1:10] => (0, 1, ... 9)
        step = 1 if idx.step is None else idx.step
        if idx.start is None:
            start = 0 if step > 0 else len(self) - 1
        else:
            start = idx.start - 1 if idx.start >= 0 else len(self) + idx.start

        # NB: Do not call len(self) when idx == [:]
        if idx.stop is None:
            stop = 0 if step < 0 else float('inf')
        else:
            stop = idx.stop - 1 if idx.stop >= 0 else len(self) + idx.stop
        stop += [-1, 1][step > 0]

        for i in frange(start, stop, step):
            if i < 0:
                continue
            try:
                entry = self._getter(i)
            except self.IndexError:
                self.is_exhausted = True
                if step > 0:
                    break
                continue
            yield i + 1, entry

    def __len__(self):
        return len(tuple(self[:]))

    class IndexError(IndexError):
        pass


def uppercase_escape(s):
    unicode_escape = codecs.getdecoder('unicode_escape')
    return re.sub(
        r'\\U[0-9a-fA-F]{8}',
        lambda m: unicode_escape(m.group(0))[0],
        s)


def lowercase_escape(s):
    unicode_escape = codecs.getdecoder('unicode_escape')
    return re.sub(
        r'\\u[0-9a-fA-F]{4}',
        lambda m: unicode_escape(m.group(0))[0],
        s)


def escape_rfc3986(s):
    """Escape non-ASCII characters as suggested by RFC 3986"""
    return urllib.parse.quote(s, b"%/;:@&=+$,!~*'()?#[]")


def escape_url(url):
    """Escape URL as suggested by RFC 3986"""
    url_parsed = urllib.parse.urlparse(url)
    return url_parsed._replace(
        netloc=url_parsed.netloc.encode('idna').decode('ascii'),
        path=escape_rfc3986(url_parsed.path),
        params=escape_rfc3986(url_parsed.params),
        query=escape_rfc3986(url_parsed.query),
        fragment=escape_rfc3986(url_parsed.fragment)
    ).geturl()


def parse_qs(url):
    return urllib.parse.parse_qs(urllib.parse.urlparse(url).query)


def read_batch_urls(batch_fd):
    def fixup(url):
        if not isinstance(url, str):
            url = url.decode('utf-8', 'replace')
        BOM_UTF8 = ('\xef\xbb\xbf', '\ufeff')
        for bom in BOM_UTF8:
            if url.startswith(bom):
                url = url[len(bom):]
        url = url.lstrip()
        if not url or url.startswith(('#', ';', ']')):
            return False
        # "#" cannot be stripped out since it is part of the URI
        # However, it can be safely stripped out if following a whitespace
        return re.split(r'\s#', url, 1)[0].rstrip()

    with contextlib.closing(batch_fd) as fd:
        return [url for url in map(fixup, fd) if url]


def urlencode_postdata(*args, **kargs):
    return urllib.parse.urlencode(*args, **kargs).encode('ascii')


def update_url_query(url, query):
    if not query:
        return url
    parsed_url = urllib.parse.urlparse(url)
    qs = urllib.parse.parse_qs(parsed_url.query)
    qs.update(query)
    return urllib.parse.urlunparse(parsed_url._replace(
        query=urllib.parse.urlencode(qs, True)))


<<<<<<< HEAD
=======
def update_Request(req, url=None, data=None, headers=None, query=None):
    req_headers = req.headers.copy()
    req_headers.update(headers or {})
    req_data = data or req.data
    req_url = update_url_query(url or req.get_full_url(), query)
    req_get_method = req.get_method()
    if req_get_method == 'HEAD':
        req_type = HEADRequest
    elif req_get_method == 'PUT':
        req_type = PUTRequest
    else:
        req_type = urllib.request.Request
    new_req = req_type(
        req_url, data=req_data, headers=req_headers,
        origin_req_host=req.origin_req_host, unverifiable=req.unverifiable)
    if hasattr(req, 'timeout'):
        new_req.timeout = req.timeout
    return new_req


>>>>>>> 962ffcf8
def _multipart_encode_impl(data, boundary):
    content_type = 'multipart/form-data; boundary=%s' % boundary

    out = b''
    for k, v in data.items():
        out += b'--' + boundary.encode('ascii') + b'\r\n'
        if isinstance(k, str):
            k = k.encode()
        if isinstance(v, str):
            v = v.encode()
        # RFC 2047 requires non-ASCII field names to be encoded, while RFC 7578
        # suggests sending UTF-8 directly. Firefox sends UTF-8, too
        content = b'Content-Disposition: form-data; name="' + k + b'"\r\n\r\n' + v + b'\r\n'
        if boundary.encode('ascii') in content:
            raise ValueError('Boundary overlaps with data')
        out += content

    out += b'--' + boundary.encode('ascii') + b'--\r\n'

    return out, content_type


def multipart_encode(data, boundary=None):
    '''
    Encode a dict to RFC 7578-compliant form-data

    data:
        A dict where keys and values can be either Unicode or bytes-like
        objects.
    boundary:
        If specified a Unicode object, it's used as the boundary. Otherwise
        a random boundary is generated.

    Reference: https://tools.ietf.org/html/rfc7578
    '''
    has_specified_boundary = boundary is not None

    while True:
        if boundary is None:
            boundary = '---------------' + str(random.randrange(0x0fffffff, 0xffffffff))

        try:
            out, content_type = _multipart_encode_impl(data, boundary)
            break
        except ValueError:
            if has_specified_boundary:
                raise
            boundary = None

    return out, content_type


def dict_get(d, key_or_keys, default=None, skip_false_values=True):
    for val in map(d.get, variadic(key_or_keys)):
        if val is not None and (val or not skip_false_values):
            return val
    return default


def try_call(*funcs, expected_type=None, args=[], kwargs={}):
    for f in funcs:
        try:
            val = f(*args, **kwargs)
        except (AttributeError, KeyError, TypeError, IndexError, ZeroDivisionError):
            pass
        else:
            if expected_type is None or isinstance(val, expected_type):
                return val


def try_get(src, getter, expected_type=None):
    return try_call(*variadic(getter), args=(src,), expected_type=expected_type)


def filter_dict(dct, cndn=lambda _, v: v is not None):
    return {k: v for k, v in dct.items() if cndn(k, v)}


def merge_dicts(*dicts):
    merged = {}
    for a_dict in dicts:
        for k, v in a_dict.items():
            if (v is not None and k not in merged
                    or isinstance(v, str) and merged[k] == ''):
                merged[k] = v
    return merged


def encode_compat_str(string, encoding=preferredencoding(), errors='strict'):
    return string if isinstance(string, str) else str(string, encoding, errors)


US_RATINGS = {
    'G': 0,
    'PG': 10,
    'PG-13': 13,
    'R': 16,
    'NC': 18,
}


TV_PARENTAL_GUIDELINES = {
    'TV-Y': 0,
    'TV-Y7': 7,
    'TV-G': 0,
    'TV-PG': 0,
    'TV-14': 14,
    'TV-MA': 17,
}


def parse_age_limit(s):
    # isinstance(False, int) is True. So type() must be used instead
    if type(s) is int:  # noqa: E721
        return s if 0 <= s <= 21 else None
    elif not isinstance(s, str):
        return None
    m = re.match(r'^(?P<age>\d{1,2})\+?$', s)
    if m:
        return int(m.group('age'))
    s = s.upper()
    if s in US_RATINGS:
        return US_RATINGS[s]
    m = re.match(r'^TV[_-]?(%s)$' % '|'.join(k[3:] for k in TV_PARENTAL_GUIDELINES), s)
    if m:
        return TV_PARENTAL_GUIDELINES['TV-' + m.group(1)]
    return None


def strip_jsonp(code):
    return re.sub(
        r'''(?sx)^
            (?:window\.)?(?P<func_name>[a-zA-Z0-9_.$]*)
            (?:\s*&&\s*(?P=func_name))?
            \s*\(\s*(?P<callback_data>.*)\);?
            \s*?(?://[^\n]*)*$''',
        r'\g<callback_data>', code)


def js_to_json(code, vars={}):
    # vars is a dict of var, val pairs to substitute
    COMMENT_RE = r'/\*(?:(?!\*/).)*?\*/|//[^\n]*\n'
    SKIP_RE = fr'\s*(?:{COMMENT_RE})?\s*'
    INTEGER_TABLE = (
        (fr'(?s)^(0[xX][0-9a-fA-F]+){SKIP_RE}:?$', 16),
        (fr'(?s)^(0+[0-7]+){SKIP_RE}:?$', 8),
    )

    def fix_kv(m):
        v = m.group(0)
        if v in ('true', 'false', 'null'):
            return v
        elif v in ('undefined', 'void 0'):
            return 'null'
        elif v.startswith('/*') or v.startswith('//') or v.startswith('!') or v == ',':
            return ""

        if v[0] in ("'", '"'):
            v = re.sub(r'(?s)\\.|"', lambda m: {
                '"': '\\"',
                "\\'": "'",
                '\\\n': '',
                '\\x': '\\u00',
            }.get(m.group(0), m.group(0)), v[1:-1])
        else:
            for regex, base in INTEGER_TABLE:
                im = re.match(regex, v)
                if im:
                    i = int(im.group(1), base)
                    return '"%d":' % i if v.endswith(':') else '%d' % i

            if v in vars:
                return vars[v]

        return '"%s"' % v

    def create_map(mobj):
        return json.dumps(dict(json.loads(js_to_json(mobj.group(1) or '[]', vars=vars))))

    code = re.sub(r'new Date\((".+")\)', r'\g<1>', code)
    code = re.sub(r'new Map\((\[.*?\])?\)', create_map, code)

    return re.sub(r'''(?sx)
        "(?:[^"\\]*(?:\\\\|\\['"nurtbfx/\n]))*[^"\\]*"|
        '(?:[^'\\]*(?:\\\\|\\['"nurtbfx/\n]))*[^'\\]*'|
        {comment}|,(?={skip}[\]}}])|
        void\s0|(?:(?<![0-9])[eE]|[a-df-zA-DF-Z_$])[.a-zA-Z_$0-9]*|
        \b(?:0[xX][0-9a-fA-F]+|0+[0-7]+)(?:{skip}:)?|
        [0-9]+(?={skip}:)|
        !+
        '''.format(comment=COMMENT_RE, skip=SKIP_RE), fix_kv, code)


def qualities(quality_ids):
    """ Get a numeric quality value out of a list of possible values """
    def q(qid):
        try:
            return quality_ids.index(qid)
        except ValueError:
            return -1
    return q


POSTPROCESS_WHEN = ('pre_process', 'after_filter', 'before_dl', 'post_process', 'after_move', 'after_video', 'playlist')


DEFAULT_OUTTMPL = {
    'default': '%(title)s [%(id)s].%(ext)s',
    'chapter': '%(title)s - %(section_number)03d %(section_title)s [%(id)s].%(ext)s',
}
OUTTMPL_TYPES = {
    'chapter': None,
    'subtitle': None,
    'thumbnail': None,
    'description': 'description',
    'annotation': 'annotations.xml',
    'infojson': 'info.json',
    'link': None,
    'pl_video': None,
    'pl_thumbnail': None,
    'pl_description': 'description',
    'pl_infojson': 'info.json',
}

# As of [1] format syntax is:
#  %[mapping_key][conversion_flags][minimum_width][.precision][length_modifier]type
# 1. https://docs.python.org/2/library/stdtypes.html#string-formatting
STR_FORMAT_RE_TMPL = r'''(?x)
    (?<!%)(?P<prefix>(?:%%)*)
    %
    (?P<has_key>\((?P<key>{0})\))?
    (?P<format>
        (?P<conversion>[#0\-+ ]+)?
        (?P<min_width>\d+)?
        (?P<precision>\.\d+)?
        (?P<len_mod>[hlL])?  # unused in python
        {1}  # conversion type
    )
'''


STR_FORMAT_TYPES = 'diouxXeEfFgGcrs'


def limit_length(s, length):
    """ Add ellipses to overly long strings """
    if s is None:
        return None
    ELLIPSES = '...'
    if len(s) > length:
        return s[:length - len(ELLIPSES)] + ELLIPSES
    return s


def version_tuple(v):
    return tuple(int(e) for e in re.split(r'[-.]', v))


def is_outdated_version(version, limit, assume_new=True):
    if not version:
        return not assume_new
    try:
        return version_tuple(version) < version_tuple(limit)
    except ValueError:
        return not assume_new


def ytdl_is_updateable():
    """ Returns if yt-dlp can be updated with -U """

    from .update import is_non_updateable

    return not is_non_updateable()


def args_to_str(args):
    # Get a short string representation for a subprocess command
    return ' '.join(compat_shlex_quote(a) for a in args)


def error_to_compat_str(err):
    return str(err)


def error_to_str(err):
    return f'{type(err).__name__}: {err}'


def mimetype2ext(mt):
    if mt is None:
        return None

    mt, _, params = mt.partition(';')
    mt = mt.strip()

    FULL_MAP = {
        'audio/mp4': 'm4a',
        # Per RFC 3003, audio/mpeg can be .mp1, .mp2 or .mp3. Here use .mp3 as
        # it's the most popular one
        'audio/mpeg': 'mp3',
        'audio/x-wav': 'wav',
        'audio/wav': 'wav',
        'audio/wave': 'wav',
    }

    ext = FULL_MAP.get(mt)
    if ext is not None:
        return ext

    SUBTYPE_MAP = {
        '3gpp': '3gp',
        'smptett+xml': 'tt',
        'ttaf+xml': 'dfxp',
        'ttml+xml': 'ttml',
        'x-flv': 'flv',
        'x-mp4-fragmented': 'mp4',
        'x-ms-sami': 'sami',
        'x-ms-wmv': 'wmv',
        'mpegurl': 'm3u8',
        'x-mpegurl': 'm3u8',
        'vnd.apple.mpegurl': 'm3u8',
        'dash+xml': 'mpd',
        'f4m+xml': 'f4m',
        'hds+xml': 'f4m',
        'vnd.ms-sstr+xml': 'ism',
        'quicktime': 'mov',
        'mp2t': 'ts',
        'x-wav': 'wav',
        'filmstrip+json': 'fs',
        'svg+xml': 'svg',
    }

    _, _, subtype = mt.rpartition('/')
    ext = SUBTYPE_MAP.get(subtype.lower())
    if ext is not None:
        return ext

    SUFFIX_MAP = {
        'json': 'json',
        'xml': 'xml',
        'zip': 'zip',
        'gzip': 'gz',
    }

    _, _, suffix = subtype.partition('+')
    ext = SUFFIX_MAP.get(suffix)
    if ext is not None:
        return ext

    return subtype.replace('+', '.')


def ext2mimetype(ext_or_url):
    if not ext_or_url:
        return None
    if '.' not in ext_or_url:
        ext_or_url = f'file.{ext_or_url}'
    return mimetypes.guess_type(ext_or_url)[0]


def parse_codecs(codecs_str):
    # http://tools.ietf.org/html/rfc6381
    if not codecs_str:
        return {}
    split_codecs = list(filter(None, map(
        str.strip, codecs_str.strip().strip(',').split(','))))
    vcodec, acodec, scodec, hdr = None, None, None, None
    for full_codec in split_codecs:
        parts = full_codec.split('.')
        codec = parts[0].replace('0', '')
        if codec in ('avc1', 'avc2', 'avc3', 'avc4', 'vp9', 'vp8', 'hev1', 'hev2',
                     'h263', 'h264', 'mp4v', 'hvc1', 'av1', 'theora', 'dvh1', 'dvhe'):
            if not vcodec:
                vcodec = '.'.join(parts[:4]) if codec in ('vp9', 'av1', 'hvc1') else full_codec
                if codec in ('dvh1', 'dvhe'):
                    hdr = 'DV'
                elif codec == 'av1' and len(parts) > 3 and parts[3] == '10':
                    hdr = 'HDR10'
                elif full_codec.replace('0', '').startswith('vp9.2'):
                    hdr = 'HDR10'
        elif codec in ('flac', 'mp4a', 'opus', 'vorbis', 'mp3', 'aac', 'ac-3', 'ec-3', 'eac3', 'dtsc', 'dtse', 'dtsh', 'dtsl'):
            if not acodec:
                acodec = full_codec
        elif codec in ('stpp', 'wvtt',):
            if not scodec:
                scodec = full_codec
        else:
            write_string(f'WARNING: Unknown codec {full_codec}\n')
    if vcodec or acodec or scodec:
        return {
            'vcodec': vcodec or 'none',
            'acodec': acodec or 'none',
            'dynamic_range': hdr,
            **({'scodec': scodec} if scodec is not None else {}),
        }
    elif len(split_codecs) == 2:
        return {
            'vcodec': split_codecs[0],
            'acodec': split_codecs[1],
        }
    return {}


def urlhandle_detect_ext(url_handle):
    getheader = url_handle.headers.get

    cd = getheader('Content-Disposition')
    if cd:
        m = re.match(r'attachment;\s*filename="(?P<filename>[^"]+)"', cd)
        if m:
            e = determine_ext(m.group('filename'), default_ext=None)
            if e:
                return e

    return mimetype2ext(getheader('Content-Type'))


def encode_data_uri(data, mime_type):
    return 'data:%s;base64,%s' % (mime_type, base64.b64encode(data).decode('ascii'))


def age_restricted(content_limit, age_limit):
    """ Returns True iff the content should be blocked """

    if age_limit is None:  # No limit set
        return False
    if content_limit is None:
        return False  # Content available for everyone
    return age_limit < content_limit


def is_html(first_bytes):
    """ Detect whether a file contains HTML by examining its first bytes. """

    BOMS = [
        (b'\xef\xbb\xbf', 'utf-8'),
        (b'\x00\x00\xfe\xff', 'utf-32-be'),
        (b'\xff\xfe\x00\x00', 'utf-32-le'),
        (b'\xff\xfe', 'utf-16-le'),
        (b'\xfe\xff', 'utf-16-be'),
    ]

    encoding = 'utf-8'
    for bom, enc in BOMS:
        while first_bytes.startswith(bom):
            encoding, first_bytes = enc, first_bytes[len(bom):]

    return re.match(r'^\s*<', first_bytes.decode(encoding, 'replace'))


def determine_protocol(info_dict):
    protocol = info_dict.get('protocol')
    if protocol is not None:
        return protocol

    url = sanitize_url(info_dict['url'])
    if url.startswith('rtmp'):
        return 'rtmp'
    elif url.startswith('mms'):
        return 'mms'
    elif url.startswith('rtsp'):
        return 'rtsp'

    ext = determine_ext(url)
    if ext == 'm3u8':
        return 'm3u8'
    elif ext == 'f4m':
        return 'f4m'

    return urllib.parse.urlparse(url).scheme


def render_table(header_row, data, delim=False, extra_gap=0, hide_empty=False):
    """ Render a list of rows, each as a list of values.
    Text after a \t will be right aligned """
    def width(string):
        return len(remove_terminal_sequences(string).replace('\t', ''))

    def get_max_lens(table):
        return [max(width(str(v)) for v in col) for col in zip(*table)]

    def filter_using_list(row, filterArray):
        return [col for take, col in itertools.zip_longest(filterArray, row, fillvalue=True) if take]

    max_lens = get_max_lens(data) if hide_empty else []
    header_row = filter_using_list(header_row, max_lens)
    data = [filter_using_list(row, max_lens) for row in data]

    table = [header_row] + data
    max_lens = get_max_lens(table)
    extra_gap += 1
    if delim:
        table = [header_row, [delim * (ml + extra_gap) for ml in max_lens]] + data
        table[1][-1] = table[1][-1][:-extra_gap * len(delim)]  # Remove extra_gap from end of delimiter
    for row in table:
        for pos, text in enumerate(map(str, row)):
            if '\t' in text:
                row[pos] = text.replace('\t', ' ' * (max_lens[pos] - width(text))) + ' ' * extra_gap
            else:
                row[pos] = text + ' ' * (max_lens[pos] - width(text) + extra_gap)
    ret = '\n'.join(''.join(row).rstrip() for row in table)
    return ret


def _match_one(filter_part, dct, incomplete):
    # TODO: Generalize code with YoutubeDL._build_format_filter
    STRING_OPERATORS = {
        '*=': operator.contains,
        '^=': lambda attr, value: attr.startswith(value),
        '$=': lambda attr, value: attr.endswith(value),
        '~=': lambda attr, value: re.search(value, attr),
    }
    COMPARISON_OPERATORS = {
        **STRING_OPERATORS,
        '<=': operator.le,  # "<=" must be defined above "<"
        '<': operator.lt,
        '>=': operator.ge,
        '>': operator.gt,
        '=': operator.eq,
    }

    if isinstance(incomplete, bool):
        is_incomplete = lambda _: incomplete
    else:
        is_incomplete = lambda k: k in incomplete

    operator_rex = re.compile(r'''(?x)
        (?P<key>[a-z_]+)
        \s*(?P<negation>!\s*)?(?P<op>%s)(?P<none_inclusive>\s*\?)?\s*
        (?:
            (?P<quote>["\'])(?P<quotedstrval>.+?)(?P=quote)|
            (?P<strval>.+?)
        )
        ''' % '|'.join(map(re.escape, COMPARISON_OPERATORS.keys())))
    m = operator_rex.fullmatch(filter_part.strip())
    if m:
        m = m.groupdict()
        unnegated_op = COMPARISON_OPERATORS[m['op']]
        if m['negation']:
            op = lambda attr, value: not unnegated_op(attr, value)
        else:
            op = unnegated_op
        comparison_value = m['quotedstrval'] or m['strval'] or m['intval']
        if m['quote']:
            comparison_value = comparison_value.replace(r'\%s' % m['quote'], m['quote'])
        actual_value = dct.get(m['key'])
        numeric_comparison = None
        if isinstance(actual_value, (int, float)):
            # If the original field is a string and matching comparisonvalue is
            # a number we should respect the origin of the original field
            # and process comparison value as a string (see
            # https://github.com/ytdl-org/youtube-dl/issues/11082)
            try:
                numeric_comparison = int(comparison_value)
            except ValueError:
                numeric_comparison = parse_filesize(comparison_value)
                if numeric_comparison is None:
                    numeric_comparison = parse_filesize(f'{comparison_value}B')
                if numeric_comparison is None:
                    numeric_comparison = parse_duration(comparison_value)
        if numeric_comparison is not None and m['op'] in STRING_OPERATORS:
            raise ValueError('Operator %s only supports string values!' % m['op'])
        if actual_value is None:
            return is_incomplete(m['key']) or m['none_inclusive']
        return op(actual_value, comparison_value if numeric_comparison is None else numeric_comparison)

    UNARY_OPERATORS = {
        '': lambda v: (v is True) if isinstance(v, bool) else (v is not None),
        '!': lambda v: (v is False) if isinstance(v, bool) else (v is None),
    }
    operator_rex = re.compile(r'''(?x)
        (?P<op>%s)\s*(?P<key>[a-z_]+)
        ''' % '|'.join(map(re.escape, UNARY_OPERATORS.keys())))
    m = operator_rex.fullmatch(filter_part.strip())
    if m:
        op = UNARY_OPERATORS[m.group('op')]
        actual_value = dct.get(m.group('key'))
        if is_incomplete(m.group('key')) and actual_value is None:
            return True
        return op(actual_value)

    raise ValueError('Invalid filter part %r' % filter_part)


def match_str(filter_str, dct, incomplete=False):
    """ Filter a dictionary with a simple string syntax.
    @returns           Whether the filter passes
    @param incomplete  Set of keys that is expected to be missing from dct.
                       Can be True/False to indicate all/none of the keys may be missing.
                       All conditions on incomplete keys pass if the key is missing
    """
    return all(
        _match_one(filter_part.replace(r'\&', '&'), dct, incomplete)
        for filter_part in re.split(r'(?<!\\)&', filter_str))


def match_filter_func(filters):
    if not filters:
        return None
    filters = set(variadic(filters))

    interactive = '-' in filters
    if interactive:
        filters.remove('-')

    def _match_func(info_dict, incomplete=False):
        if not filters or any(match_str(f, info_dict, incomplete) for f in filters):
            return NO_DEFAULT if interactive and not incomplete else None
        else:
            video_title = info_dict.get('title') or info_dict.get('id') or 'video'
            filter_str = ') | ('.join(map(str.strip, filters))
            return f'{video_title} does not pass filter ({filter_str}), skipping ..'
    return _match_func


def download_range_func(chapters, ranges):
    def inner(info_dict, ydl):
        warning = ('There are no chapters matching the regex' if info_dict.get('chapters')
                   else 'Cannot match chapters since chapter information is unavailable')
        for regex in chapters or []:
            for i, chapter in enumerate(info_dict.get('chapters') or []):
                if re.search(regex, chapter['title']):
                    warning = None
                    yield {**chapter, 'index': i}
        if chapters and warning:
            ydl.to_screen(f'[info] {info_dict["id"]}: {warning}')

        yield from ({'start_time': start, 'end_time': end} for start, end in ranges or [])

    return inner


def parse_dfxp_time_expr(time_expr):
    if not time_expr:
        return

    mobj = re.match(rf'^(?P<time_offset>{NUMBER_RE})s?$', time_expr)
    if mobj:
        return float(mobj.group('time_offset'))

    mobj = re.match(r'^(\d+):(\d\d):(\d\d(?:(?:\.|:)\d+)?)$', time_expr)
    if mobj:
        return 3600 * int(mobj.group(1)) + 60 * int(mobj.group(2)) + float(mobj.group(3).replace(':', '.'))


def srt_subtitles_timecode(seconds):
    return '%02d:%02d:%02d,%03d' % timetuple_from_msec(seconds * 1000)


def ass_subtitles_timecode(seconds):
    time = timetuple_from_msec(seconds * 1000)
    return '%01d:%02d:%02d.%02d' % (*time[:-1], time.milliseconds / 10)


def dfxp2srt(dfxp_data):
    '''
    @param dfxp_data A bytes-like object containing DFXP data
    @returns A unicode object containing converted SRT data
    '''
    LEGACY_NAMESPACES = (
        (b'http://www.w3.org/ns/ttml', [
            b'http://www.w3.org/2004/11/ttaf1',
            b'http://www.w3.org/2006/04/ttaf1',
            b'http://www.w3.org/2006/10/ttaf1',
        ]),
        (b'http://www.w3.org/ns/ttml#styling', [
            b'http://www.w3.org/ns/ttml#style',
        ]),
    )

    SUPPORTED_STYLING = [
        'color',
        'fontFamily',
        'fontSize',
        'fontStyle',
        'fontWeight',
        'textDecoration'
    ]

    _x = functools.partial(xpath_with_ns, ns_map={
        'xml': 'http://www.w3.org/XML/1998/namespace',
        'ttml': 'http://www.w3.org/ns/ttml',
        'tts': 'http://www.w3.org/ns/ttml#styling',
    })

    styles = {}
    default_style = {}

    class TTMLPElementParser:
        _out = ''
        _unclosed_elements = []
        _applied_styles = []

        def start(self, tag, attrib):
            if tag in (_x('ttml:br'), 'br'):
                self._out += '\n'
            else:
                unclosed_elements = []
                style = {}
                element_style_id = attrib.get('style')
                if default_style:
                    style.update(default_style)
                if element_style_id:
                    style.update(styles.get(element_style_id, {}))
                for prop in SUPPORTED_STYLING:
                    prop_val = attrib.get(_x('tts:' + prop))
                    if prop_val:
                        style[prop] = prop_val
                if style:
                    font = ''
                    for k, v in sorted(style.items()):
                        if self._applied_styles and self._applied_styles[-1].get(k) == v:
                            continue
                        if k == 'color':
                            font += ' color="%s"' % v
                        elif k == 'fontSize':
                            font += ' size="%s"' % v
                        elif k == 'fontFamily':
                            font += ' face="%s"' % v
                        elif k == 'fontWeight' and v == 'bold':
                            self._out += '<b>'
                            unclosed_elements.append('b')
                        elif k == 'fontStyle' and v == 'italic':
                            self._out += '<i>'
                            unclosed_elements.append('i')
                        elif k == 'textDecoration' and v == 'underline':
                            self._out += '<u>'
                            unclosed_elements.append('u')
                    if font:
                        self._out += '<font' + font + '>'
                        unclosed_elements.append('font')
                    applied_style = {}
                    if self._applied_styles:
                        applied_style.update(self._applied_styles[-1])
                    applied_style.update(style)
                    self._applied_styles.append(applied_style)
                self._unclosed_elements.append(unclosed_elements)

        def end(self, tag):
            if tag not in (_x('ttml:br'), 'br'):
                unclosed_elements = self._unclosed_elements.pop()
                for element in reversed(unclosed_elements):
                    self._out += '</%s>' % element
                if unclosed_elements and self._applied_styles:
                    self._applied_styles.pop()

        def data(self, data):
            self._out += data

        def close(self):
            return self._out.strip()

    def parse_node(node):
        target = TTMLPElementParser()
        parser = xml.etree.ElementTree.XMLParser(target=target)
        parser.feed(xml.etree.ElementTree.tostring(node))
        return parser.close()

    for k, v in LEGACY_NAMESPACES:
        for ns in v:
            dfxp_data = dfxp_data.replace(ns, k)

    dfxp = compat_etree_fromstring(dfxp_data)
    out = []
    paras = dfxp.findall(_x('.//ttml:p')) or dfxp.findall('.//p')

    if not paras:
        raise ValueError('Invalid dfxp/TTML subtitle')

    repeat = False
    while True:
        for style in dfxp.findall(_x('.//ttml:style')):
            style_id = style.get('id') or style.get(_x('xml:id'))
            if not style_id:
                continue
            parent_style_id = style.get('style')
            if parent_style_id:
                if parent_style_id not in styles:
                    repeat = True
                    continue
                styles[style_id] = styles[parent_style_id].copy()
            for prop in SUPPORTED_STYLING:
                prop_val = style.get(_x('tts:' + prop))
                if prop_val:
                    styles.setdefault(style_id, {})[prop] = prop_val
        if repeat:
            repeat = False
        else:
            break

    for p in ('body', 'div'):
        ele = xpath_element(dfxp, [_x('.//ttml:' + p), './/' + p])
        if ele is None:
            continue
        style = styles.get(ele.get('style'))
        if not style:
            continue
        default_style.update(style)

    for para, index in zip(paras, itertools.count(1)):
        begin_time = parse_dfxp_time_expr(para.attrib.get('begin'))
        end_time = parse_dfxp_time_expr(para.attrib.get('end'))
        dur = parse_dfxp_time_expr(para.attrib.get('dur'))
        if begin_time is None:
            continue
        if not end_time:
            if not dur:
                continue
            end_time = begin_time + dur
        out.append('%d\n%s --> %s\n%s\n\n' % (
            index,
            srt_subtitles_timecode(begin_time),
            srt_subtitles_timecode(end_time),
            parse_node(para)))

    return ''.join(out)


def cli_option(params, command_option, param, separator=None):
    param = params.get(param)
    return ([] if param is None
            else [command_option, str(param)] if separator is None
            else [f'{command_option}{separator}{param}'])


def cli_bool_option(params, command_option, param, true_value='true', false_value='false', separator=None):
    param = params.get(param)
    assert param in (True, False, None)
    return cli_option({True: true_value, False: false_value}, command_option, param, separator)


def cli_valueless_option(params, command_option, param, expected_value=True):
    return [command_option] if params.get(param) == expected_value else []


def cli_configuration_args(argdict, keys, default=[], use_compat=True):
    if isinstance(argdict, (list, tuple)):  # for backward compatibility
        if use_compat:
            return argdict
        else:
            argdict = None
    if argdict is None:
        return default
    assert isinstance(argdict, dict)

    assert isinstance(keys, (list, tuple))
    for key_list in keys:
        arg_list = list(filter(
            lambda x: x is not None,
            [argdict.get(key.lower()) for key in variadic(key_list)]))
        if arg_list:
            return [arg for args in arg_list for arg in args]
    return default


def _configuration_args(main_key, argdict, exe, keys=None, default=[], use_compat=True):
    main_key, exe = main_key.lower(), exe.lower()
    root_key = exe if main_key == exe else f'{main_key}+{exe}'
    keys = [f'{root_key}{k}' for k in (keys or [''])]
    if root_key in keys:
        if main_key != exe:
            keys.append((main_key, exe))
        keys.append('default')
    else:
        use_compat = False
    return cli_configuration_args(argdict, keys, default, use_compat)


class ISO639Utils:
    # See http://www.loc.gov/standards/iso639-2/ISO-639-2_utf-8.txt
    _lang_map = {
        'aa': 'aar',
        'ab': 'abk',
        'ae': 'ave',
        'af': 'afr',
        'ak': 'aka',
        'am': 'amh',
        'an': 'arg',
        'ar': 'ara',
        'as': 'asm',
        'av': 'ava',
        'ay': 'aym',
        'az': 'aze',
        'ba': 'bak',
        'be': 'bel',
        'bg': 'bul',
        'bh': 'bih',
        'bi': 'bis',
        'bm': 'bam',
        'bn': 'ben',
        'bo': 'bod',
        'br': 'bre',
        'bs': 'bos',
        'ca': 'cat',
        'ce': 'che',
        'ch': 'cha',
        'co': 'cos',
        'cr': 'cre',
        'cs': 'ces',
        'cu': 'chu',
        'cv': 'chv',
        'cy': 'cym',
        'da': 'dan',
        'de': 'deu',
        'dv': 'div',
        'dz': 'dzo',
        'ee': 'ewe',
        'el': 'ell',
        'en': 'eng',
        'eo': 'epo',
        'es': 'spa',
        'et': 'est',
        'eu': 'eus',
        'fa': 'fas',
        'ff': 'ful',
        'fi': 'fin',
        'fj': 'fij',
        'fo': 'fao',
        'fr': 'fra',
        'fy': 'fry',
        'ga': 'gle',
        'gd': 'gla',
        'gl': 'glg',
        'gn': 'grn',
        'gu': 'guj',
        'gv': 'glv',
        'ha': 'hau',
        'he': 'heb',
        'iw': 'heb',  # Replaced by he in 1989 revision
        'hi': 'hin',
        'ho': 'hmo',
        'hr': 'hrv',
        'ht': 'hat',
        'hu': 'hun',
        'hy': 'hye',
        'hz': 'her',
        'ia': 'ina',
        'id': 'ind',
        'in': 'ind',  # Replaced by id in 1989 revision
        'ie': 'ile',
        'ig': 'ibo',
        'ii': 'iii',
        'ik': 'ipk',
        'io': 'ido',
        'is': 'isl',
        'it': 'ita',
        'iu': 'iku',
        'ja': 'jpn',
        'jv': 'jav',
        'ka': 'kat',
        'kg': 'kon',
        'ki': 'kik',
        'kj': 'kua',
        'kk': 'kaz',
        'kl': 'kal',
        'km': 'khm',
        'kn': 'kan',
        'ko': 'kor',
        'kr': 'kau',
        'ks': 'kas',
        'ku': 'kur',
        'kv': 'kom',
        'kw': 'cor',
        'ky': 'kir',
        'la': 'lat',
        'lb': 'ltz',
        'lg': 'lug',
        'li': 'lim',
        'ln': 'lin',
        'lo': 'lao',
        'lt': 'lit',
        'lu': 'lub',
        'lv': 'lav',
        'mg': 'mlg',
        'mh': 'mah',
        'mi': 'mri',
        'mk': 'mkd',
        'ml': 'mal',
        'mn': 'mon',
        'mr': 'mar',
        'ms': 'msa',
        'mt': 'mlt',
        'my': 'mya',
        'na': 'nau',
        'nb': 'nob',
        'nd': 'nde',
        'ne': 'nep',
        'ng': 'ndo',
        'nl': 'nld',
        'nn': 'nno',
        'no': 'nor',
        'nr': 'nbl',
        'nv': 'nav',
        'ny': 'nya',
        'oc': 'oci',
        'oj': 'oji',
        'om': 'orm',
        'or': 'ori',
        'os': 'oss',
        'pa': 'pan',
        'pi': 'pli',
        'pl': 'pol',
        'ps': 'pus',
        'pt': 'por',
        'qu': 'que',
        'rm': 'roh',
        'rn': 'run',
        'ro': 'ron',
        'ru': 'rus',
        'rw': 'kin',
        'sa': 'san',
        'sc': 'srd',
        'sd': 'snd',
        'se': 'sme',
        'sg': 'sag',
        'si': 'sin',
        'sk': 'slk',
        'sl': 'slv',
        'sm': 'smo',
        'sn': 'sna',
        'so': 'som',
        'sq': 'sqi',
        'sr': 'srp',
        'ss': 'ssw',
        'st': 'sot',
        'su': 'sun',
        'sv': 'swe',
        'sw': 'swa',
        'ta': 'tam',
        'te': 'tel',
        'tg': 'tgk',
        'th': 'tha',
        'ti': 'tir',
        'tk': 'tuk',
        'tl': 'tgl',
        'tn': 'tsn',
        'to': 'ton',
        'tr': 'tur',
        'ts': 'tso',
        'tt': 'tat',
        'tw': 'twi',
        'ty': 'tah',
        'ug': 'uig',
        'uk': 'ukr',
        'ur': 'urd',
        'uz': 'uzb',
        've': 'ven',
        'vi': 'vie',
        'vo': 'vol',
        'wa': 'wln',
        'wo': 'wol',
        'xh': 'xho',
        'yi': 'yid',
        'ji': 'yid',  # Replaced by yi in 1989 revision
        'yo': 'yor',
        'za': 'zha',
        'zh': 'zho',
        'zu': 'zul',
    }

    @classmethod
    def short2long(cls, code):
        """Convert language code from ISO 639-1 to ISO 639-2/T"""
        return cls._lang_map.get(code[:2])

    @classmethod
    def long2short(cls, code):
        """Convert language code from ISO 639-2/T to ISO 639-1"""
        for short_name, long_name in cls._lang_map.items():
            if long_name == code:
                return short_name


class ISO3166Utils:
    # From http://data.okfn.org/data/core/country-list
    _country_map = {
        'AF': 'Afghanistan',
        'AX': 'Åland Islands',
        'AL': 'Albania',
        'DZ': 'Algeria',
        'AS': 'American Samoa',
        'AD': 'Andorra',
        'AO': 'Angola',
        'AI': 'Anguilla',
        'AQ': 'Antarctica',
        'AG': 'Antigua and Barbuda',
        'AR': 'Argentina',
        'AM': 'Armenia',
        'AW': 'Aruba',
        'AU': 'Australia',
        'AT': 'Austria',
        'AZ': 'Azerbaijan',
        'BS': 'Bahamas',
        'BH': 'Bahrain',
        'BD': 'Bangladesh',
        'BB': 'Barbados',
        'BY': 'Belarus',
        'BE': 'Belgium',
        'BZ': 'Belize',
        'BJ': 'Benin',
        'BM': 'Bermuda',
        'BT': 'Bhutan',
        'BO': 'Bolivia, Plurinational State of',
        'BQ': 'Bonaire, Sint Eustatius and Saba',
        'BA': 'Bosnia and Herzegovina',
        'BW': 'Botswana',
        'BV': 'Bouvet Island',
        'BR': 'Brazil',
        'IO': 'British Indian Ocean Territory',
        'BN': 'Brunei Darussalam',
        'BG': 'Bulgaria',
        'BF': 'Burkina Faso',
        'BI': 'Burundi',
        'KH': 'Cambodia',
        'CM': 'Cameroon',
        'CA': 'Canada',
        'CV': 'Cape Verde',
        'KY': 'Cayman Islands',
        'CF': 'Central African Republic',
        'TD': 'Chad',
        'CL': 'Chile',
        'CN': 'China',
        'CX': 'Christmas Island',
        'CC': 'Cocos (Keeling) Islands',
        'CO': 'Colombia',
        'KM': 'Comoros',
        'CG': 'Congo',
        'CD': 'Congo, the Democratic Republic of the',
        'CK': 'Cook Islands',
        'CR': 'Costa Rica',
        'CI': 'Côte d\'Ivoire',
        'HR': 'Croatia',
        'CU': 'Cuba',
        'CW': 'Curaçao',
        'CY': 'Cyprus',
        'CZ': 'Czech Republic',
        'DK': 'Denmark',
        'DJ': 'Djibouti',
        'DM': 'Dominica',
        'DO': 'Dominican Republic',
        'EC': 'Ecuador',
        'EG': 'Egypt',
        'SV': 'El Salvador',
        'GQ': 'Equatorial Guinea',
        'ER': 'Eritrea',
        'EE': 'Estonia',
        'ET': 'Ethiopia',
        'FK': 'Falkland Islands (Malvinas)',
        'FO': 'Faroe Islands',
        'FJ': 'Fiji',
        'FI': 'Finland',
        'FR': 'France',
        'GF': 'French Guiana',
        'PF': 'French Polynesia',
        'TF': 'French Southern Territories',
        'GA': 'Gabon',
        'GM': 'Gambia',
        'GE': 'Georgia',
        'DE': 'Germany',
        'GH': 'Ghana',
        'GI': 'Gibraltar',
        'GR': 'Greece',
        'GL': 'Greenland',
        'GD': 'Grenada',
        'GP': 'Guadeloupe',
        'GU': 'Guam',
        'GT': 'Guatemala',
        'GG': 'Guernsey',
        'GN': 'Guinea',
        'GW': 'Guinea-Bissau',
        'GY': 'Guyana',
        'HT': 'Haiti',
        'HM': 'Heard Island and McDonald Islands',
        'VA': 'Holy See (Vatican City State)',
        'HN': 'Honduras',
        'HK': 'Hong Kong',
        'HU': 'Hungary',
        'IS': 'Iceland',
        'IN': 'India',
        'ID': 'Indonesia',
        'IR': 'Iran, Islamic Republic of',
        'IQ': 'Iraq',
        'IE': 'Ireland',
        'IM': 'Isle of Man',
        'IL': 'Israel',
        'IT': 'Italy',
        'JM': 'Jamaica',
        'JP': 'Japan',
        'JE': 'Jersey',
        'JO': 'Jordan',
        'KZ': 'Kazakhstan',
        'KE': 'Kenya',
        'KI': 'Kiribati',
        'KP': 'Korea, Democratic People\'s Republic of',
        'KR': 'Korea, Republic of',
        'KW': 'Kuwait',
        'KG': 'Kyrgyzstan',
        'LA': 'Lao People\'s Democratic Republic',
        'LV': 'Latvia',
        'LB': 'Lebanon',
        'LS': 'Lesotho',
        'LR': 'Liberia',
        'LY': 'Libya',
        'LI': 'Liechtenstein',
        'LT': 'Lithuania',
        'LU': 'Luxembourg',
        'MO': 'Macao',
        'MK': 'Macedonia, the Former Yugoslav Republic of',
        'MG': 'Madagascar',
        'MW': 'Malawi',
        'MY': 'Malaysia',
        'MV': 'Maldives',
        'ML': 'Mali',
        'MT': 'Malta',
        'MH': 'Marshall Islands',
        'MQ': 'Martinique',
        'MR': 'Mauritania',
        'MU': 'Mauritius',
        'YT': 'Mayotte',
        'MX': 'Mexico',
        'FM': 'Micronesia, Federated States of',
        'MD': 'Moldova, Republic of',
        'MC': 'Monaco',
        'MN': 'Mongolia',
        'ME': 'Montenegro',
        'MS': 'Montserrat',
        'MA': 'Morocco',
        'MZ': 'Mozambique',
        'MM': 'Myanmar',
        'NA': 'Namibia',
        'NR': 'Nauru',
        'NP': 'Nepal',
        'NL': 'Netherlands',
        'NC': 'New Caledonia',
        'NZ': 'New Zealand',
        'NI': 'Nicaragua',
        'NE': 'Niger',
        'NG': 'Nigeria',
        'NU': 'Niue',
        'NF': 'Norfolk Island',
        'MP': 'Northern Mariana Islands',
        'NO': 'Norway',
        'OM': 'Oman',
        'PK': 'Pakistan',
        'PW': 'Palau',
        'PS': 'Palestine, State of',
        'PA': 'Panama',
        'PG': 'Papua New Guinea',
        'PY': 'Paraguay',
        'PE': 'Peru',
        'PH': 'Philippines',
        'PN': 'Pitcairn',
        'PL': 'Poland',
        'PT': 'Portugal',
        'PR': 'Puerto Rico',
        'QA': 'Qatar',
        'RE': 'Réunion',
        'RO': 'Romania',
        'RU': 'Russian Federation',
        'RW': 'Rwanda',
        'BL': 'Saint Barthélemy',
        'SH': 'Saint Helena, Ascension and Tristan da Cunha',
        'KN': 'Saint Kitts and Nevis',
        'LC': 'Saint Lucia',
        'MF': 'Saint Martin (French part)',
        'PM': 'Saint Pierre and Miquelon',
        'VC': 'Saint Vincent and the Grenadines',
        'WS': 'Samoa',
        'SM': 'San Marino',
        'ST': 'Sao Tome and Principe',
        'SA': 'Saudi Arabia',
        'SN': 'Senegal',
        'RS': 'Serbia',
        'SC': 'Seychelles',
        'SL': 'Sierra Leone',
        'SG': 'Singapore',
        'SX': 'Sint Maarten (Dutch part)',
        'SK': 'Slovakia',
        'SI': 'Slovenia',
        'SB': 'Solomon Islands',
        'SO': 'Somalia',
        'ZA': 'South Africa',
        'GS': 'South Georgia and the South Sandwich Islands',
        'SS': 'South Sudan',
        'ES': 'Spain',
        'LK': 'Sri Lanka',
        'SD': 'Sudan',
        'SR': 'Suriname',
        'SJ': 'Svalbard and Jan Mayen',
        'SZ': 'Swaziland',
        'SE': 'Sweden',
        'CH': 'Switzerland',
        'SY': 'Syrian Arab Republic',
        'TW': 'Taiwan, Province of China',
        'TJ': 'Tajikistan',
        'TZ': 'Tanzania, United Republic of',
        'TH': 'Thailand',
        'TL': 'Timor-Leste',
        'TG': 'Togo',
        'TK': 'Tokelau',
        'TO': 'Tonga',
        'TT': 'Trinidad and Tobago',
        'TN': 'Tunisia',
        'TR': 'Turkey',
        'TM': 'Turkmenistan',
        'TC': 'Turks and Caicos Islands',
        'TV': 'Tuvalu',
        'UG': 'Uganda',
        'UA': 'Ukraine',
        'AE': 'United Arab Emirates',
        'GB': 'United Kingdom',
        'US': 'United States',
        'UM': 'United States Minor Outlying Islands',
        'UY': 'Uruguay',
        'UZ': 'Uzbekistan',
        'VU': 'Vanuatu',
        'VE': 'Venezuela, Bolivarian Republic of',
        'VN': 'Viet Nam',
        'VG': 'Virgin Islands, British',
        'VI': 'Virgin Islands, U.S.',
        'WF': 'Wallis and Futuna',
        'EH': 'Western Sahara',
        'YE': 'Yemen',
        'ZM': 'Zambia',
        'ZW': 'Zimbabwe',
        # Not ISO 3166 codes, but used for IP blocks
        'AP': 'Asia/Pacific Region',
        'EU': 'Europe',
    }

    @classmethod
    def short2full(cls, code):
        """Convert an ISO 3166-2 country code to the corresponding full name"""
        return cls._country_map.get(code.upper())


class GeoUtils:
    # Major IPv4 address blocks per country
    _country_ip_map = {
        'AD': '46.172.224.0/19',
        'AE': '94.200.0.0/13',
        'AF': '149.54.0.0/17',
        'AG': '209.59.64.0/18',
        'AI': '204.14.248.0/21',
        'AL': '46.99.0.0/16',
        'AM': '46.70.0.0/15',
        'AO': '105.168.0.0/13',
        'AP': '182.50.184.0/21',
        'AQ': '23.154.160.0/24',
        'AR': '181.0.0.0/12',
        'AS': '202.70.112.0/20',
        'AT': '77.116.0.0/14',
        'AU': '1.128.0.0/11',
        'AW': '181.41.0.0/18',
        'AX': '185.217.4.0/22',
        'AZ': '5.197.0.0/16',
        'BA': '31.176.128.0/17',
        'BB': '65.48.128.0/17',
        'BD': '114.130.0.0/16',
        'BE': '57.0.0.0/8',
        'BF': '102.178.0.0/15',
        'BG': '95.42.0.0/15',
        'BH': '37.131.0.0/17',
        'BI': '154.117.192.0/18',
        'BJ': '137.255.0.0/16',
        'BL': '185.212.72.0/23',
        'BM': '196.12.64.0/18',
        'BN': '156.31.0.0/16',
        'BO': '161.56.0.0/16',
        'BQ': '161.0.80.0/20',
        'BR': '191.128.0.0/12',
        'BS': '24.51.64.0/18',
        'BT': '119.2.96.0/19',
        'BW': '168.167.0.0/16',
        'BY': '178.120.0.0/13',
        'BZ': '179.42.192.0/18',
        'CA': '99.224.0.0/11',
        'CD': '41.243.0.0/16',
        'CF': '197.242.176.0/21',
        'CG': '160.113.0.0/16',
        'CH': '85.0.0.0/13',
        'CI': '102.136.0.0/14',
        'CK': '202.65.32.0/19',
        'CL': '152.172.0.0/14',
        'CM': '102.244.0.0/14',
        'CN': '36.128.0.0/10',
        'CO': '181.240.0.0/12',
        'CR': '201.192.0.0/12',
        'CU': '152.206.0.0/15',
        'CV': '165.90.96.0/19',
        'CW': '190.88.128.0/17',
        'CY': '31.153.0.0/16',
        'CZ': '88.100.0.0/14',
        'DE': '53.0.0.0/8',
        'DJ': '197.241.0.0/17',
        'DK': '87.48.0.0/12',
        'DM': '192.243.48.0/20',
        'DO': '152.166.0.0/15',
        'DZ': '41.96.0.0/12',
        'EC': '186.68.0.0/15',
        'EE': '90.190.0.0/15',
        'EG': '156.160.0.0/11',
        'ER': '196.200.96.0/20',
        'ES': '88.0.0.0/11',
        'ET': '196.188.0.0/14',
        'EU': '2.16.0.0/13',
        'FI': '91.152.0.0/13',
        'FJ': '144.120.0.0/16',
        'FK': '80.73.208.0/21',
        'FM': '119.252.112.0/20',
        'FO': '88.85.32.0/19',
        'FR': '90.0.0.0/9',
        'GA': '41.158.0.0/15',
        'GB': '25.0.0.0/8',
        'GD': '74.122.88.0/21',
        'GE': '31.146.0.0/16',
        'GF': '161.22.64.0/18',
        'GG': '62.68.160.0/19',
        'GH': '154.160.0.0/12',
        'GI': '95.164.0.0/16',
        'GL': '88.83.0.0/19',
        'GM': '160.182.0.0/15',
        'GN': '197.149.192.0/18',
        'GP': '104.250.0.0/19',
        'GQ': '105.235.224.0/20',
        'GR': '94.64.0.0/13',
        'GT': '168.234.0.0/16',
        'GU': '168.123.0.0/16',
        'GW': '197.214.80.0/20',
        'GY': '181.41.64.0/18',
        'HK': '113.252.0.0/14',
        'HN': '181.210.0.0/16',
        'HR': '93.136.0.0/13',
        'HT': '148.102.128.0/17',
        'HU': '84.0.0.0/14',
        'ID': '39.192.0.0/10',
        'IE': '87.32.0.0/12',
        'IL': '79.176.0.0/13',
        'IM': '5.62.80.0/20',
        'IN': '117.192.0.0/10',
        'IO': '203.83.48.0/21',
        'IQ': '37.236.0.0/14',
        'IR': '2.176.0.0/12',
        'IS': '82.221.0.0/16',
        'IT': '79.0.0.0/10',
        'JE': '87.244.64.0/18',
        'JM': '72.27.0.0/17',
        'JO': '176.29.0.0/16',
        'JP': '133.0.0.0/8',
        'KE': '105.48.0.0/12',
        'KG': '158.181.128.0/17',
        'KH': '36.37.128.0/17',
        'KI': '103.25.140.0/22',
        'KM': '197.255.224.0/20',
        'KN': '198.167.192.0/19',
        'KP': '175.45.176.0/22',
        'KR': '175.192.0.0/10',
        'KW': '37.36.0.0/14',
        'KY': '64.96.0.0/15',
        'KZ': '2.72.0.0/13',
        'LA': '115.84.64.0/18',
        'LB': '178.135.0.0/16',
        'LC': '24.92.144.0/20',
        'LI': '82.117.0.0/19',
        'LK': '112.134.0.0/15',
        'LR': '102.183.0.0/16',
        'LS': '129.232.0.0/17',
        'LT': '78.56.0.0/13',
        'LU': '188.42.0.0/16',
        'LV': '46.109.0.0/16',
        'LY': '41.252.0.0/14',
        'MA': '105.128.0.0/11',
        'MC': '88.209.64.0/18',
        'MD': '37.246.0.0/16',
        'ME': '178.175.0.0/17',
        'MF': '74.112.232.0/21',
        'MG': '154.126.0.0/17',
        'MH': '117.103.88.0/21',
        'MK': '77.28.0.0/15',
        'ML': '154.118.128.0/18',
        'MM': '37.111.0.0/17',
        'MN': '49.0.128.0/17',
        'MO': '60.246.0.0/16',
        'MP': '202.88.64.0/20',
        'MQ': '109.203.224.0/19',
        'MR': '41.188.64.0/18',
        'MS': '208.90.112.0/22',
        'MT': '46.11.0.0/16',
        'MU': '105.16.0.0/12',
        'MV': '27.114.128.0/18',
        'MW': '102.70.0.0/15',
        'MX': '187.192.0.0/11',
        'MY': '175.136.0.0/13',
        'MZ': '197.218.0.0/15',
        'NA': '41.182.0.0/16',
        'NC': '101.101.0.0/18',
        'NE': '197.214.0.0/18',
        'NF': '203.17.240.0/22',
        'NG': '105.112.0.0/12',
        'NI': '186.76.0.0/15',
        'NL': '145.96.0.0/11',
        'NO': '84.208.0.0/13',
        'NP': '36.252.0.0/15',
        'NR': '203.98.224.0/19',
        'NU': '49.156.48.0/22',
        'NZ': '49.224.0.0/14',
        'OM': '5.36.0.0/15',
        'PA': '186.72.0.0/15',
        'PE': '186.160.0.0/14',
        'PF': '123.50.64.0/18',
        'PG': '124.240.192.0/19',
        'PH': '49.144.0.0/13',
        'PK': '39.32.0.0/11',
        'PL': '83.0.0.0/11',
        'PM': '70.36.0.0/20',
        'PR': '66.50.0.0/16',
        'PS': '188.161.0.0/16',
        'PT': '85.240.0.0/13',
        'PW': '202.124.224.0/20',
        'PY': '181.120.0.0/14',
        'QA': '37.210.0.0/15',
        'RE': '102.35.0.0/16',
        'RO': '79.112.0.0/13',
        'RS': '93.86.0.0/15',
        'RU': '5.136.0.0/13',
        'RW': '41.186.0.0/16',
        'SA': '188.48.0.0/13',
        'SB': '202.1.160.0/19',
        'SC': '154.192.0.0/11',
        'SD': '102.120.0.0/13',
        'SE': '78.64.0.0/12',
        'SG': '8.128.0.0/10',
        'SI': '188.196.0.0/14',
        'SK': '78.98.0.0/15',
        'SL': '102.143.0.0/17',
        'SM': '89.186.32.0/19',
        'SN': '41.82.0.0/15',
        'SO': '154.115.192.0/18',
        'SR': '186.179.128.0/17',
        'SS': '105.235.208.0/21',
        'ST': '197.159.160.0/19',
        'SV': '168.243.0.0/16',
        'SX': '190.102.0.0/20',
        'SY': '5.0.0.0/16',
        'SZ': '41.84.224.0/19',
        'TC': '65.255.48.0/20',
        'TD': '154.68.128.0/19',
        'TG': '196.168.0.0/14',
        'TH': '171.96.0.0/13',
        'TJ': '85.9.128.0/18',
        'TK': '27.96.24.0/21',
        'TL': '180.189.160.0/20',
        'TM': '95.85.96.0/19',
        'TN': '197.0.0.0/11',
        'TO': '175.176.144.0/21',
        'TR': '78.160.0.0/11',
        'TT': '186.44.0.0/15',
        'TV': '202.2.96.0/19',
        'TW': '120.96.0.0/11',
        'TZ': '156.156.0.0/14',
        'UA': '37.52.0.0/14',
        'UG': '102.80.0.0/13',
        'US': '6.0.0.0/8',
        'UY': '167.56.0.0/13',
        'UZ': '84.54.64.0/18',
        'VA': '212.77.0.0/19',
        'VC': '207.191.240.0/21',
        'VE': '186.88.0.0/13',
        'VG': '66.81.192.0/20',
        'VI': '146.226.0.0/16',
        'VN': '14.160.0.0/11',
        'VU': '202.80.32.0/20',
        'WF': '117.20.32.0/21',
        'WS': '202.4.32.0/19',
        'YE': '134.35.0.0/16',
        'YT': '41.242.116.0/22',
        'ZA': '41.0.0.0/11',
        'ZM': '102.144.0.0/13',
        'ZW': '102.177.192.0/18',
    }

    @classmethod
    def random_ipv4(cls, code_or_block):
        if len(code_or_block) == 2:
            block = cls._country_ip_map.get(code_or_block.upper())
            if not block:
                return None
        else:
            block = code_or_block
        addr, preflen = block.split('/')
        addr_min = struct.unpack('!L', socket.inet_aton(addr))[0]
        addr_max = addr_min | (0xffffffff >> int(preflen))
        return str(socket.inet_ntoa(
            struct.pack('!L', random.randint(addr_min, addr_max))))


# Both long_to_bytes and bytes_to_long are adapted from PyCrypto, which is
# released into Public Domain
# https://github.com/dlitz/pycrypto/blob/master/lib/Crypto/Util/number.py#L387

def long_to_bytes(n, blocksize=0):
    """long_to_bytes(n:long, blocksize:int) : string
    Convert a long integer to a byte string.

    If optional blocksize is given and greater than zero, pad the front of the
    byte string with binary zeros so that the length is a multiple of
    blocksize.
    """
    # after much testing, this algorithm was deemed to be the fastest
    s = b''
    n = int(n)
    while n > 0:
        s = struct.pack('>I', n & 0xffffffff) + s
        n = n >> 32
    # strip off leading zeros
    for i in range(len(s)):
        if s[i] != b'\000'[0]:
            break
    else:
        # only happens when n == 0
        s = b'\000'
        i = 0
    s = s[i:]
    # add back some pad bytes.  this could be done more efficiently w.r.t. the
    # de-padding being done above, but sigh...
    if blocksize > 0 and len(s) % blocksize:
        s = (blocksize - len(s) % blocksize) * b'\000' + s
    return s


def bytes_to_long(s):
    """bytes_to_long(string) : long
    Convert a byte string to a long integer.

    This is (essentially) the inverse of long_to_bytes().
    """
    acc = 0
    length = len(s)
    if length % 4:
        extra = (4 - length % 4)
        s = b'\000' * extra + s
        length = length + extra
    for i in range(0, length, 4):
        acc = (acc << 32) + struct.unpack('>I', s[i:i + 4])[0]
    return acc


def ohdave_rsa_encrypt(data, exponent, modulus):
    '''
    Implement OHDave's RSA algorithm. See http://www.ohdave.com/rsa/

    Input:
        data: data to encrypt, bytes-like object
        exponent, modulus: parameter e and N of RSA algorithm, both integer
    Output: hex string of encrypted data

    Limitation: supports one block encryption only
    '''

    payload = int(binascii.hexlify(data[::-1]), 16)
    encrypted = pow(payload, exponent, modulus)
    return '%x' % encrypted


def pkcs1pad(data, length):
    """
    Padding input data with PKCS#1 scheme

    @param {int[]} data        input data
    @param {int}   length      target length
    @returns {int[]}           padded data
    """
    if len(data) > length - 11:
        raise ValueError('Input data too long for PKCS#1 padding')

    pseudo_random = [random.randint(0, 254) for _ in range(length - len(data) - 3)]
    return [0, 2] + pseudo_random + [0] + data


def _base_n_table(n, table):
    if not table and not n:
        raise ValueError('Either table or n must be specified')
    table = (table or '0123456789abcdefghijklmnopqrstuvwxyzABCDEFGHIJKLMNOPQRSTUVWXYZ')[:n]

    if n != len(table):
        raise ValueError(f'base {n} exceeds table length {len(table)}')
    return table


def encode_base_n(num, n=None, table=None):
    """Convert given int to a base-n string"""
    table = _base_n_table(n, table)
    if not num:
        return table[0]

    result, base = '', len(table)
    while num:
        result = table[num % base] + result
        num = num // base
    return result


def decode_base_n(string, n=None, table=None):
    """Convert given base-n string to int"""
    table = {char: index for index, char in enumerate(_base_n_table(n, table))}
    result, base = 0, len(table)
    for char in string:
        result = result * base + table[char]
    return result


def decode_base(value, digits):
    write_string('DeprecationWarning: yt_dlp.utils.decode_base is deprecated '
                 'and may be removed in a future version. Use yt_dlp.decode_base_n instead')
    return decode_base_n(value, table=digits)


def decode_packed_codes(code):
    mobj = re.search(PACKED_CODES_RE, code)
    obfuscated_code, base, count, symbols = mobj.groups()
    base = int(base)
    count = int(count)
    symbols = symbols.split('|')
    symbol_table = {}

    while count:
        count -= 1
        base_n_count = encode_base_n(count, base)
        symbol_table[base_n_count] = symbols[count] or base_n_count

    return re.sub(
        r'\b(\w+)\b', lambda mobj: symbol_table[mobj.group(0)],
        obfuscated_code)


def caesar(s, alphabet, shift):
    if shift == 0:
        return s
    l = len(alphabet)
    return ''.join(
        alphabet[(alphabet.index(c) + shift) % l] if c in alphabet else c
        for c in s)


def rot47(s):
    return caesar(s, r'''!"#$%&'()*+,-./0123456789:;<=>?@ABCDEFGHIJKLMNOPQRSTUVWXYZ[\]^_`abcdefghijklmnopqrstuvwxyz{|}~''', 47)


def parse_m3u8_attributes(attrib):
    info = {}
    for (key, val) in re.findall(r'(?P<key>[A-Z0-9-]+)=(?P<val>"[^"]+"|[^",]+)(?:,|$)', attrib):
        if val.startswith('"'):
            val = val[1:-1]
        info[key] = val
    return info


def urshift(val, n):
    return val >> n if val >= 0 else (val + 0x100000000) >> n


# Based on png2str() written by @gdkchan and improved by @yokrysty
# Originally posted at https://github.com/ytdl-org/youtube-dl/issues/9706
def decode_png(png_data):
    # Reference: https://www.w3.org/TR/PNG/
    header = png_data[8:]

    if png_data[:8] != b'\x89PNG\x0d\x0a\x1a\x0a' or header[4:8] != b'IHDR':
        raise OSError('Not a valid PNG file.')

    int_map = {1: '>B', 2: '>H', 4: '>I'}
    unpack_integer = lambda x: struct.unpack(int_map[len(x)], x)[0]

    chunks = []

    while header:
        length = unpack_integer(header[:4])
        header = header[4:]

        chunk_type = header[:4]
        header = header[4:]

        chunk_data = header[:length]
        header = header[length:]

        header = header[4:]  # Skip CRC

        chunks.append({
            'type': chunk_type,
            'length': length,
            'data': chunk_data
        })

    ihdr = chunks[0]['data']

    width = unpack_integer(ihdr[:4])
    height = unpack_integer(ihdr[4:8])

    idat = b''

    for chunk in chunks:
        if chunk['type'] == b'IDAT':
            idat += chunk['data']

    if not idat:
        raise OSError('Unable to read PNG data.')

    decompressed_data = bytearray(zlib.decompress(idat))

    stride = width * 3
    pixels = []

    def _get_pixel(idx):
        x = idx % stride
        y = idx // stride
        return pixels[y][x]

    for y in range(height):
        basePos = y * (1 + stride)
        filter_type = decompressed_data[basePos]

        current_row = []

        pixels.append(current_row)

        for x in range(stride):
            color = decompressed_data[1 + basePos + x]
            basex = y * stride + x
            left = 0
            up = 0

            if x > 2:
                left = _get_pixel(basex - 3)
            if y > 0:
                up = _get_pixel(basex - stride)

            if filter_type == 1:  # Sub
                color = (color + left) & 0xff
            elif filter_type == 2:  # Up
                color = (color + up) & 0xff
            elif filter_type == 3:  # Average
                color = (color + ((left + up) >> 1)) & 0xff
            elif filter_type == 4:  # Paeth
                a = left
                b = up
                c = 0

                if x > 2 and y > 0:
                    c = _get_pixel(basex - stride - 3)

                p = a + b - c

                pa = abs(p - a)
                pb = abs(p - b)
                pc = abs(p - c)

                if pa <= pb and pa <= pc:
                    color = (color + a) & 0xff
                elif pb <= pc:
                    color = (color + b) & 0xff
                else:
                    color = (color + c) & 0xff

            current_row.append(color)

    return width, height, pixels


def write_xattr(path, key, value):
    # Windows: Write xattrs to NTFS Alternate Data Streams:
    # http://en.wikipedia.org/wiki/NTFS#Alternate_data_streams_.28ADS.29
    if compat_os_name == 'nt':
        assert ':' not in key
        assert os.path.exists(path)

        try:
            with open(f'{path}:{key}', 'wb') as f:
                f.write(value)
        except OSError as e:
            raise XAttrMetadataError(e.errno, e.strerror)
        return

    # UNIX Method 1. Use xattrs/pyxattrs modules

    setxattr = None
    if getattr(xattr, '_yt_dlp__identifier', None) == 'pyxattr':
        # Unicode arguments are not supported in pyxattr until version 0.5.0
        # See https://github.com/ytdl-org/youtube-dl/issues/5498
        if version_tuple(xattr.__version__) >= (0, 5, 0):
            setxattr = xattr.set
    elif xattr:
        setxattr = xattr.setxattr

    if setxattr:
        try:
            setxattr(path, key, value)
        except OSError as e:
            raise XAttrMetadataError(e.errno, e.strerror)
        return

    # UNIX Method 2. Use setfattr/xattr executables
    exe = ('setfattr' if check_executable('setfattr', ['--version'])
           else 'xattr' if check_executable('xattr', ['-h']) else None)
    if not exe:
        raise XAttrUnavailableError(
            'Couldn\'t find a tool to set the xattrs. Install either the python "xattr" or "pyxattr" modules or the '
            + ('"xattr" binary' if sys.platform != 'linux' else 'GNU "attr" package (which contains the "setfattr" tool)'))

    value = value.decode()
    try:
        _, stderr, returncode = Popen.run(
            [exe, '-w', key, value, path] if exe == 'xattr' else [exe, '-n', key, '-v', value, path],
            text=True, stdout=subprocess.PIPE, stderr=subprocess.PIPE, stdin=subprocess.PIPE)
    except OSError as e:
        raise XAttrMetadataError(e.errno, e.strerror)
    if returncode:
        raise XAttrMetadataError(returncode, stderr)


def random_birthday(year_field, month_field, day_field):
    start_date = datetime.date(1950, 1, 1)
    end_date = datetime.date(1995, 12, 31)
    offset = random.randint(0, (end_date - start_date).days)
    random_date = start_date + datetime.timedelta(offset)
    return {
        year_field: str(random_date.year),
        month_field: str(random_date.month),
        day_field: str(random_date.day),
    }


# Templates for internet shortcut files, which are plain text files.
DOT_URL_LINK_TEMPLATE = '''\
[InternetShortcut]
URL=%(url)s
'''

DOT_WEBLOC_LINK_TEMPLATE = '''\
<?xml version="1.0" encoding="UTF-8"?>
<!DOCTYPE plist PUBLIC "-//Apple//DTD PLIST 1.0//EN" "http://www.apple.com/DTDs/PropertyList-1.0.dtd">
<plist version="1.0">
<dict>
\t<key>URL</key>
\t<string>%(url)s</string>
</dict>
</plist>
'''

DOT_DESKTOP_LINK_TEMPLATE = '''\
[Desktop Entry]
Encoding=UTF-8
Name=%(filename)s
Type=Link
URL=%(url)s
Icon=text-html
'''

LINK_TEMPLATES = {
    'url': DOT_URL_LINK_TEMPLATE,
    'desktop': DOT_DESKTOP_LINK_TEMPLATE,
    'webloc': DOT_WEBLOC_LINK_TEMPLATE,
}


def iri_to_uri(iri):
    """
    Converts an IRI (Internationalized Resource Identifier, allowing Unicode characters) to a URI (Uniform Resource Identifier, ASCII-only).

    The function doesn't add an additional layer of escaping; e.g., it doesn't escape `%3C` as `%253C`. Instead, it percent-escapes characters with an underlying UTF-8 encoding *besides* those already escaped, leaving the URI intact.
    """

    iri_parts = urllib.parse.urlparse(iri)

    if '[' in iri_parts.netloc:
        raise ValueError('IPv6 URIs are not, yet, supported.')
        # Querying `.netloc`, when there's only one bracket, also raises a ValueError.

    # The `safe` argument values, that the following code uses, contain the characters that should not be percent-encoded. Everything else but letters, digits and '_.-' will be percent-encoded with an underlying UTF-8 encoding. Everything already percent-encoded will be left as is.

    net_location = ''
    if iri_parts.username:
        net_location += urllib.parse.quote(iri_parts.username, safe=r"!$%&'()*+,~")
        if iri_parts.password is not None:
            net_location += ':' + urllib.parse.quote(iri_parts.password, safe=r"!$%&'()*+,~")
        net_location += '@'

    net_location += iri_parts.hostname.encode('idna').decode()  # Punycode for Unicode hostnames.
    # The 'idna' encoding produces ASCII text.
    if iri_parts.port is not None and iri_parts.port != 80:
        net_location += ':' + str(iri_parts.port)

    return urllib.parse.urlunparse(
        (iri_parts.scheme,
            net_location,

            urllib.parse.quote_plus(iri_parts.path, safe=r"!$%&'()*+,/:;=@|~"),

            # Unsure about the `safe` argument, since this is a legacy way of handling parameters.
            urllib.parse.quote_plus(iri_parts.params, safe=r"!$%&'()*+,/:;=@|~"),

            # Not totally sure about the `safe` argument, since the source does not explicitly mention the query URI component.
            urllib.parse.quote_plus(iri_parts.query, safe=r"!$%&'()*+,/:;=?@{|}~"),

            urllib.parse.quote_plus(iri_parts.fragment, safe=r"!#$%&'()*+,/:;=?@{|}~")))

    # Source for `safe` arguments: https://url.spec.whatwg.org/#percent-encoded-bytes.


def to_high_limit_path(path):
    if sys.platform in ['win32', 'cygwin']:
        # Work around MAX_PATH limitation on Windows. The maximum allowed length for the individual path segments may still be quite limited.
        return '\\\\?\\' + os.path.abspath(path)

    return path


def format_field(obj, field=None, template='%s', ignore=NO_DEFAULT, default='', func=IDENTITY):
    val = traverse_obj(obj, *variadic(field))
    if (not val and val != 0) if ignore is NO_DEFAULT else val in variadic(ignore):
        return default
    return template % func(val)


def clean_podcast_url(url):
    return re.sub(r'''(?x)
        (?:
            (?:
                chtbl\.com/track|
                media\.blubrry\.com| # https://create.blubrry.com/resources/podcast-media-download-statistics/getting-started/
                play\.podtrac\.com
            )/[^/]+|
            (?:dts|www)\.podtrac\.com/(?:pts/)?redirect\.[0-9a-z]{3,4}| # http://analytics.podtrac.com/how-to-measure
            flex\.acast\.com|
            pd(?:
                cn\.co| # https://podcorn.com/analytics-prefix/
                st\.fm # https://podsights.com/docs/
            )/e
        )/''', '', url)


_HEX_TABLE = '0123456789abcdef'


def random_uuidv4():
    return re.sub(r'[xy]', lambda x: _HEX_TABLE[random.randint(0, 15)], 'xxxxxxxx-xxxx-4xxx-yxxx-xxxxxxxxxxxx')


def make_dir(path, to_screen=None):
    try:
        dn = os.path.dirname(path)
        if dn and not os.path.exists(dn):
            os.makedirs(dn)
        return True
    except OSError as err:
        if callable(to_screen) is not None:
            to_screen('unable to create directory ' + error_to_compat_str(err))
        return False


def get_executable_path():
    from .update import _get_variant_and_executable_path

    return os.path.dirname(os.path.abspath(_get_variant_and_executable_path()[1]))


def load_plugins(name, suffix, namespace):
    classes = {}
    with contextlib.suppress(FileNotFoundError):
        plugins_spec = importlib.util.spec_from_file_location(
            name, os.path.join(get_executable_path(), 'ytdlp_plugins', name, '__init__.py'))
        plugins = importlib.util.module_from_spec(plugins_spec)
        sys.modules[plugins_spec.name] = plugins
        plugins_spec.loader.exec_module(plugins)
        for name in dir(plugins):
            if name in namespace:
                continue
            if not name.endswith(suffix):
                continue
            klass = getattr(plugins, name)
            classes[name] = namespace[name] = klass
    return classes


def traverse_obj(
        obj, *path_list, default=None, expected_type=None, get_all=True,
        casesense=True, is_user_input=False, traverse_string=False):
    ''' Traverse nested list/dict/tuple
    @param path_list        A list of paths which are checked one by one.
                            Each path is a list of keys where each key is a:
                              - None:     Do nothing
                              - string:   A dictionary key
                              - int:      An index into a list
                              - tuple:    A list of keys all of which will be traversed
                              - Ellipsis: Fetch all values in the object
                              - Function: Takes the key and value as arguments
                                          and returns whether the key matches or not
    @param default          Default value to return
    @param expected_type    Only accept final value of this type (Can also be any callable)
    @param get_all          Return all the values obtained from a path or only the first one
    @param casesense        Whether to consider dictionary keys as case sensitive
    @param is_user_input    Whether the keys are generated from user input. If True,
                            strings are converted to int/slice if necessary
    @param traverse_string  Whether to traverse inside strings. If True, any
                            non-compatible object will also be converted into a string
    # TODO: Write tests
    '''
    if not casesense:
        _lower = lambda k: (k.lower() if isinstance(k, str) else k)
        path_list = (map(_lower, variadic(path)) for path in path_list)

    def _traverse_obj(obj, path, _current_depth=0):
        nonlocal depth
        path = tuple(variadic(path))
        for i, key in enumerate(path):
            if None in (key, obj):
                return obj
            if isinstance(key, (list, tuple)):
                obj = [_traverse_obj(obj, sub_key, _current_depth) for sub_key in key]
                key = ...
            if key is ...:
                obj = (obj.values() if isinstance(obj, dict)
                       else obj if isinstance(obj, (list, tuple, LazyList))
                       else str(obj) if traverse_string else [])
                _current_depth += 1
                depth = max(depth, _current_depth)
                return [_traverse_obj(inner_obj, path[i + 1:], _current_depth) for inner_obj in obj]
            elif callable(key):
                if isinstance(obj, (list, tuple, LazyList)):
                    obj = enumerate(obj)
                elif isinstance(obj, dict):
                    obj = obj.items()
                else:
                    if not traverse_string:
                        return None
                    obj = str(obj)
                _current_depth += 1
                depth = max(depth, _current_depth)
                return [_traverse_obj(v, path[i + 1:], _current_depth) for k, v in obj if try_call(key, args=(k, v))]
            elif isinstance(obj, dict) and not (is_user_input and key == ':'):
                obj = (obj.get(key) if casesense or (key in obj)
                       else next((v for k, v in obj.items() if _lower(k) == key), None))
            else:
                if is_user_input:
                    key = (int_or_none(key) if ':' not in key
                           else slice(*map(int_or_none, key.split(':'))))
                    if key == slice(None):
                        return _traverse_obj(obj, (..., *path[i + 1:]), _current_depth)
                if not isinstance(key, (int, slice)):
                    return None
                if not isinstance(obj, (list, tuple, LazyList)):
                    if not traverse_string:
                        return None
                    obj = str(obj)
                try:
                    obj = obj[key]
                except IndexError:
                    return None
        return obj

    if isinstance(expected_type, type):
        type_test = lambda val: val if isinstance(val, expected_type) else None
    else:
        type_test = expected_type or IDENTITY

    for path in path_list:
        depth = 0
        val = _traverse_obj(obj, path)
        if val is not None:
            if depth:
                for _ in range(depth - 1):
                    val = itertools.chain.from_iterable(v for v in val if v is not None)
                val = [v for v in map(type_test, val) if v is not None]
                if val:
                    return val if get_all else val[0]
            else:
                val = type_test(val)
                if val is not None:
                    return val
    return default


def traverse_dict(dictn, keys, casesense=True):
    write_string('DeprecationWarning: yt_dlp.utils.traverse_dict is deprecated '
                 'and may be removed in a future version. Use yt_dlp.utils.traverse_obj instead')
    return traverse_obj(dictn, keys, casesense=casesense, is_user_input=True, traverse_string=True)


def get_first(obj, keys, **kwargs):
    return traverse_obj(obj, (..., *variadic(keys)), **kwargs, get_all=False)


def variadic(x, allowed_types=(str, bytes, dict)):
    return x if isinstance(x, collections.abc.Iterable) and not isinstance(x, allowed_types) else (x,)


def time_seconds(**kwargs):
    t = datetime.datetime.now(datetime.timezone(datetime.timedelta(**kwargs)))
    return t.timestamp()


# create a JSON Web Signature (jws) with HS256 algorithm
# the resulting format is in JWS Compact Serialization
# implemented following JWT https://www.rfc-editor.org/rfc/rfc7519.html
# implemented following JWS https://www.rfc-editor.org/rfc/rfc7515.html
def jwt_encode_hs256(payload_data, key, headers={}):
    header_data = {
        'alg': 'HS256',
        'typ': 'JWT',
    }
    if headers:
        header_data.update(headers)
    header_b64 = base64.b64encode(json.dumps(header_data).encode())
    payload_b64 = base64.b64encode(json.dumps(payload_data).encode())
    h = hmac.new(key.encode(), header_b64 + b'.' + payload_b64, hashlib.sha256)
    signature_b64 = base64.b64encode(h.digest())
    token = header_b64 + b'.' + payload_b64 + b'.' + signature_b64
    return token


# can be extended in future to verify the signature and parse header and return the algorithm used if it's not HS256
def jwt_decode_hs256(jwt):
    header_b64, payload_b64, signature_b64 = jwt.split('.')
    payload_data = json.loads(base64.urlsafe_b64decode(payload_b64))
    return payload_data


WINDOWS_VT_MODE = False if compat_os_name == 'nt' else None


@functools.cache
def supports_terminal_sequences(stream):
    if compat_os_name == 'nt':
        if not WINDOWS_VT_MODE:
            return False
    elif not os.getenv('TERM'):
        return False
    try:
        return stream.isatty()
    except BaseException:
        return False


def windows_enable_vt_mode():  # TODO: Do this the proper way https://bugs.python.org/issue30075
    if get_windows_version() < (10, 0, 10586):
        return
    global WINDOWS_VT_MODE
    try:
        Popen.run('', shell=True)
    except Exception:
        return

    WINDOWS_VT_MODE = True
    supports_terminal_sequences.cache_clear()


_terminal_sequences_re = re.compile('\033\\[[^m]+m')


def remove_terminal_sequences(string):
    return _terminal_sequences_re.sub('', string)


def number_of_digits(number):
    return len('%d' % number)


def join_nonempty(*values, delim='-', from_dict=None):
    if from_dict is not None:
        values = (traverse_obj(from_dict, variadic(v)) for v in values)
    return delim.join(map(str, filter(None, values)))


def scale_thumbnails_to_max_format_width(formats, thumbnails, url_width_re):
    """
    Find the largest format dimensions in terms of video width and, for each thumbnail:
    * Modify the URL: Match the width with the provided regex and replace with the former width
    * Update dimensions

    This function is useful with video services that scale the provided thumbnails on demand
    """
    _keys = ('width', 'height')
    max_dimensions = max(
        (tuple(format.get(k) or 0 for k in _keys) for format in formats),
        default=(0, 0))
    if not max_dimensions[0]:
        return thumbnails
    return [
        merge_dicts(
            {'url': re.sub(url_width_re, str(max_dimensions[0]), thumbnail['url'])},
            dict(zip(_keys, max_dimensions)), thumbnail)
        for thumbnail in thumbnails
    ]


def parse_http_range(range):
    """ Parse value of "Range" or "Content-Range" HTTP header into tuple. """
    if not range:
        return None, None, None
    crg = re.search(r'bytes[ =](\d+)-(\d+)?(?:/(\d+))?', range)
    if not crg:
        return None, None, None
    return int(crg.group(1)), int_or_none(crg.group(2)), int_or_none(crg.group(3))


def read_stdin(what):
    eof = 'Ctrl+Z' if compat_os_name == 'nt' else 'Ctrl+D'
    write_string(f'Reading {what} from STDIN - EOF ({eof}) to end:\n')
    return sys.stdin


class Config:
    own_args = None
    parsed_args = None
    filename = None
    __initialized = False

    def __init__(self, parser, label=None):
        self.parser, self.label = parser, label
        self._loaded_paths, self.configs = set(), []

    def init(self, args=None, filename=None):
        assert not self.__initialized
        directory = ''
        if filename:
            location = os.path.realpath(filename)
            directory = os.path.dirname(location)
            if location in self._loaded_paths:
                return False
            self._loaded_paths.add(location)

        self.own_args, self.__initialized = args, True
        opts, _ = self.parser.parse_known_args(args)
        self.parsed_args, self.filename = args, filename

        for location in opts.config_locations or []:
            if location == '-':
                self.append_config(shlex.split(read_stdin('options'), comments=True), label='stdin')
                continue
            location = os.path.join(directory, expand_path(location))
            if os.path.isdir(location):
                location = os.path.join(location, 'yt-dlp.conf')
            if not os.path.exists(location):
                self.parser.error(f'config location {location} does not exist')
            self.append_config(self.read_file(location), location)
        return True

    def __str__(self):
        label = join_nonempty(
            self.label, 'config', f'"{self.filename}"' if self.filename else '',
            delim=' ')
        return join_nonempty(
            self.own_args is not None and f'{label[0].upper()}{label[1:]}: {self.hide_login_info(self.own_args)}',
            *(f'\n{c}'.replace('\n', '\n| ')[1:] for c in self.configs),
            delim='\n')

    @staticmethod
    def read_file(filename, default=[]):
        try:
            optionf = open(filename)
        except OSError:
            return default  # silently skip if file is not present
        try:
            # FIXME: https://github.com/ytdl-org/youtube-dl/commit/dfe5fa49aed02cf36ba9f743b11b0903554b5e56
            contents = optionf.read()
            res = shlex.split(contents, comments=True)
        except Exception as err:
            raise ValueError(f'Unable to parse "{filename}": {err}')
        finally:
            optionf.close()
        return res

    @staticmethod
    def hide_login_info(opts):
        PRIVATE_OPTS = {'-p', '--password', '-u', '--username', '--video-password', '--ap-password', '--ap-username'}
        eqre = re.compile('^(?P<key>' + ('|'.join(re.escape(po) for po in PRIVATE_OPTS)) + ')=.+$')

        def _scrub_eq(o):
            m = eqre.match(o)
            if m:
                return m.group('key') + '=PRIVATE'
            else:
                return o

        opts = list(map(_scrub_eq, opts))
        for idx, opt in enumerate(opts):
            if opt in PRIVATE_OPTS and idx + 1 < len(opts):
                opts[idx + 1] = 'PRIVATE'
        return opts

    def append_config(self, *args, label=None):
        config = type(self)(self.parser, label)
        config._loaded_paths = self._loaded_paths
        if config.init(*args):
            self.configs.append(config)

    @property
    def all_args(self):
        for config in reversed(self.configs):
            yield from config.all_args
        yield from self.parsed_args or []

    def parse_known_args(self, **kwargs):
        return self.parser.parse_known_args(self.all_args, **kwargs)

    def parse_args(self):
        return self.parser.parse_args(self.all_args)


class WebSocketsWrapper():
    """Wraps websockets module to use in non-async scopes"""
    pool = None

    def __init__(self, url, headers=None, connect=True):
        self.loop = asyncio.new_event_loop()
        # XXX: "loop" is deprecated
        self.conn = websockets.connect(
            url, extra_headers=headers, ping_interval=None,
            close_timeout=float('inf'), loop=self.loop, ping_timeout=float('inf'))
        if connect:
            self.__enter__()
        atexit.register(self.__exit__, None, None, None)

    def __enter__(self):
        if not self.pool:
            self.pool = self.run_with_loop(self.conn.__aenter__(), self.loop)
        return self

    def send(self, *args):
        self.run_with_loop(self.pool.send(*args), self.loop)

    def recv(self, *args):
        return self.run_with_loop(self.pool.recv(*args), self.loop)

    def __exit__(self, type, value, traceback):
        try:
            return self.run_with_loop(self.conn.__aexit__(type, value, traceback), self.loop)
        finally:
            self.loop.close()
            self._cancel_all_tasks(self.loop)

    # taken from https://github.com/python/cpython/blob/3.9/Lib/asyncio/runners.py with modifications
    # for contributors: If there's any new library using asyncio needs to be run in non-async, move these function out of this class
    @staticmethod
    def run_with_loop(main, loop):
        if not asyncio.iscoroutine(main):
            raise ValueError(f'a coroutine was expected, got {main!r}')

        try:
            return loop.run_until_complete(main)
        finally:
            loop.run_until_complete(loop.shutdown_asyncgens())
            if hasattr(loop, 'shutdown_default_executor'):
                loop.run_until_complete(loop.shutdown_default_executor())

    @staticmethod
    def _cancel_all_tasks(loop):
        to_cancel = asyncio.all_tasks(loop)

        if not to_cancel:
            return

        for task in to_cancel:
            task.cancel()

        # XXX: "loop" is removed in python 3.10+
        loop.run_until_complete(
            asyncio.gather(*to_cancel, loop=loop, return_exceptions=True))

        for task in to_cancel:
            if task.cancelled():
                continue
            if task.exception() is not None:
                loop.call_exception_handler({
                    'message': 'unhandled exception during asyncio.run() shutdown',
                    'exception': task.exception(),
                    'task': task,
                })


def merge_headers(*dicts):
    """Merge dicts of http headers case insensitively, prioritizing the latter ones"""
    return {k.title(): v for k, v in itertools.chain.from_iterable(map(dict.items, dicts))}


class classproperty:
    """classmethod(property(func)) that works in py < 3.9"""

    def __init__(self, func):
        functools.update_wrapper(self, func)
        self.func = func

    def __get__(self, _, cls):
        return self.func(cls)


class Namespace(types.SimpleNamespace):
    """Immutable namespace"""

    def __iter__(self):
        return iter(self.__dict__.values())

    @property
    def items_(self):
        return self.__dict__.items()


class CaseInsensitiveDict(collections.UserDict):
    """
    Store and get items case-insensitively.
    All keys are assumed to be a string, and are converted to title case.
    Latter headers are prioritized in constructor
    """

    def __init__(self, *args, **kwargs):
        super().__init__()
        for dct in args:
            if dct is None:
                continue
            self.update(dct)
        self.update(kwargs)

    def __setitem__(self, key, value):
        super().__setitem__(key.title(), str(value))

    def __getitem__(self, key):
        return super().__getitem__(key.title())

    def __delitem__(self, key):
        super().__delitem__(key.title())

    def __eq__(self, other):
        return dict(self) == dict(self.__class__(other).data)

    if sys.version_info > (3, 9):
        def __or__(self, other):
            return super().__or__(self.__class__(other).data)

        def __ror__(self, other):
            return super().__ror__(self.__class__(other).data)

        def __ior__(self, other):
            return super().__ior__(self.__class__(other).data)

    def __contains__(self, key):
        return super().__contains__(key.title() if isinstance(key, str) else key)

    def copy(self):
        return self.__class__(self)

    def add(self, key, value):
        if key in self:
            self[key] = ', '.join((self[key], value))
        else:
            self[key] = value


def infojson_decoder_hook(data):
    # HTTP Headers. Assuming user-agent is in infojson headers.
    if isinstance(data, dict) and 'user-agent' in [k.lower() for k in data.keys()]:
        return CaseInsensitiveDict(data)
    return data


# Deprecated
has_certifi = bool(certifi)
has_websockets = bool(websockets)


# TODO: compat (moved to networking.utils)
def _ssl_load_windows_store_certs(*args, **kwargs):
    from .networking.utils import _ssl_load_windows_store_certs
    return _ssl_load_windows_store_certs(*args, **kwargs)


# TODO: remove
def make_HTTPS_handler(params, **kwargs):
    opts_check_certificate = not params.get('nocheckcertificate')
    context = ssl.SSLContext(ssl.PROTOCOL_TLS_CLIENT)
    context.check_hostname = opts_check_certificate
    if params.get('legacyserverconnect'):
        context.options |= 4  # SSL_OP_LEGACY_SERVER_CONNECT
        # Allow use of weaker ciphers in Python 3.10+. See https://bugs.python.org/issue43998
        context.set_ciphers('DEFAULT')

    context.verify_mode = ssl.CERT_REQUIRED if opts_check_certificate else ssl.CERT_NONE
    if opts_check_certificate:
        from .networking.utils import ssl_load_certs
        ssl_load_certs(context, params)

    client_certfile = params.get('client_certificate')
    if client_certfile:
        try:
            context.load_cert_chain(
                client_certfile, keyfile=params.get('client_certificate_key'),
                password=params.get('client_certificate_password'))
        except ssl.SSLError:
            raise YoutubeDLError('Unable to load client certificate')

    # Some servers may reject requests if ALPN extension is not sent. See:
    # https://github.com/python/cpython/issues/85140
    # https://github.com/yt-dlp/yt-dlp/issues/3878
    with contextlib.suppress(NotImplementedError):
        context.set_alpn_protocols(['http/1.1'])

    return YoutubeDLHTTPSHandler(params, context=context, **kwargs)


# TODO: REMOVE
class PerRequestProxyHandler(urllib.request.ProxyHandler):
    def __init__(self, proxies=None):
        # Set default handlers
        for type in ('http', 'https'):
            setattr(self, '%s_open' % type,
                    lambda r, proxy='__noproxy__', type=type, meth=self.proxy_open:
                        meth(r, proxy, type))
        urllib.request.ProxyHandler.__init__(self, proxies)

    def proxy_open(self, req, proxy, type):
        req_proxy = req.headers.get('Ytdl-request-proxy')
        if req_proxy is not None:
            proxy = req_proxy
            del req.headers['Ytdl-request-proxy']

        if proxy == '__noproxy__':
            return None  # No Proxy
        if urllib.parse.urlparse(proxy).scheme.lower() in ('socks', 'socks4', 'socks4a', 'socks5'):
            req.add_header('Ytdl-socks-proxy', proxy)
            # yt-dlp's http/https handlers do wrapping the socket with socks
            return None
        return urllib.request.ProxyHandler.proxy_open(
            self, req, proxy, type)


# TODO: compat (moved to networking.utils)
def random_user_agent():
    from .networking.utils import random_user_agent as r
    return r()


# TODO: compat (moved to networking.utils)
SUPPORTED_ENCODINGS = []

# TODO: compat (moved to networking.utils)
std_headers = {}


# TODO: compat (moved to networking._urllib)
def sanitized_Request(*args, **kwargs):
    from .networking._urllib import sanitized_Request
    return sanitized_Request(*args, *kwargs)


# TODO: compat (moved to networking._urllib)
def _create_http_connection(*args, **kwargs):
    from .networking._urllib import _create_http_connection as c
    return c(*args, **kwargs)


# TODO: compat (moved to networking.utils)
def handle_youtubedl_headers(headers):
    from .networking.utils import handle_youtubedl_headers as h
    return h(headers)


# TODO: compat (moved to networking._urllib)
def YoutubeDLHandler(*args, **kwargs):
    from .networking._urllib import YoutubeDLHandler as y
    return y(*args, **kwargs)


# TODO: compat (moved to networking._urllib)
def make_socks_conn_class(base_class, socks_proxy):
    from .networking._urllib import make_socks_conn_class
    return make_socks_conn_class(base_class, socks_proxy)


# TODO: compat (moved to networking._urllib)
def YoutubeDLHTTPSHandler(*args, **kwargs):
    from .networking._urllib import YoutubeDLHTTPSHandler
    return YoutubeDLHTTPSHandler(*args, *kwargs)


# TODO: compat (moved to networking._urllib)
def YoutubeDLCookieProcessor(*args, **kwargs):
    from .networking._urllib import YoutubeDLCookieProcessor
    return YoutubeDLCookieProcessor(*args, **kwargs)


# TODO: compat (moved to networking._urllib)
def YoutubeDLRedirectHandler(*args, **kwargs):
    from .networking._urllib import YDLRedirectHandler
    return YDLRedirectHandler(*args, **kwargs)


# TODO: compat (moved to networking._urllib)
def HEADRequest(*args, **kwargs):
    from .networking._urllib import HEADRequest
    return HEADRequest(*args, **kwargs)


# TODO: compat (moved to networking._urllib)
def PUTRequest(*args, **kwargs):
    from .networking._urllib import PUTRequest
    return PUTRequest(*args, **kwargs)


# TODO: compat (moved to networking._urllib)
def update_Request(*args, **kwargs):
    from .networking._urllib import update_Request
    return update_Request(*args, **kwargs)


def YoutubeDLCookieJar(*args, **kwargs):
    from .cookies import YoutubeDLCookieJar
    return YoutubeDLCookieJar(*args, **kwargs)


# TODO: don't think we actually need this
def register_socks_protocols():
    # "Register" SOCKS protocols
    # In Python < 2.6.5, urlsplit() suffers from bug https://bugs.python.org/issue7904
    # URLs with protocols not in urlparse.uses_netloc are not handled correctly
    for scheme in ('socks', 'socks4', 'socks4a', 'socks5'):
        if scheme not in urllib.parse.uses_netloc:
            urllib.parse.uses_netloc.append(scheme)

# TODO: remove
def request_to_url(req):
    if isinstance(req, urllib.request.Request):
        return req.get_full_url()
    else:
        return req<|MERGE_RESOLUTION|>--- conflicted
+++ resolved
@@ -2447,29 +2447,6 @@
         query=urllib.parse.urlencode(qs, True)))
 
 
-<<<<<<< HEAD
-=======
-def update_Request(req, url=None, data=None, headers=None, query=None):
-    req_headers = req.headers.copy()
-    req_headers.update(headers or {})
-    req_data = data or req.data
-    req_url = update_url_query(url or req.get_full_url(), query)
-    req_get_method = req.get_method()
-    if req_get_method == 'HEAD':
-        req_type = HEADRequest
-    elif req_get_method == 'PUT':
-        req_type = PUTRequest
-    else:
-        req_type = urllib.request.Request
-    new_req = req_type(
-        req_url, data=req_data, headers=req_headers,
-        origin_req_host=req.origin_req_host, unverifiable=req.unverifiable)
-    if hasattr(req, 'timeout'):
-        new_req.timeout = req.timeout
-    return new_req
-
-
->>>>>>> 962ffcf8
 def _multipart_encode_impl(data, boundary):
     content_type = 'multipart/form-data; boundary=%s' % boundary
 
