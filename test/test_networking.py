--- conflicted
+++ resolved
@@ -335,11 +335,7 @@
         https_server_thread.start()
 
         with handler(verify=False) as rh:
-<<<<<<< HEAD
-            with pytest.raises(SSLError, match='(?i)sslv3.alert.handshake.failure') as exc_info:
-=======
-            with pytest.raises(SSLError, match=r'ssl(?:v3|/tls) alert handshake failure') as exc_info:
->>>>>>> 632b8ee5
+            with pytest.raises(SSLError, match=r'(?i)ssl(?:v3|/tls).alert.handshake.failure') as exc_info:
                 validate_and_send(rh, Request(f'https://127.0.0.1:{https_port}/headers'))
             assert not issubclass(exc_info.type, CertificateVerifyError)
 
