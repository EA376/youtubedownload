--- conflicted
+++ resolved
@@ -1846,7 +1846,31 @@
         self.assertEqual(determine_file_encoding('# coding: utf-32-be'.encode('utf-32-be')), ('utf-32-be', 0))
         self.assertEqual(determine_file_encoding('# coding: utf-16-le'.encode('utf-16-le')), ('utf-16-le', 0))
 
-<<<<<<< HEAD
+    def test_get_compatible_ext(self):
+        self.assertEqual(get_compatible_ext(
+            vcodecs=[None], acodecs=[None, None], vexts=['mp4'], aexts=['m4a', 'm4a']), 'mkv')
+        self.assertEqual(get_compatible_ext(
+            vcodecs=[None], acodecs=[None], vexts=['flv'], aexts=['flv']), 'flv')
+
+        self.assertEqual(get_compatible_ext(
+            vcodecs=[None], acodecs=[None], vexts=['mp4'], aexts=['m4a']), 'mp4')
+        self.assertEqual(get_compatible_ext(
+            vcodecs=[None], acodecs=[None], vexts=['mp4'], aexts=['webm']), 'mkv')
+        self.assertEqual(get_compatible_ext(
+            vcodecs=[None], acodecs=[None], vexts=['webm'], aexts=['m4a']), 'mkv')
+        self.assertEqual(get_compatible_ext(
+            vcodecs=[None], acodecs=[None], vexts=['webm'], aexts=['webm']), 'webm')
+
+        self.assertEqual(get_compatible_ext(
+            vcodecs=['h264'], acodecs=['mp4a'], vexts=['mov'], aexts=['m4a']), 'mp4')
+        self.assertEqual(get_compatible_ext(
+            vcodecs=['av01.0.12M.08'], acodecs=['opus'], vexts=['mp4'], aexts=['webm']), 'webm')
+
+        self.assertEqual(get_compatible_ext(
+            vcodecs=['vp9'], acodecs=['opus'], vexts=['webm'], aexts=['webm'], preferences=['flv', 'mp4']), 'mp4')
+        self.assertEqual(get_compatible_ext(
+            vcodecs=['av1'], acodecs=['mp4a'], vexts=['webm'], aexts=['m4a'], preferences=('webm', 'mkv')), 'mkv')
+
     def test_case_insensitive_dict(self):
         headers = CaseInsensitiveDict()
         headers['ytdl-test'] = 1
@@ -1876,32 +1900,6 @@
 
         headers4 = CaseInsensitiveDict({'ytdl-test': 'data;'})
         self.assertEqual(set(headers4.items()), {('Ytdl-Test', 'data;')})
-=======
-    def test_get_compatible_ext(self):
-        self.assertEqual(get_compatible_ext(
-            vcodecs=[None], acodecs=[None, None], vexts=['mp4'], aexts=['m4a', 'm4a']), 'mkv')
-        self.assertEqual(get_compatible_ext(
-            vcodecs=[None], acodecs=[None], vexts=['flv'], aexts=['flv']), 'flv')
-
-        self.assertEqual(get_compatible_ext(
-            vcodecs=[None], acodecs=[None], vexts=['mp4'], aexts=['m4a']), 'mp4')
-        self.assertEqual(get_compatible_ext(
-            vcodecs=[None], acodecs=[None], vexts=['mp4'], aexts=['webm']), 'mkv')
-        self.assertEqual(get_compatible_ext(
-            vcodecs=[None], acodecs=[None], vexts=['webm'], aexts=['m4a']), 'mkv')
-        self.assertEqual(get_compatible_ext(
-            vcodecs=[None], acodecs=[None], vexts=['webm'], aexts=['webm']), 'webm')
-
-        self.assertEqual(get_compatible_ext(
-            vcodecs=['h264'], acodecs=['mp4a'], vexts=['mov'], aexts=['m4a']), 'mp4')
-        self.assertEqual(get_compatible_ext(
-            vcodecs=['av01.0.12M.08'], acodecs=['opus'], vexts=['mp4'], aexts=['webm']), 'webm')
-
-        self.assertEqual(get_compatible_ext(
-            vcodecs=['vp9'], acodecs=['opus'], vexts=['webm'], aexts=['webm'], preferences=['flv', 'mp4']), 'mp4')
-        self.assertEqual(get_compatible_ext(
-            vcodecs=['av1'], acodecs=['mp4a'], vexts=['webm'], aexts=['m4a'], preferences=('webm', 'mkv')), 'mkv')
->>>>>>> d380fc16
 
 
 if __name__ == '__main__':
