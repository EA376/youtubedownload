#!/usr/bin/env python3

# Allow execution from anywhere
import os
import sys

sys.path.insert(0, os.path.dirname(os.path.abspath(__file__)))

import subprocess
import warnings

try:
    from setuptools import Command, find_packages, setup
    setuptools_available = True
except ImportError:
    from distutils.core import Command, setup
    setuptools_available = False

from devscripts.utils import read_file, read_version

VERSION = read_version(varname='_pkg_version')

DESCRIPTION = 'A youtube-dl fork with additional features and patches'

LONG_DESCRIPTION = '\n\n'.join((
    'Official repository: <https://github.com/yt-dlp/yt-dlp>',
    '**PS**: Some links in this document will not work since this is a copy of the README.md from Github',
    read_file('README.md')))

REQUIREMENTS = read_file('requirements.txt').splitlines()


def packages():
    if setuptools_available:
        return find_packages(exclude=('youtube_dl', 'youtube_dlc', 'test', 'ytdlp_plugins', 'devscripts'))

    return [
        'yt_dlp', 'yt_dlp.extractor', 'yt_dlp.downloader', 'yt_dlp.postprocessor', 'yt_dlp.compat',
    ]


def py2exe_params():
    warnings.warn(
        'py2exe builds do not support pycryptodomex and needs VC++14 to run. '
        'It is recommended to run "pyinst.py" to build using pyinstaller instead')

    return {
        'console': [{
            'script': './yt_dlp/__main__.py',
            'dest_base': 'yt-dlp',
            'icon_resources': [(1, 'devscripts/logo.ico')],
        }],
        'version_info': {
            'version': VERSION,
            'description': DESCRIPTION,
            'comments': LONG_DESCRIPTION.split('\n')[0],
            'product_name': 'yt-dlp',
            'product_version': VERSION,
        },
        'options': {
            'bundle_files': 0,
            'compressed': 1,
            'optimize': 2,
            'dist_dir': './dist',
            'excludes': [
                # py2exe cannot import Crypto
                'Crypto',
                'Cryptodome',
                # py2exe appears to confuse this with our socks library.
                # We don't use pysocks and urllib3.contrib.socks would fail to import if tried.
                'urllib3.contrib.socks'
            ],
            'dll_excludes': ['w9xpopen.exe', 'crypt32.dll'],
            # Modules that are only imported dynamically must be added here
            'includes': ['yt_dlp.compat._legacy', 'yt_dlp.compat._deprecated',
                         'yt_dlp.utils._legacy', 'yt_dlp.utils._deprecated'],
        },
        'zipfile': None,
    }


def build_params():
    files_spec = [
        ('share/bash-completion/completions', ['completions/bash/yt-dlp']),
        ('share/zsh/site-functions', ['completions/zsh/_yt-dlp']),
        ('share/fish/vendor_completions.d', ['completions/fish/yt-dlp.fish']),
        ('share/doc/yt_dlp', ['README.txt']),
        ('share/man/man1', ['yt-dlp.1'])
    ]
    data_files = []
    for dirname, files in files_spec:
        resfiles = []
        for fn in files:
            if not os.path.exists(fn):
                warnings.warn(f'Skipping file {fn} since it is not present. Try running " make pypi-files " first')
            else:
                resfiles.append(fn)
        data_files.append((dirname, resfiles))

    params = {'data_files': data_files}

    if setuptools_available:
        params['entry_points'] = {
            'console_scripts': ['yt-dlp = yt_dlp:main'],
            'pyinstaller40': ['hook-dirs = yt_dlp.__pyinstaller:get_hook_dirs'],
        }
    else:
        params['scripts'] = ['yt-dlp']
    return params


class build_lazy_extractors(Command):
    description = 'Build the extractor lazy loading module'
    user_options = []

    def initialize_options(self):
        pass

    def finalize_options(self):
        pass

    def run(self):
        if self.dry_run:
            print('Skipping build of lazy extractors in dry run mode')
            return
        subprocess.run([sys.executable, 'devscripts/make_lazy_extractors.py'])


def main():
    if sys.argv[1:2] == ['py2exe']:
        params = py2exe_params()
        try:
            from py2exe import freeze
        except ImportError:
            import py2exe  # noqa: F401
            warnings.warn('You are using an outdated version of py2exe. Support for this version will be removed in the future')
            params['console'][0].update(params.pop('version_info'))
            params['options'] = {'py2exe': params.pop('options')}
        else:
            return freeze(**params)
    else:
        params = build_params()

    setup(
        name='yt-dlp',  # package name (do not change/remove comment)
        version=VERSION,
        maintainer='pukkandan',
        maintainer_email='pukkandan.ytdlp@gmail.com',
        description=DESCRIPTION,
        long_description=LONG_DESCRIPTION,
        long_description_content_type='text/markdown',
        url='https://github.com/yt-dlp/yt-dlp',
        packages=packages(),
        install_requires=REQUIREMENTS,
<<<<<<< HEAD
        extras_require={'curl_cffi': ['curl-cffi >= 0.5.10b4']},
        python_requires='>=3.7',
=======
        python_requires='>=3.8',
>>>>>>> a0b19d31
        project_urls={
            'Documentation': 'https://github.com/yt-dlp/yt-dlp#readme',
            'Source': 'https://github.com/yt-dlp/yt-dlp',
            'Tracker': 'https://github.com/yt-dlp/yt-dlp/issues',
            'Funding': 'https://github.com/yt-dlp/yt-dlp/blob/master/Collaborators.md#collaborators',
        },
        classifiers=[
            'Topic :: Multimedia :: Video',
            'Development Status :: 5 - Production/Stable',
            'Environment :: Console',
            'Programming Language :: Python',
            'Programming Language :: Python :: 3.8',
            'Programming Language :: Python :: 3.9',
            'Programming Language :: Python :: 3.10',
            'Programming Language :: Python :: 3.11',
            'Programming Language :: Python :: 3.12',
            'Programming Language :: Python :: Implementation',
            'Programming Language :: Python :: Implementation :: CPython',
            'Programming Language :: Python :: Implementation :: PyPy',
            'License :: Public Domain',
            'Operating System :: OS Independent',
        ],
        cmdclass={'build_lazy_extractors': build_lazy_extractors},
        **params
    )


main()<|MERGE_RESOLUTION|>--- conflicted
+++ resolved
@@ -152,12 +152,8 @@
         url='https://github.com/yt-dlp/yt-dlp',
         packages=packages(),
         install_requires=REQUIREMENTS,
-<<<<<<< HEAD
-        extras_require={'curl_cffi': ['curl-cffi >= 0.5.10b4']},
-        python_requires='>=3.7',
-=======
+        extras_require={'curl_cffi': ['curl-cffi >= 0.5.10b5']},
         python_requires='>=3.8',
->>>>>>> a0b19d31
         project_urls={
             'Documentation': 'https://github.com/yt-dlp/yt-dlp#readme',
             'Source': 'https://github.com/yt-dlp/yt-dlp',
