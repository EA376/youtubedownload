--- conflicted
+++ resolved
@@ -528,30 +528,21 @@
           lock 2022.08.18.36 .+ Python 3\.6
           lock 2023.11.16 (?!win_x86_exe).+ Python 3\.7
           lock 2023.11.16 win_x86_exe .+ Windows-(?:Vista|2008Server)
-<<<<<<< HEAD
-          lock 2023.11.16 linux_(?:armv7l|aarch64)_exe .+ glibc 2\.(?:[12]?\d|30)\b
-          lockV2 yt-dlp/yt-dlp 2022.08.18.36 .+ Python 3\.6
-          lockV2 yt-dlp/yt-dlp 2023.11.16 (?!win_x86_exe).+ Python 3\.7
-          lockV2 yt-dlp/yt-dlp 2023.11.16 win_x86_exe .+ Windows-(?:Vista|2008Server)
-          lockV2 yt-dlp/yt-dlp 2023.11.16 linux_(?:armv7l|aarch64)_exe .+ glibc 2\.(?:[12]?\d|30)\b
-=======
           lock 2024.10.22 py2exe .+
+          lock 2024.10.22 linux_(?:armv7l|aarch64)_exe .+ glibc 2\.(?:[12]?\d|30)\b
           lockV2 yt-dlp/yt-dlp 2022.08.18.36 .+ Python 3\.6
           lockV2 yt-dlp/yt-dlp 2023.11.16 (?!win_x86_exe).+ Python 3\.7
           lockV2 yt-dlp/yt-dlp 2023.11.16 win_x86_exe .+ Windows-(?:Vista|2008Server)
           lockV2 yt-dlp/yt-dlp 2024.10.22 py2exe .+
->>>>>>> ea9e35d8
+          lockV2 yt-dlp/yt-dlp 2024.10.22 linux_(?:armv7l|aarch64)_exe .+ glibc 2\.(?:[12]?\d|30)\b
           lockV2 yt-dlp/yt-dlp-nightly-builds 2023.11.15.232826 (?!win_x86_exe).+ Python 3\.7
           lockV2 yt-dlp/yt-dlp-nightly-builds 2023.11.15.232826 win_x86_exe .+ Windows-(?:Vista|2008Server)
           lockV2 yt-dlp/yt-dlp-nightly-builds 2024.10.22.051025 py2exe .+
+          lockV2 yt-dlp/yt-dlp-nightly-builds 2024.10.22.051025 linux_(?:armv7l|aarch64)_exe .+ glibc 2\.(?:[12]?\d|30)\b
           lockV2 yt-dlp/yt-dlp-master-builds 2023.11.15.232812 (?!win_x86_exe).+ Python 3\.7
           lockV2 yt-dlp/yt-dlp-master-builds 2023.11.15.232812 win_x86_exe .+ Windows-(?:Vista|2008Server)
-<<<<<<< HEAD
-          lockV2 yt-dlp/yt-dlp-nightly-builds 2023.11.20.123456 linux_(?:armv7l|aarch64)_exe .+ glibc 2\.(?:[12]?\d|30)\b
-          lockV2 yt-dlp/yt-dlp-master-builds 2023.11.20.987654 linux_(?:armv7l|aarch64)_exe .+ glibc 2\.(?:[12]?\d|30)\b
-=======
           lockV2 yt-dlp/yt-dlp-master-builds 2024.10.22.045052 py2exe .+
->>>>>>> ea9e35d8
+          lockV2 yt-dlp/yt-dlp-master-builds 2024.10.22.060347 linux_(?:armv7l|aarch64)_exe .+ glibc 2\.(?:[12]?\d|30)\b
           EOF
 
       - name: Sign checksum files
