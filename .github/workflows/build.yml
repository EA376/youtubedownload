--- conflicted
+++ resolved
@@ -173,17 +173,10 @@
         SHA2_UNIX: ${{ needs.build_unix.outputs.sha2_unix }}
         YTDLP_VERSION: ${{ needs.build_unix.outputs.ytdlp_version }}
       run: |
-<<<<<<< HEAD
-        echo "version: ${env:YTDLP_VERSION}" >> SHA2-256SUMS
-        echo "yt-dlp.exe:${env:SHA2_WINDOWS}" >> SHA2-256SUMS
-        echo "yt-dlp_x86.exe:${env:SHA2_WINDOWS32}" >> SHA2-256SUMS
-        echo "yt-dlp:${env:SHA2_UNIX}" >> SHA2-256SUMS
-=======
-        echo "version: ${{ env.YTDLP_VERSION }}" >> SHA2-256SUMS
+        echo "version:${{ env.YTDLP_VERSION }}" >> SHA2-256SUMS
         echo "yt-dlp.exe:${{ env.SHA2_WINDOWS }}" >> SHA2-256SUMS
         echo "yt-dlp_x86.exe:${{ env.SHA2_WINDOWS32 }}" >> SHA2-256SUMS
         echo "yt-dlp:${{ env.SHA2_UNIX }}" >> SHA2-256SUMS
->>>>>>> e88396f1
     - name: Upload 256SUMS file
       id: upload-sums
       uses: actions/upload-release-asset@v1
