--- conflicted
+++ resolved
@@ -18,18 +18,11 @@
 
 
 STATIC_CLASS_PROPERTIES = [
-<<<<<<< HEAD
-    'IE_NAME', 'IE_DESC', '_VALID_URL', '_WORKING', '_ENABLED', '_NETRC_MACHINE', 'age_limit',
-    'SEARCH_KEY', 'SH_KEY', '_KNOWN_INSTANCES', '_BASE_IES',
-]
-CLASS_METHODS = [
-    'ie_key', 'working', 'description', 'suitable', '_match_valid_url', '_match_id', 'get_temp_id', 'is_suitable',
-    '_match_hostname',
-=======
     'IE_NAME', '_ENABLED', '_VALID_URL',  # Used for URL matching
     '_WORKING', 'IE_DESC', '_NETRC_MACHINE', 'SEARCH_KEY',  # Used for --extractor-descriptions
     'age_limit',  # Used for --age-limit (evaluated)
     '_RETURN_TYPE',  # Accessed in CLI only with instance (evaluated)
+    'SEARCH_KEY', 'SH_KEY', '_KNOWN_INSTANCES', '_BASE_IES',  # XXX
 ]
 CLASS_METHODS = [
     'ie_key', 'suitable', '_match_valid_url',  # Used for URL matching
@@ -37,7 +30,7 @@
     'description',  # Used for --extractor-descriptions
     'is_suitable',  # Used for --age-limit
     'supports_login', 'is_single_video',  # Accessed in CLI only with instance
->>>>>>> 7287ab92
+    '_match_hostname',  # XXX
 ]
 IE_TEMPLATE = '''
 class {name}({bases}):
