#!/usr/bin/env python3

# Allow direct execution
import os
import sys

sys.path.insert(0, os.path.dirname(os.path.dirname(os.path.abspath(__file__))))


import argparse
import contextlib
import sys
from datetime import datetime, timezone

from devscripts.utils import read_version, run_process, write_file


def get_new_version(version, revision):
    if not version:
        version = datetime.now(timezone.utc).strftime('%Y.%m.%d')

    if revision:
        assert revision.isdecimal(), 'Revision must be a number'
    else:
        old_version = read_version().split('.')
        if version.split('.') == old_version[:3]:
            revision = str(int((old_version + [0])[3]) + 1)

    return f'{version}.{revision}' if revision else version

<<<<<<< HEAD
VERSION = '.'.join((ver, rev)) if rev else ver  # a
=======
>>>>>>> 21dc069b

def get_git_head():
    with contextlib.suppress(Exception):
        return run_process('git', 'rev-parse', 'HEAD').stdout.strip()


VERSION_TEMPLATE = '''\
# Autogenerated by devscripts/update-version.py

__version__ = {version!r}

RELEASE_GIT_HEAD = {git_head!r}

VARIANT = None

UPDATE_HINT = None

CHANNEL = {channel!r}

ORIGIN = {origin!r}

_pkg_version = {package_version!r}
'''

if __name__ == '__main__':
    parser = argparse.ArgumentParser(description='Update the version.py file')
    parser.add_argument(
        '-c', '--channel', default='stable',
        help='Select update channel (default: %(default)s)')
    parser.add_argument(
        '-r', '--origin', default='local',
        help='Select origin/repository (default: %(default)s)')
    parser.add_argument(
        '-s', '--suffix', default='',
        help='Add an alphanumeric suffix to the package version, e.g. "dev"')
    parser.add_argument(
        '-o', '--output', default='yt_dlp/version.py',
        help='The output file to write to (default: %(default)s)')
    parser.add_argument(
        'version', nargs='?', default=None,
        help='A version or revision to use instead of generating one')
    args = parser.parse_args()

    git_head = get_git_head()
    version = (
        args.version if args.version and '.' in args.version
        else get_new_version(None, args.version))
    write_file(args.output, VERSION_TEMPLATE.format(
        version=version, git_head=git_head, channel=args.channel, origin=args.origin,
        package_version=f'{version}{args.suffix}'))

    print(f'version={version} ({args.channel}), head={git_head}')<|MERGE_RESOLUTION|>--- conflicted
+++ resolved
@@ -28,10 +28,6 @@
 
     return f'{version}.{revision}' if revision else version
 
-<<<<<<< HEAD
-VERSION = '.'.join((ver, rev)) if rev else ver  # a
-=======
->>>>>>> 21dc069b
 
 def get_git_head():
     with contextlib.suppress(Exception):
